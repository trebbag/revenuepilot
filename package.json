{
  "name": "revenuepilot-app",
  "version": "0.1.0",
  "private": true,
  "main": "electron/main.js",
  "scripts": {
    "dev": "vite",
    "build": "vite build",
    "preview": "vite preview",
    "electron:dev": "npm run build && npm run backend:prebuild && electron electron/main.js",
    "electron:build": "npm run build && npm run fetch-icons && npm run backend:prebuild && node -r dotenv/config scripts/check-build-env.js && node -r dotenv/config ./node_modules/.bin/electron-builder -mwl",
    "fetch-icons": "node scripts/fetch-icons.js",
    "backend:prebuild": "node scripts/backend-prebuild.js",
    "update-server": "node scripts/update-server.js",
    "setup-env": "node scripts/setup-env.js",
    "test": "vitest run"
  },
  "dependencies": {
    "chart.js": "^4.4.0",
    "dotenv": "^16.6.1",
    "electron-updater": "^6.3.0",
    "pdfkit": "^0.13.0",
    "react": "^18.2.0",
    "react-chartjs-2": "^5.2.0",
    "react-dom": "^18.2.0",
    "react-quill": "^2.0.0"
  },
  "devDependencies": {
    "@testing-library/react": "^14.0.0",
    "@vitejs/plugin-react": "^4.2.0",
    "electron": "^37.2.5",
    "electron-builder": "^26.0.12",
    "jsdom": "^24.0.0",
    "vite": "^5.1.0",
    "vitest": "^1.5.0"
  },
  "build": {
    "appId": "com.revenuepilot.app",
    "productName": "RevenuePilot",
    "files": [
      {
        "from": "electron/dist",
        "to": "dist",
        "filter": [
          "**/*"
        ]
      },
      "electron/main.js",
      "package.json"
    ],
    "extraResources": [
      {
        "from": "backend",
        "to": "backend"
      }
    ],
    "directories": {
      "buildResources": "assets"
    },
    "mac": {
      "target": "dmg",
      "category": "public.app-category.productivity"
    },
    "win": {
      "target": "nsis",
<<<<<<< HEAD
      "signingHashAlgorithms": ["sha256"]
=======
      "signingHashAlgorithms": [
        "sha256"
      ]
>>>>>>> 8cc9ce91
    },
    "linux": {
      "target": [
        "AppImage",
        "deb"
      ],
      "category": "Utility"
    },
    "publish": [
      {
        "provider": "generic",
        "url": "${env.UPDATE_SERVER_URL}"
      }
    ],
    "icon": "assets/icon.png"
  }
}<|MERGE_RESOLUTION|>--- conflicted
+++ resolved
@@ -63,13 +63,9 @@
     },
     "win": {
       "target": "nsis",
-<<<<<<< HEAD
+
       "signingHashAlgorithms": ["sha256"]
-=======
-      "signingHashAlgorithms": [
-        "sha256"
-      ]
->>>>>>> 8cc9ce91
+
     },
     "linux": {
       "target": [
