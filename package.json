--- conflicted
+++ resolved
@@ -113,15 +113,10 @@
         "deb"
       ],
       "category": "Utility",
-<<<<<<< HEAD
+
       "cscLink": "${env.CSC_LINK}",
       "cscKeyPassword": "${env.CSC_KEY_PASSWORD}"
-=======
 
-      "cscLink": "${env.LINUX_CSC_LINK}",
-      "cscKeyPassword": "${env.LINUX_CSC_KEY_PASSWORD}"
-
->>>>>>> 52e6f4bf
     },
 
     "publish": [
