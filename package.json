{
  "name": "revenuepilot-app",
  "version": "1.0.0",
  "private": true,
  "description": "Clinical note taking app with FHIR export and offline/online AI features",
  "author": "RevenuePilot Team",
  "main": "electron/main.js",
  "scripts": {
    "dev": "vite",
    "build": "vite build",
    "preview": "vite preview",
    "electron:dev": "npm run build && npm run backend:prebuild && electron electron/main.js",
    "electron:build": "npm run build && npm run fetch-icons && npm run backend:prebuild && node -r dotenv/config scripts/check-build-env.js && node -r dotenv/config ./node_modules/.bin/electron-builder -mwl",
    "electron:build:current": "npm run build && npm run fetch-icons && npm run backend:prebuild && node -r dotenv/config scripts/check-build-env.js && node -r dotenv/config ./node_modules/.bin/electron-builder",
    "fetch-icons": "node scripts/fetch-icons.js",
    "backend:prebuild": "node scripts/backend-prebuild.js",
    "update-server": "node -r dotenv/config scripts/update-server.js",
    "setup-env": "node scripts/setup-env.js",
    "test": "vitest run",
    "test:coverage": "vitest run --coverage",
    "lint": "eslint \"src/components/**/*.{js,jsx}\" && prettier --check \"src/components/**/*.{js,jsx}\"",
    "test:smoke": "npx playwright test e2e/smoke-login.spec.js",
    "mock": "node mock/server.js"
  },
  "dependencies": {
    "chart.js": "^4.5.0",
    "dotenv": "^17.2.1",
    "electron-updater": "^6.6.2",
    "html-to-rtf": "^2.1.0",
    "html2pdf.js": "^0.10.3",
    "i18next": "^25.3.2",
    "js-yaml": "^4.1.0",
    "pdfkit": "^0.17.1",
    "react": "^18.3.1",
    "react-chartjs-2": "^5.3.0",
    "react-dom": "^18.3.1",
    "react-i18next": "^15.6.1",
    "react-quill": "^2.0.0",
    "express": "^4.18.2",
    "cors": "^2.8.5",
    "body-parser": "^1.20.2",
    "jsonwebtoken": "^9.0.0"
  },
  "devDependencies": {
    "@playwright/test": "^1.54.2",
    "@testing-library/react": "^16.3.0",
    "@vitejs/plugin-react": "^5.0.0",
    "@vitest/coverage-v8": "^3.2.4",
    "electron": "^37.2.6",
    "electron-builder": "^26.0.12",
    "eslint": "^9.32.0",
    "eslint-plugin-react": "^7.37.5",
    "globals": "^16.3.0",
    "jsdom": "^26.1.0",
    "prettier": "^3.6.2",
    "rtf-parser": "^1.3.3",
    "vite": "^7.1.0",
    "vitest": "^3.2.4"
  },
  "build": {
    "appId": "com.revenuepilot.app",
    "productName": "RevenuePilot",
    "asar": true,
    "files": [
      {
        "from": "electron/dist",
        "to": "dist",
        "filter": [
          "**/*"
        ]
      },
      "electron/main.js",
      "electron/rtfExporter.js",
      "package.json"
    ],
    "extraResources": [
      {
        "from": "backend",
        "to": "backend",
        "filter": [
          "**/*",
          "!**/__pycache__/**",
          "!**/*.pyc"
        ]
      }
    ],
    "directories": {
      "buildResources": "assets"
    },
    "mac": {
      "target": "dmg",
      "category": "public.app-category.productivity",
      "identity": null
    },
    "win": {
      "target": "nsis"
    },

  "linux": {
    "target": [
      "AppImage",
      "deb"
    ],
    "category": "Utility",

    "cscLink": "${env.LINUX_CSC_LINK}",
    "cscKeyPassword": "${env.LINUX_CSC_KEY_PASSWORD}"
  },

    "linux": {
      "target": [
        "AppImage",
        "deb"
      ],
      "category": "Utility",
      "cscLink": "${env.LINUX_CSC_LINK}",
<<<<<<< HEAD
      "cscKeyPassword": "${env.LINUX_CSC_PASSWORD}"
=======
      "cscKeyPassword": "${env.LINUX_CSC_KEY_PASSWORD}"

>>>>>>> 9e7f4d0b
    },

    "publish": [
      {
        "provider": "generic",
        "url": "${env.UPDATE_SERVER_URL}"
      }
    ],
    "icon": "assets/icon.png"
  }
}<|MERGE_RESOLUTION|>--- conflicted
+++ resolved
@@ -114,12 +114,8 @@
       ],
       "category": "Utility",
       "cscLink": "${env.LINUX_CSC_LINK}",
-<<<<<<< HEAD
-      "cscKeyPassword": "${env.LINUX_CSC_PASSWORD}"
-=======
       "cscKeyPassword": "${env.LINUX_CSC_KEY_PASSWORD}"
 
->>>>>>> 9e7f4d0b
     },
 
     "publish": [
