--- conflicted
+++ resolved
@@ -47,13 +47,8 @@
   },
   "devDependencies": {
     "@playwright/test": "^1.54.2",
-<<<<<<< HEAD
-    "@testing-library/dom": "^10.4.0",
-    "@testing-library/jest-dom": "^6.6.3",
-=======
     "@testing-library/dom": "^10.4.1",
     "@testing-library/jest-dom": "^6.8.0",
->>>>>>> 2389e737
     "@testing-library/react": "^16.3.0",
     "@vitejs/plugin-react": "^5.0.0",
     "@vitest/coverage-v8": "^3.2.4",
