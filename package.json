{
  "name": "revenuepilot-app",
  "version": "1.0.0",
  "private": true,
  "description": "Clinical note taking app with FHIR export and offline/online AI features",
  "author": "RevenuePilot Team",
  "main": "electron/main.js",
  "scripts": {
    "dev": "vite",
    "build": "vite build",
    "preview": "vite preview",
    "electron:dev": "npm run build && npm run backend:prebuild && electron electron/main.js",
    "electron:build": "npm run build && npm run fetch-icons && npm run backend:prebuild && node -r dotenv/config scripts/check-build-env.js && node -r dotenv/config ./node_modules/.bin/electron-builder -mwl",
    "electron:build:current": "npm run build && npm run fetch-icons && npm run backend:prebuild && node -r dotenv/config scripts/check-build-env.js && node -r dotenv/config ./node_modules/.bin/electron-builder",
    "fetch-icons": "node scripts/fetch-icons.js",
    "backend:prebuild": "node scripts/backend-prebuild.js",
    "update-server": "node -r dotenv/config scripts/update-server.js",
    "setup-env": "node scripts/setup-env.js",
    "test": "vitest run",
    "test:coverage": "vitest run --coverage",
    "lint": "eslint \"src/components/**/*.{js,jsx}\" && prettier --check \"src/components/**/*.{js,jsx}\"",
    "test:smoke": "npx playwright test e2e/smoke-login.spec.js",
    "mock": "node mock/server.js"
  },
  "dependencies": {
    "chart.js": "^4.5.0",
    "dotenv": "^17.2.1",
    "electron-updater": "^6.6.2",
    "html-to-rtf": "^2.1.0",
    "html2pdf.js": "^0.10.3",
    "i18next": "^25.3.2",
    "js-yaml": "^4.1.0",
    "pdfkit": "^0.17.1",
    "react": "^18.3.1",
    "react-chartjs-2": "^5.3.0",
    "react-dom": "^18.3.1",
    "react-i18next": "^15.6.1",
    "react-quill": "^2.0.0",
    "express": "^4.18.2",
    "cors": "^2.8.5",
    "body-parser": "^1.20.2",
    "jsonwebtoken": "^9.0.0"
  },
  "devDependencies": {
    "@playwright/test": "^1.54.2",
    "@testing-library/react": "^16.3.0",
    "@vitejs/plugin-react": "^5.0.0",
    "@vitest/coverage-v8": "^3.2.4",
    "electron": "^37.2.6",
    "electron-builder": "^26.0.12",
    "eslint": "^9.32.0",
    "eslint-plugin-react": "^7.37.5",
    "globals": "^16.3.0",
    "jsdom": "^26.1.0",
    "prettier": "^3.6.2",
    "rtf-parser": "^1.3.3",
    "vite": "^7.1.0",
    "vitest": "^3.2.4"
  },
  "build": {
    "appId": "com.revenuepilot.app",
    "productName": "RevenuePilot",
    "asar": true,
    "files": [
      {
        "from": "electron/dist",
        "to": "dist",
        "filter": [
          "**/*"
        ]
      },
      "electron/main.js",
      "electron/rtfExporter.js",
      "package.json"
    ],
    "extraResources": [
      {
        "from": "backend",
        "to": "backend",
        "filter": [
          "**/*",
          "!**/__pycache__/**",
          "!**/*.pyc"
        ]
      }
    ],
    "directories": {
      "buildResources": "assets"
    },
    "mac": {
      "target": "dmg",
      "category": "public.app-category.productivity",
      "identity": null
    },
    "win": {
      "target": "nsis"
    },
<<<<<<< HEAD
=======

>>>>>>> 0e7795bb
  "linux": {
    "target": [
      "AppImage",
      "deb"
    ],
    "category": "Utility",
<<<<<<< HEAD
    "cscLink": "${env.CSC_LINK}",
    "cscKeyPassword": "${env.CSC_KEY_PASSWORD}"
  },
=======
    "cscLink": "${env.LINUX_CSC_LINK}",
    "cscKeyPassword": "${env.LINUX_CSC_KEY_PASSWORD}"
  },

    "linux": {
      "target": [
        "AppImage",
        "deb"
      ],
      "category": "Utility",

      "cscLink": "${env.LINUX_CSC_LINK}",
      "cscKeyPassword": "${env.LINUX_CSC_KEY_PASSWORD}"

    },

>>>>>>> 0e7795bb
    "publish": [
      {
        "provider": "generic",
        "url": "${env.UPDATE_SERVER_URL}"
      }
    ],
    "icon": "assets/icon.png"
  }
}<|MERGE_RESOLUTION|>--- conflicted
+++ resolved
@@ -95,21 +95,14 @@
     "win": {
       "target": "nsis"
     },
-<<<<<<< HEAD
-=======
 
->>>>>>> 0e7795bb
   "linux": {
     "target": [
       "AppImage",
       "deb"
     ],
     "category": "Utility",
-<<<<<<< HEAD
-    "cscLink": "${env.CSC_LINK}",
-    "cscKeyPassword": "${env.CSC_KEY_PASSWORD}"
-  },
-=======
+
     "cscLink": "${env.LINUX_CSC_LINK}",
     "cscKeyPassword": "${env.LINUX_CSC_KEY_PASSWORD}"
   },
@@ -126,7 +119,6 @@
 
     },
 
->>>>>>> 0e7795bb
     "publish": [
       {
         "provider": "generic",
