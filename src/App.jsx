--- conflicted
+++ resolved
@@ -66,7 +66,7 @@
     provider: '',
     patient: '',
   });
-<<<<<<< HEAD
+
   const [recording, setRecording] = useState(false);
   const [transcribing, setTranscribing] = useState(false);
   const [transcriptionError, setTranscriptionError] = useState('');
@@ -74,8 +74,7 @@
   const mediaRecorderRef = useRef(null);
   const audioChunksRef = useRef([]);
   const editorRef = useRef(null);
-=======
->>>>>>> 37f3ddb5
+
   // Track whether the sidebar is collapsed
   const [sidebarCollapsed, setSidebarCollapsed] = useState(false);
 
@@ -545,14 +544,12 @@
                       value={draftText}
                       onChange={handleDraftChange}
                       onTranscriptChange={handleTranscriptChange}
-<<<<<<< HEAD
                       error={transcriptionError}
                       templateContext={templateContext}
                       suggestionContext={suggestionContext}
                       onSuggestions={handleSuggestions}
                       onSuggestionsLoading={setLoadingSuggestions}
-=======
->>>>>>> 37f3ddb5
+
                     />
                   ) : (
                     activeTab === 'beautified' ? (
