--- conflicted
+++ resolved
@@ -19,11 +19,9 @@
 import Login from './components/Login.jsx';
 import ClipboardExportButtons from './components/ClipboardExportButtons.jsx';
 import TemplatesModal from './components/TemplatesModal.jsx';
-<<<<<<< HEAD
 import AdminUsers from './components/AdminUsers.jsx';
-=======
 import SatisfactionSurvey from './components/SatisfactionSurvey.jsx';
->>>>>>> 151fb0bd
+
 
 // Utility to convert HTML strings into plain text by stripping tags.  The
 // ReactQuill editor stores content as HTML; our backend accepts plain
