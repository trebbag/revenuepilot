--- conflicted
+++ resolved
@@ -681,7 +681,7 @@
                 </div>
                 <div className="editor-area card">
                   {activeTab === 'draft' ? (
-<<<<<<< HEAD
+
                     <NoteEditor
                       ref={editorRef}
                       id="draft-input"
@@ -708,37 +708,7 @@
                   ) : (
                     <div className="beautified-view">{summaryText}</div>
                   )}
-=======
-                      <NoteEditor
-                        ref={editorRef}
-                        id="draft-input"
-                        value={draftText}
-                        onChange={handleDraftChange}
-                        onTranscriptChange={handleTranscriptChange}
-                        error={transcriptionError}
-                        templateContext={templateContext}
-                        suggestionContext={suggestionContext}
-                        onSuggestions={handleSuggestions}
-                        onSuggestionsLoading={setLoadingSuggestions}
-                        role={userRole}
-                        patientId={patientID}
-                        encounterId={encounterID}
-                      />
-                    ) : activeTab === 'beautified' ? (
-                      <NoteEditor
-                        id="beautified-output"
-                        value={beautified}
-                        onChange={setBeautified}
-                        mode="beautified"
-                        codes={suggestions.codes.map((c) => c.code)}
-                        patientId={patientID}
-                        encounterId={encounterID}
-                        role={userRole}
-                      />
-                    ) : (
-                      <div className="beautified-view">{summaryText}</div>
-                    )}
->>>>>>> 943cdb66
+
                 </div>
               </div>
               {(() => {
