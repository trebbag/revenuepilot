--- conflicted
+++ resolved
@@ -392,13 +392,7 @@
         chart: chartText,
         rules: settingsState.rules,
         audio: audioTranscript,
-<<<<<<< HEAD
         lang: settingsState.lang,
-=======
-        age: age ? parseInt(age, 10) : undefined,
-        sex,
-        region,
->>>>>>> 4e07d2c1
       })
         .then((data) => {
           setSuggestions(data);
@@ -475,54 +469,9 @@
                 onChange={(e) => setPatientID(e.target.value)}
                 className="patient-input"
               />
-<<<<<<< HEAD
               <button onClick={() => setShowTemplatesModal(true)}>
                 {t('app.templates')}
               </button>
-=======
-              <input
-                type="number"
-                placeholder="Age"
-                value={age}
-                onChange={(e) => setAge(e.target.value)}
-                className="demo-input"
-                style={{ width: '4rem' }}
-              />
-              <select
-                value={sex}
-                onChange={(e) => setSex(e.target.value)}
-                className="demo-input"
-              >
-                <option value="">Sex</option>
-                <option value="male">Male</option>
-                <option value="female">Female</option>
-                <option value="other">Other</option>
-              </select>
-              <input
-                type="text"
-                placeholder="Region"
-                value={region}
-                onChange={(e) => setRegion(e.target.value)}
-                className="demo-input"
-                style={{ width: '6rem' }}
-              />
-              <select
-                onChange={(e) => {
-                  const idx = parseInt(e.target.value, 10);
-                  if (!isNaN(idx)) insertTemplate(templates[idx].content);
-                  e.target.selectedIndex = 0;
-                }}
-                className="template-select"
-              >
-                <option value="">Insert Template</option>
-                {templates.map((tpl, idx) => (
-                  <option key={tpl.name} value={idx}>
-                    {tpl.name}
-                  </option>
-                ))}
-              </select>
-
->>>>>>> 4e07d2c1
               <button
                 disabled={loadingBeautify || !draftText.trim()}
                 onClick={handleBeautify}
