import { useState, useEffect, useRef } from 'react';
import { useTranslation } from 'react-i18next';
import i18n from './i18n.js';
import NoteEditor from './components/NoteEditor.jsx';
import SuggestionPanel from './components/SuggestionPanel.jsx';
import Dashboard from './components/Dashboard.jsx';
import Logs from './components/Logs.jsx';
import Help from './components/Help.jsx';
import Settings from './components/Settings.jsx';
import {
  beautifyNote,
  getSuggestions,
  logEvent,
  transcribeAudio,
  summarizeNote,
  getSettings,
} from './api.js';
import Sidebar from './components/Sidebar.jsx';
import Drafts from './components/Drafts.jsx';
import Login from './components/Login.jsx';
import ClipboardExportButtons from './components/ClipboardExportButtons.jsx';
import TemplatesModal from './components/TemplatesModal.jsx';
import defaultTemplates from './templates.json';

// Utility to convert HTML strings into plain text by stripping tags.  The
// ReactQuill editor stores content as HTML; our backend accepts plain
// text.  This naive implementation removes all markup.  For more
// sophisticated handling (e.g., preserving paragraphs or lists), consider
// using a library like html-to-text.
function stripHtml(html) {
  return html ? html.replace(/<[^>]+>/g, '') : '';
}

// Basic skeleton component implementing the toolbar, tab system and suggestion panel.
function App() {
  const [token, setToken] = useState(() =>
    typeof window !== 'undefined' ? localStorage.getItem('token') : null
  );
  const { t } = useTranslation();
  // Track which tab is active: 'draft' or 'beautified'
  const [activeTab, setActiveTab] = useState('draft');
  // Store the beautified text once generated
  const [beautified, setBeautified] = useState('');
  // Store the patient-friendly summary once generated
  const [summaryText, setSummaryText] = useState('');
  // Track which main view is active: 'note', 'dashboard', 'logs', 'settings', 'help' or 'drafts'
  const [view, setView] = useState('note');
  // Loading states for API calls
  const [loadingBeautify, setLoadingBeautify] = useState(false);
  const [loadingSuggestions, setLoadingSuggestions] = useState(false);
  const [loadingSummary, setLoadingSummary] = useState(false);
  // Track the current draft text
  const [draftText, setDraftText] = useState('');

  // Optional additional context for suggestions:
  // chartText holds the contents of an uploaded medical chart.  When provided,
  // it is concatenated with the clinical note before sending to the AI.  The
  // user can upload text or PDF exports from their EHR as a privacy‑preserving
  // alternative to direct API integration.
  const [chartText, setChartText] = useState('');
  const [chartFileName, setChartFileName] = useState('');

  // Audio transcript extracted from a recorded visit.  Recording is
  // optional; when present, the transcript is appended to the note to
  // enrich suggestions.  The recording itself is not stored; only the
  // text is used.  When diarisation is enabled we keep provider and
  // patient segments separately so the UI can display them individually.
  const [audioTranscript, setAudioTranscript] = useState({
    provider: '',
    patient: '',
  });
  const [recording, setRecording] = useState(false);
  // References for MediaRecorder and audio chunks
  const mediaRecorderRef = useRef(null);
  const audioChunksRef = useRef([]);
  // Track whether the sidebar is collapsed
  const [sidebarCollapsed, setSidebarCollapsed] = useState(false);

  // Control visibility of the suggestion panel (for sliding effect)
  const [showSuggestions, setShowSuggestions] = useState(true);
  const [showTemplatesModal, setShowTemplatesModal] = useState(false);

  // Track the current patient ID for draft saving
  const [patientID, setPatientID] = useState('');
  // Demographic details used for public health suggestions
  const [age, setAge] = useState('');
  const [sex, setSex] = useState('');
  // Suggestions fetched from the API
  const [suggestions, setSuggestions] = useState({
    codes: [],
    compliance: [],
    publicHealth: [],
    differentials: [],
  });

  // Default values for theme and suggestion category settings.
  const defaultSettings = {
    theme: 'modern',
    enableCodes: true,
    enableCompliance: true,
    enablePublicHealth: true,
    enableDifferentials: true,
    lang: 'en',
    specialty: '',
    payer: '',
    // Array of custom clinical rules supplied by the user.  When non‑empty,
    // these rules are appended to the prompt sent to the AI model.  Each
    // entry should be a concise guideline such as “Payer X requires ROS for 99214”.
    rules: [],
    region: '',
  };
  // User settings controlling theme and which suggestion categories are enabled.
  const [settingsState, setSettingsState] = useState(defaultSettings);

  // Function to update settings
  const updateSettings = (newSettings) => {
    setSettingsState(newSettings);
  };

  useEffect(() => {
    if (!token) return;
    async function fetchSettings() {
      try {
        const remote = await getSettings(token);
        const merged = { ...defaultSettings, ...remote };
        setSettingsState(merged);
        i18n.changeLanguage(merged.lang);
      } catch (e) {
        console.error('Failed to load settings', e);
      }
    }
    fetchSettings();
  }, [token]);

  useEffect(() => {
    i18n.changeLanguage(settingsState.lang);
  }, [settingsState.lang]);

  // Templates for quick note creation loaded from a JSON file
  const templates = defaultTemplates;

  // If there is no JWT stored, show the login form instead of the main app
  if (!token) {
    return (
      <Login
        onLoggedIn={(tok, settings) => {
          setToken(tok);
          if (settings) {
            const merged = { ...defaultSettings, ...settings };
            updateSettings(merged);
            i18n.changeLanguage(merged.lang);
          }
        }}
      />
    );
  }

  // When the user clicks the Beautify button, run a placeholder transformation.
  // In the real app this will call the LLM API to reformat the note.
  const handleBeautify = () => {
    // Call the API helper to beautify the note.  If there's no
    // draft text, do nothing.
    if (!draftText.trim()) return;
    setLoadingBeautify(true);
    // Strip HTML tags before sending the note to the backend.  ReactQuill
    // produces an HTML string; the backend expects plain text.
    const plain = stripHtml(draftText);
    beautifyNote(plain, settingsState.lang, { specialty: settingsState.specialty, payer: settingsState.payer })
      .then((cleaned) => {
        setBeautified(cleaned);
        setActiveTab('beautified');
        // Log a beautify event with patient ID and note length
        if (patientID) {
          logEvent('beautify', { patientID, length: draftText.length }).catch(() => {});
        }
      })
      .finally(() => {
        setLoadingBeautify(false);
      });
  };

  /**
   * Handle the Summarize button.  Calls the backend to generate a
   * patient‑friendly summary of the current note.  If the note is
   * empty, this function does nothing.  When the summary is returned,
   * it sets the summary text and switches to the Summary tab.  It
   * also logs a summary event for analytics.
   */
  const handleSummarize = () => {
    if (!draftText.trim()) return;
    setLoadingSummary(true);
    const plain = stripHtml(draftText);
    summarizeNote(plain, {
      chart: chartText,
      audio: `${audioTranscript.provider} ${audioTranscript.patient}`.trim(),
      lang: settingsState.lang,
      specialty: settingsState.specialty,
      payer: settingsState.payer,
    })
      .then((summary) => {
        setSummaryText(summary);
        setActiveTab('summary');
        if (patientID) {
          logEvent('summary', { patientID, length: draftText.length }).catch(() => {});
        }
      })
      .finally(() => setLoadingSummary(false));
  };

  // Update the draft text when the editor changes.
  const handleDraftChange = (value) => {
    setDraftText(value);
  };

  // Load a saved draft from localStorage when the patient ID changes
  useEffect(() => {
    if (!patientID) return;
    const saved = localStorage.getItem(`draft_${patientID}`);
    if (saved !== null) {
      setDraftText(saved);
      setActiveTab('draft');
      // Force suggestions update
      // suggestions will update via useEffect on draftText
    } else {
      setDraftText('');
    }
  }, [patientID]);

  // Persist the draft to localStorage whenever it changes
  useEffect(() => {
    if (!patientID) return;
    localStorage.setItem(`draft_${patientID}`, draftText);
  }, [draftText, patientID]);

  // Insert template into the draft
  const insertTemplate = (content) => {
    setDraftText(content);
    setActiveTab('draft');
  };

  // Insert a suggestion into the draft note.  Appends the text to the
  // current draft and focuses the draft tab so the user can continue
  // editing after inserting a suggestion.
  const handleInsertSuggestion = (text) => {
    setDraftText((prev) => {
      const usesHtml = /<[^>]+>/.test(prev);
      if (usesHtml) {
        // Append as a new paragraph in the HTML string
        return `${prev}<p>${text}</p>`;
      }
      const prefix = prev && !prev.endsWith('\n') ? '\n' : '';
      return `${prev}${prefix}${text}`;
    });
    setActiveTab('draft');
  };

  /**
   * Handle upload of an exported medical chart.  Reads the file as text and
   * stores its contents in chartText.  Logs an event for analytics.  This
   * provides an alternative to connecting directly to an EHR API.
   */
  const handleChartChange = (event) => {
    const file = event.target.files && event.target.files[0];
    if (!file) return;
    const reader = new FileReader();
    reader.onload = (e) => {
      const text = e.target.result;
      setChartText(typeof text === 'string' ? text : '');
      setChartFileName(file.name);
      if (patientID) {
        logEvent('chart_upload', { patientID, filename: file.name }).catch(() => {});
      }
    };
    // Read as text; in a future iteration we could parse PDFs or structured formats.
    reader.readAsText(file);
  };

  /**
   * Start or stop audio recording.  Uses the browser's MediaRecorder API to
   * capture audio from the user's microphone.  When recording stops the
   * resulting ``Blob`` is uploaded to the backend ``/transcribe`` endpoint
   * and the returned transcript stored in ``audioTranscript``.  The raw
   * audio is never persisted locally.
   */
  const handleRecordAudio = async () => {
    if (!recording) {
      try {
        const stream = await navigator.mediaDevices.getUserMedia({ audio: true });
        const mediaRecorder = new MediaRecorder(stream);
        mediaRecorderRef.current = mediaRecorder;
        audioChunksRef.current = [];
        mediaRecorder.ondataavailable = (e) => {
          if (e.data.size > 0) audioChunksRef.current.push(e.data);
        };
        mediaRecorder.onstop = async () => {
          const blob = new Blob(audioChunksRef.current, { type: 'audio/webm' });
          try {
            const result = await transcribeAudio(blob, true);
            setAudioTranscript({
              provider: result.provider || '',
              patient: result.patient || '',
            });
          } catch (err) {
            console.error('Transcription failed', err);
            setAudioTranscript({ provider: '', patient: '' });
          }
          if (patientID) {
            logEvent('audio_recorded', { patientID, size: blob.size }).catch(() => {});
          }
        };
        mediaRecorder.start();
        setRecording(true);
      } catch (err) {
        console.error('Error accessing microphone', err);
      }
    } else {
      const recorder = mediaRecorderRef.current;
      if (recorder && recorder.state !== 'inactive') {
        recorder.stop();
      }
      setRecording(false);
    }
  };

  // Keep track of previous draft text to detect when a new note is started
  const prevDraftRef = useRef('');

  // Ref for the hidden chart file input
  const fileInputRef = useRef(null);
  useEffect(() => {
    if (prevDraftRef.current.trim() === '' && draftText.trim() !== '' && patientID) {
      // Log a note_started event when the user begins typing a new draft
      logEvent('note_started', { patientID, length: draftText.length }).catch(() => {});
    }
    prevDraftRef.current = draftText;
  }, [draftText, patientID]);

  /*
   * Debounce the suggestion API calls.  When the draft text changes, wait
   * a short delay before fetching new suggestions.  This prevents making
   * a network request on every keystroke and improves responsiveness.  If
   * the user continues typing, the timer resets.  When the timer completes,
   * call the API and update the suggestions.
   */
  useEffect(() => {
    // If the draft is empty, clear suggestions and skip API call
    if (!draftText.trim()) {
      setSuggestions({ codes: [], compliance: [], publicHealth: [], differentials: [] });
      return;
    }
    // Set loading state and start a timeout to call the API
    setLoadingSuggestions(true);
    const timer = setTimeout(() => {
      // Strip HTML tags before sending to the backend for suggestions.
      const plain = stripHtml(draftText);
      getSuggestions(plain, {
        chart: chartText,
        rules: settingsState.rules,
        audio: `${audioTranscript.provider} ${audioTranscript.patient}`.trim(),
        lang: settingsState.lang,
        specialty: settingsState.specialty,
        payer: settingsState.payer,
        age: age ? parseInt(age, 10) : undefined,
        sex,
        region: settingsState.region,
      })
        .then((data) => {
          setSuggestions(data);
          // Log a suggest event once suggestions are fetched
          if (patientID) {
            logEvent('suggest', { patientID, length: draftText.length }).catch(() => {});
          }
        })
        .finally(() => setLoadingSuggestions(false));
    }, 600); // 600ms delay
    // Cleanup function cancels the previous timer if draftText changes again
    return () => clearTimeout(timer);
<<<<<<< HEAD
  }, [draftText, audioTranscript, age, sex, settingsState.region, settingsState.specialty, settingsState.payer]);
=======
  }, [
    draftText,
    audioTranscript,
    age,
    sex,
    settingsState.region,
    settingsState.specialty,
    settingsState.payer,
  ]);
>>>>>>> 18c9b8a5


  // Effect: apply theme colours to CSS variables when the theme changes
  useEffect(() => {
    const themes = {
      modern: {
        '--bg': '#F9FAFC',
        '--text': '#1F2937',
        '--primary': '#1E3A8A',
        '--secondary': '#0D9488',
        '--panel-bg': '#FFFFFF',
        '--disabled': '#E5E7EB',
      },
      dark: {
        '--bg': '#263238',
        '--text': '#FAFAFA',
        '--primary': '#FF6F00',
        '--secondary': '#00897B',
        '--panel-bg': '#37474F',
        '--disabled': '#455A64',
      },
      warm: {
        '--bg': '#ECEFF1',
        '--text': '#37474F',
        '--primary': '#D32F2F',
        '--secondary': '#1976D2',
        '--panel-bg': '#FFFFFF',
        '--disabled': '#B0BEC5',
      },
    };
    const themeVars = themes[settingsState.theme] || themes.modern;
    Object.entries(themeVars).forEach(([key, value]) => {
      document.documentElement.style.setProperty(key, value);
    });
  }, [settingsState.theme]);

  return (
    <div className="app">
      <Sidebar
        collapsed={sidebarCollapsed}
        toggleCollapsed={() => setSidebarCollapsed((c) => !c)}
        onNavigate={(key) => {
          setView(key);
          // Reset active tab when switching views so that returning to notes
          // always starts on the draft tab.
          setActiveTab('draft');
        }}
      />
      <div className={`content ${sidebarCollapsed ? 'collapsed' : ''}`}>
        <header className="toolbar">
          {view !== 'note' ? (
            <button onClick={() => setView('note')}>{t('app.back')}</button>
          ) : (
            <button onClick={() => setView('note')}>{t('app.file')}</button>
          )}
          {view === 'note' && (
            <>
              <input
                type="text"
                placeholder={t('app.patientId')}
                value={patientID}
                onChange={(e) => setPatientID(e.target.value)}
                className="patient-input"
              />
              <button onClick={() => setShowTemplatesModal(true)}>
                {t('app.templates')}
              </button>
              <button
                disabled={loadingBeautify || !draftText.trim()}
                onClick={handleBeautify}
              >
                {loadingBeautify ? t('app.beautifying') : t('app.beautify')}
              </button>
              <button
                disabled={loadingSummary || !draftText.trim()}
                onClick={handleSummarize}
                style={{ marginLeft: '0.5rem' }}
              >
                {loadingSummary ? t('app.summarizing') : t('app.summarize')}
              </button>
              <ClipboardExportButtons
                beautified={beautified}
                summary={summaryText}
                patientID={patientID}
              />
              <button
                disabled={!patientID || !draftText.trim()}
                onClick={() => {
                  localStorage.setItem(`draft_${patientID}`, draftText);
                  logEvent('note_saved', { patientID, length: draftText.length }).catch(() => {});
                }}
              >
                {t('app.saveDraft')}
              </button>
              {/* Upload an exported chart (text or PDF) */}
              <input
                type="file"
                accept=".txt,.pdf,.html,.xml"
                style={{ display: 'none' }}
                ref={fileInputRef}
                onChange={handleChartChange}
              />
              <button
                onClick={() => {
                  if (fileInputRef.current) fileInputRef.current.click();
                }}
              >
                {chartFileName ? t('app.changeChart') : t('app.uploadChart')}
              </button>
              {chartFileName && (
                <span style={{ fontSize: '0.8rem', marginLeft: '0.5rem', color: 'var(--secondary)' }}>
                  {chartFileName}
                </span>
              )}
              {/* Toggle suggestion panel visibility */}
              <button
                onClick={() => setShowSuggestions((s) => !s)}
                style={{ marginLeft: '0.5rem' }}
              >
                {showSuggestions ? t('app.hideSuggestions') : t('app.showSuggestions')}
              </button>
            </>
          )}
        </header>
        <div className="main">
          {view === 'note' && (
            <>
              <div className="editor-wrapper">
                <div className="tabs">
                  <button
                    className={activeTab === 'draft' ? 'tab active' : 'tab'}
                    onClick={() => setActiveTab('draft')}
                  >
                    {t('app.originalNote')}
                  </button>
                  <button
                    className={beautified ? 'tab active' : 'tab disabled'}
                    onClick={() => beautified && setActiveTab('beautified')}
                  >
                    {t('app.beautifiedNote')}
                  </button>
                <button
                  className={summaryText ? (activeTab === 'summary' ? 'tab active' : 'tab') : 'tab disabled'}
                  onClick={() => summaryText && setActiveTab('summary')}
                >
                  {t('app.summary')}
                </button>
                </div>
                <div className="editor-area card">
                  {activeTab === 'draft' ? (
                    <>
                      <NoteEditor
                        id="draft-input"
                        value={draftText}
                        onChange={handleDraftChange}
                        onRecord={handleRecordAudio}
                        recording={recording}
                      />
                      {(audioTranscript.provider || audioTranscript.patient) && (
                        <div className="transcript-display">
                          <strong>{t('noteEditor.transcript')}</strong>
                          {audioTranscript.provider && (
                            <div><em>Provider:</em> {audioTranscript.provider}</div>
                          )}
                          {audioTranscript.patient && (
                            <div><em>Patient:</em> {audioTranscript.patient}</div>
                          )}
                        </div>
                      )}
                    </>
                  ) : (
                    activeTab === 'beautified' ? (
                      <div className="beautified-view">{beautified}</div>
                    ) : (
                      <div className="beautified-view">{summaryText}</div>
                    ))}
                </div>
              </div>
              {(() => {
                const filtered = {
                  codes: settingsState.enableCodes ? suggestions.codes : [],
                  compliance: settingsState.enableCompliance ? suggestions.compliance : [],
                  publicHealth: settingsState.enablePublicHealth ? suggestions.publicHealth : [],
                  differentials: settingsState.enableDifferentials ? suggestions.differentials : [],
                };
                return (
                  <SuggestionPanel
                    suggestions={filtered}
                    loading={loadingSuggestions}
                    className={showSuggestions ? '' : 'collapsed'}
                    onInsert={handleInsertSuggestion}
                  />
                );
              })()}
            </>
          )}
          {view === 'dashboard' && <Dashboard />}
          {view === 'help' && <Help />}
          {view === 'settings' && (
            <Settings settings={settingsState} updateSettings={updateSettings} />
          )}
          {view === 'drafts' && (
            <Drafts
              onOpenDraft={(pid) => {
                setPatientID(pid);
                setView('note');
              }}
            />
          )}
        {view === 'logs' && <Logs />}
        </div>
      </div>
      {showTemplatesModal && (
        <TemplatesModal
          baseTemplates={templates}
          onSelect={(content) => {
            insertTemplate(content);
            setShowTemplatesModal(false);
          }}
          onClose={() => setShowTemplatesModal(false)}
        />
      )}
    </div>
  );
}

export default App;<|MERGE_RESOLUTION|>--- conflicted
+++ resolved
@@ -375,19 +375,8 @@
     }, 600); // 600ms delay
     // Cleanup function cancels the previous timer if draftText changes again
     return () => clearTimeout(timer);
-<<<<<<< HEAD
   }, [draftText, audioTranscript, age, sex, settingsState.region, settingsState.specialty, settingsState.payer]);
-=======
-  }, [
-    draftText,
-    audioTranscript,
-    age,
-    sex,
-    settingsState.region,
-    settingsState.specialty,
-    settingsState.payer,
-  ]);
->>>>>>> 18c9b8a5
+
 
 
   // Effect: apply theme colours to CSS variables when the theme changes
