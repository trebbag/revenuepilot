import { useState, useEffect, useRef } from 'react';
import NoteEditor from './components/NoteEditor.jsx';
import SuggestionPanel from './components/SuggestionPanel.jsx';
import Dashboard from './components/Dashboard.jsx';
import Logs from './components/Logs.jsx';
import Help from './components/Help.jsx';
import Settings from './components/Settings.jsx';
import {
  beautifyNote,
  getSuggestions,
  logEvent,
  transcribeAudio,
  summarizeNote,
  getSettings,
} from './api.js';
import Sidebar from './components/Sidebar.jsx';
import Drafts from './components/Drafts.jsx';
import Login from './components/Login.jsx';
import ClipboardExportButtons from './components/ClipboardExportButtons.jsx';
import TemplatesModal from './components/TemplatesModal.jsx';

// Utility to convert HTML strings into plain text by stripping tags.  The
// ReactQuill editor stores content as HTML; our backend accepts plain
// text.  This naive implementation removes all markup.  For more
// sophisticated handling (e.g., preserving paragraphs or lists), consider
// using a library like html-to-text.
function stripHtml(html) {
  return html ? html.replace(/<[^>]+>/g, '') : '';
}

// Basic skeleton component implementing the toolbar, tab system and suggestion panel.
function App() {
  const [token, setToken] = useState(() =>
    typeof window !== 'undefined' ? localStorage.getItem('token') : null
  );
  // Track which tab is active: 'draft' or 'beautified'
  const [activeTab, setActiveTab] = useState('draft');
  // Store the beautified text once generated
  const [beautified, setBeautified] = useState('');
  // Store the patient-friendly summary once generated
  const [summaryText, setSummaryText] = useState('');
  // Track which main view is active: 'note', 'dashboard', 'logs', 'settings', 'help' or 'drafts'
  const [view, setView] = useState('note');
  // Loading states for API calls
  const [loadingBeautify, setLoadingBeautify] = useState(false);
  const [loadingSuggestions, setLoadingSuggestions] = useState(false);
  const [loadingSummary, setLoadingSummary] = useState(false);
  // Track the current draft text
  const [draftText, setDraftText] = useState('');

  // Optional additional context for suggestions:
  // chartText holds the contents of an uploaded medical chart.  When provided,
  // it is concatenated with the clinical note before sending to the AI.  The
  // user can upload text or PDF exports from their EHR as a privacy‑preserving
  // alternative to direct API integration.
  const [chartText, setChartText] = useState('');
  const [chartFileName, setChartFileName] = useState('');

  // Audio transcript extracted from a recorded visit.  Recording is
  // optional; when present, the transcript is appended to the note to
  // enrich suggestions.  The recording itself is not stored; only the
  // text is used.
  const [audioTranscript, setAudioTranscript] = useState('');
  const [recording, setRecording] = useState(false);
  // References for MediaRecorder and audio chunks
  const mediaRecorderRef = useRef(null);
  const audioChunksRef = useRef([]);
  // Track whether the sidebar is collapsed
  const [sidebarCollapsed, setSidebarCollapsed] = useState(false);

  // Control visibility of the suggestion panel (for sliding effect)
  const [showSuggestions, setShowSuggestions] = useState(true);
  const [showTemplatesModal, setShowTemplatesModal] = useState(false);

  // Track the current patient ID for draft saving
  const [patientID, setPatientID] = useState('');
  // Demographic details used for public health suggestions
  const [age, setAge] = useState('');
  const [sex, setSex] = useState('');
  const [region, setRegion] = useState('');
  // Suggestions fetched from the API
  const [suggestions, setSuggestions] = useState({
    codes: [],
    compliance: [],
    publicHealth: [],
    differentials: [],
  });

  // Default values for theme and suggestion category settings.  These are
  // merged with any values persisted in ``localStorage`` so user preferences
  // survive page reloads.
  const defaultSettings = {
    theme: 'modern',
    enableCodes: true,
    enableCompliance: true,
    enablePublicHealth: true,
    enableDifferentials: true,
    // Array of custom clinical rules supplied by the user.  When non‑empty,
    // these rules are appended to the prompt sent to the AI model.  Each
    // entry should be a concise guideline such as “Payer X requires ROS for 99214”.
    rules: [],
  };
  // User settings controlling theme and which suggestion categories are enabled.
  // Load any previously saved settings from ``localStorage`` on first render.
  const [settingsState, setSettingsState] = useState(() => {
    try {
      const stored = typeof window !== 'undefined' ? JSON.parse(localStorage.getItem('settings') || '{}') : {};
      return { ...defaultSettings, ...stored };
    } catch {
      return defaultSettings;
    }
  });

  // Function to update settings
  const updateSettings = (newSettings) => {
    setSettingsState(newSettings);
    if (typeof window !== 'undefined') {
      localStorage.setItem('settings', JSON.stringify(newSettings));
    }
  };

  useEffect(() => {
    if (!token) return;
    async function fetchSettings() {
      try {
        const remote = await getSettings();
        const merged = { ...defaultSettings, ...remote };
        setSettingsState(merged);
        if (typeof window !== 'undefined') {
          localStorage.setItem('settings', JSON.stringify(merged));
        }
      } catch (e) {
        console.error('Failed to load settings', e);
      }
    }
    fetchSettings();
  }, [token]);

  // Templates for quick note creation
  const templates = [
    {
      name: 'SOAP Note Template',
      content:
        'Subjective: \n\nObjective: \n\nAssessment: \n\nPlan: ',
    },
    {
      name: 'Wellness Visit Template',
      content:
        'Chief Complaint: Annual wellness visit\n\nHistory of Present Illness: \n\nPast Medical History: \n\nMedications: \n\nAllergies: \n\nPhysical Exam: \n\nAssessment & Plan: ',
    },
    {
      name: 'Follow-up Visit Template',
      content:
        'Chief Complaint: \n\nInterval History: \n\nReview of Systems: \n\nPhysical Exam: \n\nAssessment & Plan: ',
    },
    {
      name: 'Paediatrics Template',
      content:
        'Chief Complaint: \n\nHistory of Present Illness: \n\nGrowth Parameters: \n\nDevelopment: \n\nImmunisations: \n\nAssessment & Plan: ',
    },
    {
      name: 'Geriatrics Template',
      content:
        'Chief Complaint: \n\nFunctional Status: \n\nCognitive Assessment: \n\nMedications: \n\nSupport Systems: \n\nAssessment & Plan: ',
    },
    {
      name: 'Psychiatry Template',
      content:
        'Chief Complaint: \n\nHistory of Present Illness: \n\nMental Status Exam: \n\nRisk Assessment: \n\nAssessment & Plan: ',
    },
    {
      name: 'Cardiology Template',
      content:
        'Chief Complaint: \n\nHistory of Present Illness: \n\nCardiac Risk Factors: \n\nExam: \n\nDiagnostics: \n\nAssessment & Plan: ',
    },
    {
      name: 'Dermatology Template',
      content:
        'Chief Complaint: \n\nHistory of Present Illness: \n\nSkin Exam: \n\nAssessment: \n\nPlan: ',
    },
  ];

  // If there is no JWT stored, show the login form instead of the main app
  if (!token) {
    return <Login onLoggedIn={(tok) => setToken(tok)} />;
  }

  // When the user clicks the Beautify button, run a placeholder transformation.
  // In the real app this will call the LLM API to reformat the note.
  const handleBeautify = () => {
    // Call the API helper to beautify the note.  If there's no
    // draft text, do nothing.
    if (!draftText.trim()) return;
    setLoadingBeautify(true);
    // Strip HTML tags before sending the note to the backend.  ReactQuill
    // produces an HTML string; the backend expects plain text.
    const plain = stripHtml(draftText);
    beautifyNote(plain)
      .then((cleaned) => {
        setBeautified(cleaned);
        setActiveTab('beautified');
        // Log a beautify event with patient ID and note length
        if (patientID) {
          logEvent('beautify', { patientID, length: draftText.length }).catch(() => {});
        }
      })
      .finally(() => {
        setLoadingBeautify(false);
      });
  };

  /**
   * Handle the Summarize button.  Calls the backend to generate a
   * patient‑friendly summary of the current note.  If the note is
   * empty, this function does nothing.  When the summary is returned,
   * it sets the summary text and switches to the Summary tab.  It
   * also logs a summary event for analytics.
   */
  const handleSummarize = () => {
    if (!draftText.trim()) return;
    setLoadingSummary(true);
    const plain = stripHtml(draftText);
    summarizeNote(plain, {
      chart: chartText,
      audio: audioTranscript,
    })
      .then((summary) => {
        setSummaryText(summary);
        setActiveTab('summary');
        if (patientID) {
          logEvent('summary', { patientID, length: draftText.length }).catch(() => {});
        }
      })
      .finally(() => setLoadingSummary(false));
  };

  // Update the draft text when the editor changes.
  const handleDraftChange = (value) => {
    setDraftText(value);
  };

  // Load a saved draft from localStorage when the patient ID changes
  useEffect(() => {
    if (!patientID) return;
    const saved = localStorage.getItem(`draft_${patientID}`);
    if (saved !== null) {
      setDraftText(saved);
      setActiveTab('draft');
      // Force suggestions update
      // suggestions will update via useEffect on draftText
    } else {
      setDraftText('');
    }
  }, [patientID]);

  // Persist the draft to localStorage whenever it changes
  useEffect(() => {
    if (!patientID) return;
    localStorage.setItem(`draft_${patientID}`, draftText);
  }, [draftText, patientID]);

  // Insert template into the draft
  const insertTemplate = (content) => {
    setDraftText(content);
    setActiveTab('draft');
  };

  // Insert a suggestion into the draft note.  Appends the text to the
  // current draft and focuses the draft tab so the user can continue
  // editing after inserting a suggestion.
  const handleInsertSuggestion = (text) => {
    setDraftText((prev) => {
      const usesHtml = /<[^>]+>/.test(prev);
      if (usesHtml) {
        // Append as a new paragraph in the HTML string
        return `${prev}<p>${text}</p>`;
      }
      const prefix = prev && !prev.endsWith('\n') ? '\n' : '';
      return `${prev}${prefix}${text}`;
    });
    setActiveTab('draft');
  };

  /**
   * Handle upload of an exported medical chart.  Reads the file as text and
   * stores its contents in chartText.  Logs an event for analytics.  This
   * provides an alternative to connecting directly to an EHR API.
   */
  const handleChartChange = (event) => {
    const file = event.target.files && event.target.files[0];
    if (!file) return;
    const reader = new FileReader();
    reader.onload = (e) => {
      const text = e.target.result;
      setChartText(typeof text === 'string' ? text : '');
      setChartFileName(file.name);
      if (patientID) {
        logEvent('chart_upload', { patientID, filename: file.name }).catch(() => {});
      }
    };
    // Read as text; in a future iteration we could parse PDFs or structured formats.
    reader.readAsText(file);
  };

  /**
   * Start or stop audio recording.  Uses the browser's MediaRecorder API to
   * capture audio from the user's microphone.  When recording stops the
   * resulting ``Blob`` is uploaded to the backend ``/transcribe`` endpoint
   * and the returned transcript stored in ``audioTranscript``.  The raw
   * audio is never persisted locally.
   */
  const handleRecordAudio = async () => {
    if (!recording) {
      try {
        const stream = await navigator.mediaDevices.getUserMedia({ audio: true });
        const mediaRecorder = new MediaRecorder(stream);
        mediaRecorderRef.current = mediaRecorder;
        audioChunksRef.current = [];
        mediaRecorder.ondataavailable = (e) => {
          if (e.data.size > 0) audioChunksRef.current.push(e.data);
        };
        mediaRecorder.onstop = async () => {
          const blob = new Blob(audioChunksRef.current, { type: 'audio/webm' });
          try {
            const result = await transcribeAudio(blob, true);
            const combined = `${result.provider || ''} ${result.patient || ''}`.trim();
            setAudioTranscript(combined);
          } catch (err) {
            console.error('Transcription failed', err);
            setAudioTranscript('');
          }
          if (patientID) {
            logEvent('audio_recorded', { patientID, size: blob.size }).catch(() => {});
          }
        };
        mediaRecorder.start();
        setRecording(true);
      } catch (err) {
        console.error('Error accessing microphone', err);
      }
    } else {
      const recorder = mediaRecorderRef.current;
      if (recorder && recorder.state !== 'inactive') {
        recorder.stop();
      }
      setRecording(false);
    }
  };

  // Keep track of previous draft text to detect when a new note is started
  const prevDraftRef = useRef('');

  // Ref for the hidden chart file input
  const fileInputRef = useRef(null);
  useEffect(() => {
    if (prevDraftRef.current.trim() === '' && draftText.trim() !== '' && patientID) {
      // Log a note_started event when the user begins typing a new draft
      logEvent('note_started', { patientID, length: draftText.length }).catch(() => {});
    }
    prevDraftRef.current = draftText;
  }, [draftText, patientID]);

  /*
   * Debounce the suggestion API calls.  When the draft text changes, wait
   * a short delay before fetching new suggestions.  This prevents making
   * a network request on every keystroke and improves responsiveness.  If
   * the user continues typing, the timer resets.  When the timer completes,
   * call the API and update the suggestions.
   */
  useEffect(() => {
    // If the draft is empty, clear suggestions and skip API call
    if (!draftText.trim()) {
      setSuggestions({ codes: [], compliance: [], publicHealth: [], differentials: [] });
      return;
    }
    // Set loading state and start a timeout to call the API
    setLoadingSuggestions(true);
    const timer = setTimeout(() => {
      // Strip HTML tags before sending to the backend for suggestions.
      const plain = stripHtml(draftText);
      getSuggestions(plain, {
        chart: chartText,
        rules: settingsState.rules,
        audio: audioTranscript,
        age: age ? parseInt(age, 10) : undefined,
        sex,
        region,
      })
        .then((data) => {
          setSuggestions(data);
          // Log a suggest event once suggestions are fetched
          if (patientID) {
            logEvent('suggest', { patientID, length: draftText.length }).catch(() => {});
          }
        })
        .finally(() => setLoadingSuggestions(false));
    }, 600); // 600ms delay
    // Cleanup function cancels the previous timer if draftText changes again
    return () => clearTimeout(timer);
  }, [draftText, audioTranscript, age, sex, region]);

  // Effect: apply theme colours to CSS variables when the theme changes
  useEffect(() => {
    const themes = {
      modern: {
        '--bg': '#F9FAFC',
        '--text': '#1F2937',
        '--primary': '#1E3A8A',
        '--secondary': '#0D9488',
        '--panel-bg': '#FFFFFF',
        '--disabled': '#E5E7EB',
      },
      dark: {
        '--bg': '#263238',
        '--text': '#FAFAFA',
        '--primary': '#FF6F00',
        '--secondary': '#00897B',
        '--panel-bg': '#37474F',
        '--disabled': '#455A64',
      },
      warm: {
        '--bg': '#ECEFF1',
        '--text': '#37474F',
        '--primary': '#D32F2F',
        '--secondary': '#1976D2',
        '--panel-bg': '#FFFFFF',
        '--disabled': '#B0BEC5',
      },
    };
    const themeVars = themes[settingsState.theme] || themes.modern;
    Object.entries(themeVars).forEach(([key, value]) => {
      document.documentElement.style.setProperty(key, value);
    });
  }, [settingsState.theme]);

  return (
    <div className="app">
      <Sidebar
        collapsed={sidebarCollapsed}
        toggleCollapsed={() => setSidebarCollapsed((c) => !c)}
        onNavigate={(key) => {
          setView(key);
          // Reset active tab when switching views so that returning to notes
          // always starts on the draft tab.
          setActiveTab('draft');
        }}
      />
      <div className={`content ${sidebarCollapsed ? 'collapsed' : ''}`}>
        <header className="toolbar">
          {view !== 'note' ? (
            <button onClick={() => setView('note')}>Back to Notes</button>
          ) : (
            <button onClick={() => setView('note')}>File</button>
          )}
          {view === 'note' && (
            <>
              <input
                type="text"
                placeholder="Patient ID"
                value={patientID}
                onChange={(e) => setPatientID(e.target.value)}
                className="patient-input"
              />
<<<<<<< HEAD
              <input
                type="number"
                placeholder="Age"
                value={age}
                onChange={(e) => setAge(e.target.value)}
                className="demo-input"
                style={{ width: '4rem' }}
              />
              <select
                value={sex}
                onChange={(e) => setSex(e.target.value)}
                className="demo-input"
              >
                <option value="">Sex</option>
                <option value="male">Male</option>
                <option value="female">Female</option>
                <option value="other">Other</option>
              </select>
              <input
                type="text"
                placeholder="Region"
                value={region}
                onChange={(e) => setRegion(e.target.value)}
                className="demo-input"
                style={{ width: '6rem' }}
              />
              <select
                onChange={(e) => {
                  const idx = parseInt(e.target.value, 10);
                  if (!isNaN(idx)) insertTemplate(templates[idx].content);
                  e.target.selectedIndex = 0;
                }}
                className="template-select"
              >
                <option value="">Insert Template</option>
                {templates.map((tpl, idx) => (
                  <option key={tpl.name} value={idx}>
                    {tpl.name}
                  </option>
                ))}
              </select>
=======
              <button onClick={() => setShowTemplatesModal(true)}>
                Templates
              </button>
>>>>>>> ca7c8366
              <button
                disabled={loadingBeautify || !draftText.trim()}
                onClick={handleBeautify}
              >
                {loadingBeautify ? 'Beautifying…' : 'Beautify'}
              </button>
              <button
                disabled={loadingSummary || !draftText.trim()}
                onClick={handleSummarize}
                style={{ marginLeft: '0.5rem' }}
              >
                {loadingSummary ? 'Summarizing…' : 'Summarize'}
              </button>
              <ClipboardExportButtons
                beautified={beautified}
                summary={summaryText}
                patientID={patientID}
              />
              <button
                disabled={!patientID || !draftText.trim()}
                onClick={() => {
                  localStorage.setItem(`draft_${patientID}`, draftText);
                  logEvent('note_saved', { patientID, length: draftText.length }).catch(() => {});
                }}
              >
                Save Draft
              </button>
              {/* Upload an exported chart (text or PDF) */}
              <input
                type="file"
                accept=".txt,.pdf,.html,.xml"
                style={{ display: 'none' }}
                ref={fileInputRef}
                onChange={handleChartChange}
              />
              <button
                onClick={() => {
                  if (fileInputRef.current) fileInputRef.current.click();
                }}
              >
                {chartFileName ? 'Change Chart' : 'Upload Chart'}
              </button>
              {chartFileName && (
                <span style={{ fontSize: '0.8rem', marginLeft: '0.5rem', color: 'var(--secondary)' }}>
                  {chartFileName}
                </span>
              )}
              {/* Toggle suggestion panel visibility */}
              <button
                onClick={() => setShowSuggestions((s) => !s)}
                style={{ marginLeft: '0.5rem' }}
              >
                {showSuggestions ? 'Hide Suggestions' : 'Show Suggestions'}
              </button>
            </>
          )}
        </header>
        <div className="main">
          {view === 'note' && (
            <>
              <div className="editor-wrapper">
                <div className="tabs">
                  <button
                    className={activeTab === 'draft' ? 'tab active' : 'tab'}
                    onClick={() => setActiveTab('draft')}
                  >
                    Original Note
                  </button>
                  <button
                    className={beautified ? 'tab active' : 'tab disabled'}
                    onClick={() => beautified && setActiveTab('beautified')}
                  >
                    Beautified Note
                  </button>
                <button
                  className={summaryText ? (activeTab === 'summary' ? 'tab active' : 'tab') : 'tab disabled'}
                  onClick={() => summaryText && setActiveTab('summary')}
                >
                  Summary
                </button>
                </div>
                <div className="editor-area card">
                  {activeTab === 'draft' ? (
                    <NoteEditor
                      id="draft-input"
                      value={draftText}
                      onChange={handleDraftChange}
                      onRecord={handleRecordAudio}
                      recording={recording}
                      transcript={audioTranscript}
                    />
                  ) : (
                    activeTab === 'beautified' ? (
                      <div className="beautified-view">{beautified}</div>
                    ) : (
                      <div className="beautified-view">{summaryText}</div>
                    ))}
                </div>
              </div>
              {(() => {
                const filtered = {
                  codes: settingsState.enableCodes ? suggestions.codes : [],
                  compliance: settingsState.enableCompliance ? suggestions.compliance : [],
                  publicHealth: settingsState.enablePublicHealth ? suggestions.publicHealth : [],
                  differentials: settingsState.enableDifferentials ? suggestions.differentials : [],
                };
                return (
                  <SuggestionPanel
                    suggestions={filtered}
                    loading={loadingSuggestions}
                    className={showSuggestions ? '' : 'collapsed'}
                    onInsert={handleInsertSuggestion}
                  />
                );
              })()}
            </>
          )}
          {view === 'dashboard' && <Dashboard />}
          {view === 'help' && <Help />}
          {view === 'settings' && (
            <Settings settings={settingsState} updateSettings={updateSettings} />
          )}
          {view === 'drafts' && (
            <Drafts
              onOpenDraft={(pid) => {
                setPatientID(pid);
                setView('note');
              }}
            />
          )}
        {view === 'logs' && <Logs />}
        </div>
      </div>
      {showTemplatesModal && (
        <TemplatesModal
          baseTemplates={templates}
          onSelect={(content) => {
            insertTemplate(content);
            setShowTemplatesModal(false);
          }}
          onClose={() => setShowTemplatesModal(false)}
        />
      )}
    </div>
  );
}

export default App;<|MERGE_RESOLUTION|>--- conflicted
+++ resolved
@@ -461,7 +461,6 @@
                 onChange={(e) => setPatientID(e.target.value)}
                 className="patient-input"
               />
-<<<<<<< HEAD
               <input
                 type="number"
                 placeholder="Age"
@@ -503,11 +502,7 @@
                   </option>
                 ))}
               </select>
-=======
-              <button onClick={() => setShowTemplatesModal(true)}>
-                Templates
-              </button>
->>>>>>> ca7c8366
+
               <button
                 disabled={loadingBeautify || !draftText.trim()}
                 onClick={handleBeautify}
