import { useState, useEffect, useRef } from 'react';
import { useTranslation } from 'react-i18next';
import i18n from './i18n.js';
import NoteEditor from './components/NoteEditor.jsx';
import SuggestionPanel from './components/SuggestionPanel.jsx';
import Dashboard from './components/Dashboard.jsx';
import Logs from './components/Logs.jsx';
import Help from './components/Help.jsx';
import Settings from './components/Settings.jsx';
import {
  beautifyNote,
  getSuggestions,
  logEvent,
  transcribeAudio,
  summarizeNote,
  getSettings,
} from './api.js';
import Sidebar from './components/Sidebar.jsx';
import Drafts from './components/Drafts.jsx';
import Login from './components/Login.jsx';
import ClipboardExportButtons from './components/ClipboardExportButtons.jsx';
import TemplatesModal from './components/TemplatesModal.jsx';
import defaultTemplates from './templates.json';

// Utility to convert HTML strings into plain text by stripping tags.  The
// ReactQuill editor stores content as HTML; our backend accepts plain
// text.  This naive implementation removes all markup.  For more
// sophisticated handling (e.g., preserving paragraphs or lists), consider
// using a library like html-to-text.
function stripHtml(html) {
  return html ? html.replace(/<[^>]+>/g, '') : '';
}

// Basic skeleton component implementing the toolbar, tab system and suggestion panel.
function App() {
  const [token, setToken] = useState(() =>
    typeof window !== 'undefined' ? localStorage.getItem('token') : null
  );
  const { t } = useTranslation();
  // Track which tab is active: 'draft' or 'beautified'
  const [activeTab, setActiveTab] = useState('draft');
  // Store the beautified text once generated
  const [beautified, setBeautified] = useState('');
  // Store the patient-friendly summary once generated
  const [summaryText, setSummaryText] = useState('');
  // Track which main view is active: 'note', 'dashboard', 'logs', 'settings', 'help' or 'drafts'
  const [view, setView] = useState('note');
  // Loading states for API calls
  const [loadingBeautify, setLoadingBeautify] = useState(false);
  const [loadingSuggestions, setLoadingSuggestions] = useState(false);
  const [loadingSummary, setLoadingSummary] = useState(false);
  // Track the current draft text
  const [draftText, setDraftText] = useState('');

  // Optional additional context for suggestions:
  // chartText holds the contents of an uploaded medical chart.  When provided,
  // it is concatenated with the clinical note before sending to the AI.  The
  // user can upload text or PDF exports from their EHR as a privacy‑preserving
  // alternative to direct API integration.
  const [chartText, setChartText] = useState('');
  const [chartFileName, setChartFileName] = useState('');

  // Audio transcript extracted from a recorded visit.  Recording is
  // optional; when present, the transcript is appended to the note to
  // enrich suggestions.  The recording itself is not stored; only the
  // text is used.  When diarisation is enabled we keep provider and
  // patient segments separately so the UI can display them individually.
  const [audioTranscript, setAudioTranscript] = useState({
    provider: '',
    patient: '',
  });
  const [recording, setRecording] = useState(false);
  // References for MediaRecorder and audio chunks
  const mediaRecorderRef = useRef(null);
  const audioChunksRef = useRef([]);
  // Track whether the sidebar is collapsed
  const [sidebarCollapsed, setSidebarCollapsed] = useState(false);

  // Control visibility of the suggestion panel (for sliding effect)
  const [showSuggestions, setShowSuggestions] = useState(true);
  const [showTemplatesModal, setShowTemplatesModal] = useState(false);

  // Track the current patient ID for draft saving
  const [patientID, setPatientID] = useState('');
  // Demographic details used for public health suggestions
  const [age, setAge] = useState('');
  const [sex, setSex] = useState('');
  // Suggestions fetched from the API
  const [suggestions, setSuggestions] = useState({
    codes: [],
    compliance: [],
    publicHealth: [],
    differentials: [],
  });

  // Default values for theme and suggestion category settings.  These are
  // merged with any values persisted in ``localStorage`` so user preferences
  // survive page reloads.
  const defaultSettings = {
    theme: 'modern',
    enableCodes: true,
    enableCompliance: true,
    enablePublicHealth: true,
    enableDifferentials: true,
    lang: 'en',
    specialty: '',
    payer: '',
    // Array of custom clinical rules supplied by the user.  When non‑empty,
    // these rules are appended to the prompt sent to the AI model.  Each
    // entry should be a concise guideline such as “Payer X requires ROS for 99214”.
    rules: [],
    region: '',
  };
  // User settings controlling theme and which suggestion categories are enabled.
  // Load any previously saved settings from ``localStorage`` on first render.
  const [settingsState, setSettingsState] = useState(() => {
    try {
      const stored = typeof window !== 'undefined' ? JSON.parse(localStorage.getItem('settings') || '{}') : {};
      return { ...defaultSettings, ...stored };
    } catch {
      return defaultSettings;
    }
  });

  // Function to update settings
  const updateSettings = (newSettings) => {
    setSettingsState(newSettings);
    if (typeof window !== 'undefined') {
      localStorage.setItem('settings', JSON.stringify(newSettings));
    }
  };

  useEffect(() => {
    if (!token) return;
    async function fetchSettings() {
      try {
        const remote = await getSettings(token);
        const merged = { ...defaultSettings, ...remote };
        setSettingsState(merged);
        i18n.changeLanguage(merged.lang);
        if (typeof window !== 'undefined') {
          localStorage.setItem('settings', JSON.stringify(merged));
        }
      } catch (e) {
        console.error('Failed to load settings', e);
      }
    }
    fetchSettings();
  }, [token]);

  useEffect(() => {
    i18n.changeLanguage(settingsState.lang);
  }, [settingsState.lang]);

  // Templates for quick note creation loaded from a JSON file
  const templates = defaultTemplates;

  // If there is no JWT stored, show the login form instead of the main app
  if (!token) {
    return (
      <Login
        onLoggedIn={(tok, settings) => {
          setToken(tok);
          if (settings) {
            const merged = { ...defaultSettings, ...settings };
            updateSettings(merged);
            i18n.changeLanguage(merged.lang);
          }
        }}
      />
    );
  }

  // When the user clicks the Beautify button, run a placeholder transformation.
  // In the real app this will call the LLM API to reformat the note.
  const handleBeautify = () => {
    // Call the API helper to beautify the note.  If there's no
    // draft text, do nothing.
    if (!draftText.trim()) return;
    setLoadingBeautify(true);
    // Strip HTML tags before sending the note to the backend.  ReactQuill
    // produces an HTML string; the backend expects plain text.
    const plain = stripHtml(draftText);
    beautifyNote(plain, settingsState.lang, { specialty: settingsState.specialty, payer: settingsState.payer })
      .then((cleaned) => {
        setBeautified(cleaned);
        setActiveTab('beautified');
        // Log a beautify event with patient ID and note length
        if (patientID) {
          logEvent('beautify', { patientID, length: draftText.length }).catch(() => {});
        }
      })
      .finally(() => {
        setLoadingBeautify(false);
      });
  };

  /**
   * Handle the Summarize button.  Calls the backend to generate a
   * patient‑friendly summary of the current note.  If the note is
   * empty, this function does nothing.  When the summary is returned,
   * it sets the summary text and switches to the Summary tab.  It
   * also logs a summary event for analytics.
   */
  const handleSummarize = () => {
    if (!draftText.trim()) return;
    setLoadingSummary(true);
    const plain = stripHtml(draftText);
    summarizeNote(plain, {
      chart: chartText,
      audio: `${audioTranscript.provider} ${audioTranscript.patient}`.trim(),
      lang: settingsState.lang,
      specialty: settingsState.specialty,
      payer: settingsState.payer,
    })
      .then((summary) => {
        setSummaryText(summary);
        setActiveTab('summary');
        if (patientID) {
          logEvent('summary', { patientID, length: draftText.length }).catch(() => {});
        }
      })
      .finally(() => setLoadingSummary(false));
  };

  // Update the draft text when the editor changes.
  const handleDraftChange = (value) => {
    setDraftText(value);
  };

  // Load a saved draft from localStorage when the patient ID changes
  useEffect(() => {
    if (!patientID) return;
    const saved = localStorage.getItem(`draft_${patientID}`);
    if (saved !== null) {
      setDraftText(saved);
      setActiveTab('draft');
      // Force suggestions update
      // suggestions will update via useEffect on draftText
    } else {
      setDraftText('');
    }
  }, [patientID]);

  // Persist the draft to localStorage whenever it changes
  useEffect(() => {
    if (!patientID) return;
    localStorage.setItem(`draft_${patientID}`, draftText);
  }, [draftText, patientID]);

  // Insert template into the draft
  const insertTemplate = (content) => {
    setDraftText(content);
    setActiveTab('draft');
  };

  // Insert a suggestion into the draft note.  Appends the text to the
  // current draft and focuses the draft tab so the user can continue
  // editing after inserting a suggestion.
  const handleInsertSuggestion = (text) => {
    setDraftText((prev) => {
      const usesHtml = /<[^>]+>/.test(prev);
      if (usesHtml) {
        // Append as a new paragraph in the HTML string
        return `${prev}<p>${text}</p>`;
      }
      const prefix = prev && !prev.endsWith('\n') ? '\n' : '';
      return `${prev}${prefix}${text}`;
    });
    setActiveTab('draft');
  };

  /**
   * Handle upload of an exported medical chart.  Reads the file as text and
   * stores its contents in chartText.  Logs an event for analytics.  This
   * provides an alternative to connecting directly to an EHR API.
   */
  const handleChartChange = (event) => {
    const file = event.target.files && event.target.files[0];
    if (!file) return;
    const reader = new FileReader();
    reader.onload = (e) => {
      const text = e.target.result;
      setChartText(typeof text === 'string' ? text : '');
      setChartFileName(file.name);
      if (patientID) {
        logEvent('chart_upload', { patientID, filename: file.name }).catch(() => {});
      }
    };
    // Read as text; in a future iteration we could parse PDFs or structured formats.
    reader.readAsText(file);
  };

  /**
   * Start or stop audio recording.  Uses the browser's MediaRecorder API to
   * capture audio from the user's microphone.  When recording stops the
   * resulting ``Blob`` is uploaded to the backend ``/transcribe`` endpoint
   * and the returned transcript stored in ``audioTranscript``.  The raw
   * audio is never persisted locally.
   */
  const handleRecordAudio = async () => {
    if (!recording) {
      try {
        const stream = await navigator.mediaDevices.getUserMedia({ audio: true });
        const mediaRecorder = new MediaRecorder(stream);
        mediaRecorderRef.current = mediaRecorder;
        audioChunksRef.current = [];
        mediaRecorder.ondataavailable = (e) => {
          if (e.data.size > 0) audioChunksRef.current.push(e.data);
        };
        mediaRecorder.onstop = async () => {
          const blob = new Blob(audioChunksRef.current, { type: 'audio/webm' });
          try {
            const result = await transcribeAudio(blob, true);
            setAudioTranscript({
              provider: result.provider || '',
              patient: result.patient || '',
            });
          } catch (err) {
            console.error('Transcription failed', err);
            setAudioTranscript({ provider: '', patient: '' });
          }
          if (patientID) {
            logEvent('audio_recorded', { patientID, size: blob.size }).catch(() => {});
          }
        };
        mediaRecorder.start();
        setRecording(true);
      } catch (err) {
        console.error('Error accessing microphone', err);
      }
    } else {
      const recorder = mediaRecorderRef.current;
      if (recorder && recorder.state !== 'inactive') {
        recorder.stop();
      }
      setRecording(false);
    }
  };

  // Keep track of previous draft text to detect when a new note is started
  const prevDraftRef = useRef('');

  // Ref for the hidden chart file input
  const fileInputRef = useRef(null);
  useEffect(() => {
    if (prevDraftRef.current.trim() === '' && draftText.trim() !== '' && patientID) {
      // Log a note_started event when the user begins typing a new draft
      logEvent('note_started', { patientID, length: draftText.length }).catch(() => {});
    }
    prevDraftRef.current = draftText;
  }, [draftText, patientID]);

  /*
   * Debounce the suggestion API calls.  When the draft text changes, wait
   * a short delay before fetching new suggestions.  This prevents making
   * a network request on every keystroke and improves responsiveness.  If
   * the user continues typing, the timer resets.  When the timer completes,
   * call the API and update the suggestions.
   */
  useEffect(() => {
    // If the draft is empty, clear suggestions and skip API call
    if (!draftText.trim()) {
      setSuggestions({ codes: [], compliance: [], publicHealth: [], differentials: [] });
      return;
    }
    // Set loading state and start a timeout to call the API
    setLoadingSuggestions(true);
    const timer = setTimeout(() => {
      // Strip HTML tags before sending to the backend for suggestions.
      const plain = stripHtml(draftText);
      getSuggestions(plain, {
        chart: chartText,
        rules: settingsState.rules,
        audio: `${audioTranscript.provider} ${audioTranscript.patient}`.trim(),
        lang: settingsState.lang,
<<<<<<< HEAD
        specialty: settingsState.specialty,
        payer: settingsState.payer,
=======
        age: age ? parseInt(age, 10) : undefined,
        sex,
        region: settingsState.region,
>>>>>>> 1f8ee600
      })
        .then((data) => {
          setSuggestions(data);
          // Log a suggest event once suggestions are fetched
          if (patientID) {
            logEvent('suggest', { patientID, length: draftText.length }).catch(() => {});
          }
        })
        .finally(() => setLoadingSuggestions(false));
    }, 600); // 600ms delay
    // Cleanup function cancels the previous timer if draftText changes again
    return () => clearTimeout(timer);
<<<<<<< HEAD
  }, [draftText, audioTranscript, age, sex, region, settingsState.specialty, settingsState.payer]);
=======
  }, [draftText, audioTranscript.provider, audioTranscript.patient, age, sex, settingsState.region]);
>>>>>>> 1f8ee600

  // Effect: apply theme colours to CSS variables when the theme changes
  useEffect(() => {
    const themes = {
      modern: {
        '--bg': '#F9FAFC',
        '--text': '#1F2937',
        '--primary': '#1E3A8A',
        '--secondary': '#0D9488',
        '--panel-bg': '#FFFFFF',
        '--disabled': '#E5E7EB',
      },
      dark: {
        '--bg': '#263238',
        '--text': '#FAFAFA',
        '--primary': '#FF6F00',
        '--secondary': '#00897B',
        '--panel-bg': '#37474F',
        '--disabled': '#455A64',
      },
      warm: {
        '--bg': '#ECEFF1',
        '--text': '#37474F',
        '--primary': '#D32F2F',
        '--secondary': '#1976D2',
        '--panel-bg': '#FFFFFF',
        '--disabled': '#B0BEC5',
      },
    };
    const themeVars = themes[settingsState.theme] || themes.modern;
    Object.entries(themeVars).forEach(([key, value]) => {
      document.documentElement.style.setProperty(key, value);
    });
  }, [settingsState.theme]);

  return (
    <div className="app">
      <Sidebar
        collapsed={sidebarCollapsed}
        toggleCollapsed={() => setSidebarCollapsed((c) => !c)}
        onNavigate={(key) => {
          setView(key);
          // Reset active tab when switching views so that returning to notes
          // always starts on the draft tab.
          setActiveTab('draft');
        }}
      />
      <div className={`content ${sidebarCollapsed ? 'collapsed' : ''}`}>
        <header className="toolbar">
          {view !== 'note' ? (
            <button onClick={() => setView('note')}>{t('app.back')}</button>
          ) : (
            <button onClick={() => setView('note')}>{t('app.file')}</button>
          )}
          {view === 'note' && (
            <>
              <input
                type="text"
                placeholder={t('app.patientId')}
                value={patientID}
                onChange={(e) => setPatientID(e.target.value)}
                className="patient-input"
              />
              <button onClick={() => setShowTemplatesModal(true)}>
                {t('app.templates')}
              </button>
              <button
                disabled={loadingBeautify || !draftText.trim()}
                onClick={handleBeautify}
              >
                {loadingBeautify ? t('app.beautifying') : t('app.beautify')}
              </button>
              <button
                disabled={loadingSummary || !draftText.trim()}
                onClick={handleSummarize}
                style={{ marginLeft: '0.5rem' }}
              >
                {loadingSummary ? t('app.summarizing') : t('app.summarize')}
              </button>
              <ClipboardExportButtons
                beautified={beautified}
                summary={summaryText}
                patientID={patientID}
              />
              <button
                disabled={!patientID || !draftText.trim()}
                onClick={() => {
                  localStorage.setItem(`draft_${patientID}`, draftText);
                  logEvent('note_saved', { patientID, length: draftText.length }).catch(() => {});
                }}
              >
                {t('app.saveDraft')}
              </button>
              {/* Upload an exported chart (text or PDF) */}
              <input
                type="file"
                accept=".txt,.pdf,.html,.xml"
                style={{ display: 'none' }}
                ref={fileInputRef}
                onChange={handleChartChange}
              />
              <button
                onClick={() => {
                  if (fileInputRef.current) fileInputRef.current.click();
                }}
              >
                {chartFileName ? t('app.changeChart') : t('app.uploadChart')}
              </button>
              {chartFileName && (
                <span style={{ fontSize: '0.8rem', marginLeft: '0.5rem', color: 'var(--secondary)' }}>
                  {chartFileName}
                </span>
              )}
              {/* Toggle suggestion panel visibility */}
              <button
                onClick={() => setShowSuggestions((s) => !s)}
                style={{ marginLeft: '0.5rem' }}
              >
                {showSuggestions ? t('app.hideSuggestions') : t('app.showSuggestions')}
              </button>
            </>
          )}
        </header>
        <div className="main">
          {view === 'note' && (
            <>
              <div className="editor-wrapper">
                <div className="tabs">
                  <button
                    className={activeTab === 'draft' ? 'tab active' : 'tab'}
                    onClick={() => setActiveTab('draft')}
                  >
                    {t('app.originalNote')}
                  </button>
                  <button
                    className={beautified ? 'tab active' : 'tab disabled'}
                    onClick={() => beautified && setActiveTab('beautified')}
                  >
                    {t('app.beautifiedNote')}
                  </button>
                <button
                  className={summaryText ? (activeTab === 'summary' ? 'tab active' : 'tab') : 'tab disabled'}
                  onClick={() => summaryText && setActiveTab('summary')}
                >
                  {t('app.summary')}
                </button>
                </div>
                <div className="editor-area card">
                  {activeTab === 'draft' ? (
                    <>
                      <NoteEditor
                        id="draft-input"
                        value={draftText}
                        onChange={handleDraftChange}
                        onRecord={handleRecordAudio}
                        recording={recording}
                      />
                      {(audioTranscript.provider || audioTranscript.patient) && (
                        <div className="transcript-display">
                          <strong>{t('noteEditor.transcript')}</strong>
                          {audioTranscript.provider && (
                            <div><em>Provider:</em> {audioTranscript.provider}</div>
                          )}
                          {audioTranscript.patient && (
                            <div><em>Patient:</em> {audioTranscript.patient}</div>
                          )}
                        </div>
                      )}
                    </>
                  ) : (
                    activeTab === 'beautified' ? (
                      <div className="beautified-view">{beautified}</div>
                    ) : (
                      <div className="beautified-view">{summaryText}</div>
                    ))}
                </div>
              </div>
              {(() => {
                const filtered = {
                  codes: settingsState.enableCodes ? suggestions.codes : [],
                  compliance: settingsState.enableCompliance ? suggestions.compliance : [],
                  publicHealth: settingsState.enablePublicHealth ? suggestions.publicHealth : [],
                  differentials: settingsState.enableDifferentials ? suggestions.differentials : [],
                };
                return (
                  <SuggestionPanel
                    suggestions={filtered}
                    loading={loadingSuggestions}
                    className={showSuggestions ? '' : 'collapsed'}
                    onInsert={handleInsertSuggestion}
                  />
                );
              })()}
            </>
          )}
          {view === 'dashboard' && <Dashboard />}
          {view === 'help' && <Help />}
          {view === 'settings' && (
            <Settings settings={settingsState} updateSettings={updateSettings} />
          )}
          {view === 'drafts' && (
            <Drafts
              onOpenDraft={(pid) => {
                setPatientID(pid);
                setView('note');
              }}
            />
          )}
        {view === 'logs' && <Logs />}
        </div>
      </div>
      {showTemplatesModal && (
        <TemplatesModal
          baseTemplates={templates}
          onSelect={(content) => {
            insertTemplate(content);
            setShowTemplatesModal(false);
          }}
          onClose={() => setShowTemplatesModal(false)}
        />
      )}
    </div>
  );
}

export default App;<|MERGE_RESOLUTION|>--- conflicted
+++ resolved
@@ -374,14 +374,11 @@
         rules: settingsState.rules,
         audio: `${audioTranscript.provider} ${audioTranscript.patient}`.trim(),
         lang: settingsState.lang,
-<<<<<<< HEAD
         specialty: settingsState.specialty,
         payer: settingsState.payer,
-=======
         age: age ? parseInt(age, 10) : undefined,
         sex,
         region: settingsState.region,
->>>>>>> 1f8ee600
       })
         .then((data) => {
           setSuggestions(data);
@@ -394,11 +391,8 @@
     }, 600); // 600ms delay
     // Cleanup function cancels the previous timer if draftText changes again
     return () => clearTimeout(timer);
-<<<<<<< HEAD
   }, [draftText, audioTranscript, age, sex, region, settingsState.specialty, settingsState.payer]);
-=======
-  }, [draftText, audioTranscript.provider, audioTranscript.patient, age, sex, settingsState.region]);
->>>>>>> 1f8ee600
+
 
   // Effect: apply theme colours to CSS variables when the theme changes
   useEffect(() => {
