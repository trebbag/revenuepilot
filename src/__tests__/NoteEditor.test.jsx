/* @vitest-environment jsdom */
import { render, cleanup } from '@testing-library/react';
import { test, expect, vi, beforeEach, afterEach } from 'vitest';

vi.mock('../api.js', () => ({
  fetchLastTranscript: vi.fn(),
<<<<<<< HEAD
  getTemplates: vi.fn().mockResolvedValue([]),
=======
  transcribeAudio: vi.fn(),
>>>>>>> 61fc05bb
}));

import { fetchLastTranscript } from '../api.js';
import '../i18n.js';
import NoteEditor from '../components/NoteEditor.jsx';

beforeEach(() => {
  fetchLastTranscript.mockResolvedValue({ provider: 'hello', patient: 'world' });
});

afterEach(() => {
  cleanup();
  vi.clearAllMocks();
});

test('transcript persists across reloads', async () => {
  const { findByText, unmount } = render(
    <NoteEditor id="n1" value="" onChange={() => {}} />
  );
  await findByText(/Provider:/);
  expect(fetchLastTranscript).toHaveBeenCalledTimes(1);
  unmount();
  const { findByText: findByText2 } = render(
    <NoteEditor id="n1" value="" onChange={() => {}} />
  );
  await findByText2(/Provider:/);
  expect(fetchLastTranscript).toHaveBeenCalledTimes(2);
});

test('shows diarised output when available', async () => {
  fetchLastTranscript.mockResolvedValue({ provider: 'Doc', patient: 'Pat' });
  const { findByText } = render(
    <NoteEditor id="n2" value="" onChange={() => {}} />
  );
  await findByText(/Provider:/);
  await findByText(/Patient:/);
});<|MERGE_RESOLUTION|>--- conflicted
+++ resolved
@@ -4,11 +4,9 @@
 
 vi.mock('../api.js', () => ({
   fetchLastTranscript: vi.fn(),
-<<<<<<< HEAD
   getTemplates: vi.fn().mockResolvedValue([]),
-=======
   transcribeAudio: vi.fn(),
->>>>>>> 61fc05bb
+
 }));
 
 import { fetchLastTranscript } from '../api.js';
