--- conflicted
+++ resolved
@@ -16,13 +16,13 @@
     region: '',
   }),
   fetchLastTranscript: vi.fn().mockResolvedValue({ provider: '', patient: '' }),
-<<<<<<< HEAD
+
   getSuggestions: vi
     .fn()
     .mockResolvedValue({ codes: [], compliance: [], publicHealth: [], differentials: [], followUp: null }),
-=======
+
   getTemplates: vi.fn().mockResolvedValue([]),
->>>>>>> 37f3ddb5
+
 }));
 
 // Mock fetch for loading default templates and reset state before each test
