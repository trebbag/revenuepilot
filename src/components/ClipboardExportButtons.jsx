import { useState, useEffect } from 'react';
import { useTranslation } from 'react-i18next';
import { logEvent } from '../api.js';
import SatisfactionSurvey from './SatisfactionSurvey.jsx';

function ClipboardExportButtons({ beautified, summary, patientID, suggestions = {} }) {
  const { t } = useTranslation();
  const [feedback, setFeedback] = useState('');
  const [showSurvey, setShowSurvey] = useState(false);

  useEffect(() => {
    const handler = (e) => {
      setShowSurvey(true);
      e.preventDefault();
      e.returnValue = '';
    };
    window.addEventListener('beforeunload', handler);
    return () => window.removeEventListener('beforeunload', handler);
  }, []);

  const copy = async (text, type) => {
    try {
        await navigator.clipboard.writeText(text);
        setFeedback(
          type === 'beautified'
            ? t('clipboard.beautifiedCopied')
            : t('clipboard.summaryCopied')
        );
      if (patientID) {
        logEvent('copy', {
          patientID,
          type,
          length: text.length,
          codes: suggestions.codes?.map((c) => c.code),
          revenue: calcRevenue(suggestions.codes),
          compliance: suggestions.compliance,
          publicHealth: suggestions.publicHealth?.length > 0,
        }).catch(() => {});
      }
      setTimeout(() => setFeedback(''), 2000);
    } catch {
        setFeedback(t('clipboard.copyFailed'));
    }
  };

  const exportNote = async () => {
    try {
      const ipcRenderer = window.require
        ? window.require('electron').ipcRenderer
        : null;
      if (!ipcRenderer) return;
        await ipcRenderer.invoke('export-note', { beautified, summary });
        setFeedback(t('clipboard.exported'));
      if (patientID) {
        logEvent('export', {
          patientID,
          beautifiedLength: beautified.length,
          summaryLength: summary.length,
          codes: suggestions.codes?.map((c) => c.code),
          revenue: calcRevenue(suggestions.codes),
          compliance: suggestions.compliance,
          publicHealth: suggestions.publicHealth?.length > 0,
        }).catch(() => {});
      }
      setShowSurvey(true);
      setTimeout(() => setFeedback(''), 2000);
    } catch {
        setFeedback(t('clipboard.exportFailed'));
    }
  };

<<<<<<< HEAD
  const calcRevenue = (codes = []) => {
    const map = { '99212': 50, '99213': 75, '99214': 110, '99215': 160 };
    return (codes || []).reduce((sum, c) => sum + (map[c.code || c] || 0), 0);
=======
  const exportRtf = async () => {
    try {
      const ipcRenderer = window.require
        ? window.require('electron').ipcRenderer
        : null;
      if (!ipcRenderer) return;
      await ipcRenderer.invoke('export-rtf', { beautified, summary });
      setFeedback(t('clipboard.exported'));
      if (patientID) {
        logEvent('export-rtf', {
          patientID,
          beautifiedLength: beautified.length,
          summaryLength: summary.length,
        }).catch(() => {});
      }
      setTimeout(() => setFeedback(''), 2000);
    } catch {
      setFeedback(t('clipboard.exportFailed'));
    }
>>>>>>> 25a09142
  };

  return (
    <>
        <button disabled={!beautified} onClick={() => copy(beautified, 'beautified')}>
          {t('clipboard.copyBeautified')}
        </button>
        <button disabled={!summary} onClick={() => copy(summary, 'summary')}>
          {t('clipboard.copySummary')}
        </button>
        <button disabled={!beautified && !summary} onClick={exportNote}>
          {t('clipboard.export')}
        </button>
        <button disabled={!beautified && !summary} onClick={exportRtf}>
          {t('clipboard.exportRtf')}
        </button>
      {feedback && <span className="copy-feedback">{feedback}</span>}
      <SatisfactionSurvey open={showSurvey} onClose={() => setShowSurvey(false)} />
    </>
  );
}

export default ClipboardExportButtons;<|MERGE_RESOLUTION|>--- conflicted
+++ resolved
@@ -69,11 +69,11 @@
     }
   };
 
-<<<<<<< HEAD
+
   const calcRevenue = (codes = []) => {
     const map = { '99212': 50, '99213': 75, '99214': 110, '99215': 160 };
     return (codes || []).reduce((sum, c) => sum + (map[c.code || c] || 0), 0);
-=======
+
   const exportRtf = async () => {
     try {
       const ipcRenderer = window.require
@@ -93,7 +93,7 @@
     } catch {
       setFeedback(t('clipboard.exportFailed'));
     }
->>>>>>> 25a09142
+
   };
 
   return (
