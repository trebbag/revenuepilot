import { useState, useEffect } from 'react';
import { useTranslation } from 'react-i18next';
import { logEvent } from '../api.js';
import SatisfactionSurvey from './SatisfactionSurvey.jsx';
import html2pdf from 'html2pdf.js';

function ClipboardExportButtons({ beautified, summary, patientID, suggestions = {} }) {
  const { t } = useTranslation();
  const [feedback, setFeedback] = useState('');
  const [showSurvey, setShowSurvey] = useState(false);

  useEffect(() => {
    const handler = (e) => {
      setShowSurvey(true);
      e.preventDefault();
      e.returnValue = '';
    };
    window.addEventListener('beforeunload', handler);
    return () => window.removeEventListener('beforeunload', handler);
  }, []);

  const copy = async (text, type) => {
    try {
        await navigator.clipboard.writeText(text);
        setFeedback(
          type === 'beautified'
            ? t('clipboard.beautifiedCopied')
            : t('clipboard.summaryCopied')
        );
      if (patientID) {
        logEvent('copy', {
          patientID,
          type,
          length: text.length,
          codes: suggestions.codes?.map((c) => c.code),
          revenue: calcRevenue(suggestions.codes),
          compliance: suggestions.compliance,
          publicHealth: suggestions.publicHealth?.length > 0,
        }).catch(() => {});
      }
      setTimeout(() => setFeedback(''), 2000);
    } catch {
        setFeedback(t('clipboard.copyFailed'));
    }
  };

  const exportNote = async () => {
    try {
      const ipcRenderer = window.require
        ? window.require('electron').ipcRenderer
        : null;
      if (!ipcRenderer) return;
        await ipcRenderer.invoke('export-note', { beautified, summary });
        setFeedback(t('clipboard.exported'));
      if (patientID) {
        logEvent('export', {
          patientID,
          beautifiedLength: beautified.length,
          summaryLength: summary.length,
          codes: suggestions.codes?.map((c) => c.code),
          revenue: calcRevenue(suggestions.codes),
          compliance: suggestions.compliance,
          publicHealth: suggestions.publicHealth?.length > 0,
        }).catch(() => {});
      }
      setShowSurvey(true);
      setTimeout(() => setFeedback(''), 2000);
    } catch {
        setFeedback(t('clipboard.exportFailed'));
    }
  };



  const calcRevenue = (codes = []) => {
    const map = { '99212': 50, '99213': 75, '99214': 110, '99215': 160 };
    return (codes || []).reduce((sum, c) => sum + (map[c.code || c] || 0), 0);
  };

  const exportRtf = async () => {

    try {
      const ipcRenderer = window.require
        ? window.require('electron').ipcRenderer
        : null;
      if (!ipcRenderer) return;
      await ipcRenderer.invoke('export-rtf', { beautified, summary });
      setFeedback(t('clipboard.exported'));
      if (patientID) {
        logEvent('export-rtf', {
          patientID,
          beautifiedLength: beautified.length,
          summaryLength: summary.length,
        }).catch(() => {});
      }
      setTimeout(() => setFeedback(''), 2000);
    } catch {
      setFeedback(t('clipboard.exportFailed'));
    }
<<<<<<< HEAD
  };

  const exportPdf = async () => {
    try {
      const element = document.createElement('div');
      element.innerHTML = beautified;
      const filename = patientID ? `note-${patientID}.pdf` : 'note.pdf';
      const options = { filename, margin: 10, html2canvas: { scale: 2 } };
      await html2pdf().set(options).from(element).save();
      setFeedback(t('clipboard.exported'));
      if (patientID) {
        logEvent('export-pdf', {
          patientID,
          beautifiedLength: beautified.length,
          summaryLength: summary.length,
        }).catch(() => {});
      }
      setTimeout(() => setFeedback(''), 2000);
    } catch {
      setFeedback(t('clipboard.exportFailed'));
    }
=======
>>>>>>> 2b079a82
  };

  return (
    <>
        <button disabled={!beautified} onClick={() => copy(beautified, 'beautified')}>
          {t('clipboard.copyBeautified')}
        </button>
        <button disabled={!summary} onClick={() => copy(summary, 'summary')}>
          {t('clipboard.copySummary')}
        </button>
        <button disabled={!beautified && !summary} onClick={exportNote}>
          {t('clipboard.export')}
        </button>
        <button disabled={!beautified && !summary} onClick={exportRtf}>
          {t('clipboard.exportRtf')}
        </button>
        <button disabled={!beautified} onClick={exportPdf}>
          {t('clipboard.exportPdf')}
        </button>
      {feedback && <span className="copy-feedback">{feedback}</span>}
      <SatisfactionSurvey open={showSurvey} onClose={() => setShowSurvey(false)} />
    </>
  );
}

export default ClipboardExportButtons;<|MERGE_RESOLUTION|>--- conflicted
+++ resolved
@@ -97,7 +97,6 @@
     } catch {
       setFeedback(t('clipboard.exportFailed'));
     }
-<<<<<<< HEAD
   };
 
   const exportPdf = async () => {
@@ -119,8 +118,7 @@
     } catch {
       setFeedback(t('clipboard.exportFailed'));
     }
-=======
->>>>>>> 2b079a82
+
   };
 
   return (
