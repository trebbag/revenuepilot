--- conflicted
+++ resolved
@@ -70,17 +70,12 @@
   };
 
 
-<<<<<<< HEAD
+
   const calcRevenue = (codes = []) => {
     const map = { '99212': 50, '99213': 75, '99214': 110, '99215': 160 };
     return (codes || []).reduce((sum, c) => sum + (map[c.code || c] || 0), 0);
   };
-=======
-    const calcRevenue = (codes = []) => {
-      const map = { '99212': 50, '99213': 75, '99214': 110, '99215': 160 };
-      return (codes || []).reduce((sum, c) => sum + (map[c.code || c] || 0), 0);
-    };
->>>>>>> 61fc05bb
+
 
     const exportRtf = async () => {
     try {
