import {
  useEffect,
  useState,
  useRef,
  forwardRef,
  useImperativeHandle,
} from 'react';
import { useTranslation } from 'react-i18next';
import {
  fetchLastTranscript,
  getTemplates,
  transcribeAudio,
  exportToEhr,
  logEvent,
<<<<<<< HEAD
  searchPatients,
  validateEncounter,
=======
  startVisitSession,
  updateVisitSession,
>>>>>>> 4ec91afd
} from '../api.js';
import SuggestionPanel from './SuggestionPanel.jsx';
import { beautifyNote, getSuggestions } from '../api/client.ts';

let ReactQuill;
try {
  ReactQuill = require('react-quill');
  require('react-quill/dist/quill.snow.css');
} catch (err) {
  ReactQuill = null;
}
// In test environment (vitest) disable real Quill to avoid delta/state race issues
if (typeof globalThis !== 'undefined' && globalThis.vi) {
  ReactQuill = null; // force fallback deterministic editor
}
if (
  typeof process !== 'undefined' &&
  process.env &&
  process.env.NODE_ENV === 'test'
) {
  ReactQuill = null; // additional safeguard for test envs
}

const quillFormats = [
  'header',
  'bold',
  'italic',
  'underline',
  'list',
  'bullet',
];

function describePatient(patient) {
  if (!patient || typeof patient !== 'object') return '';
  const parts = [];
  if (patient.name) parts.push(patient.name);
  const extras = [];
  if (patient.mrn) extras.push(`MRN ${patient.mrn}`);
  if (patient.dob) extras.push(patient.dob);
  if (!parts.length && patient.patientId) parts.push(`ID ${patient.patientId}`);
  const base = parts.join(' · ');
  const extra = extras.join(' · ');
  if (base && extra) return `${base} · ${extra}`;
  return base || extra || (patient.patientId ? String(patient.patientId) : '');
}

// Maximum number of history entries to retain for undo/redo in beautified mode
const HISTORY_LIMIT = 20;

function formatDuration(totalSeconds) {
  if (!Number.isFinite(totalSeconds) || totalSeconds <= 0) {
    return '00:00';
  }
  const hours = Math.floor(totalSeconds / 3600);
  const minutes = Math.floor((totalSeconds % 3600) / 60);
  const seconds = Math.floor(totalSeconds % 60);
  if (hours > 0) {
    return `${hours}:${String(minutes).padStart(2, '0')}:${String(
      seconds,
    ).padStart(2, '0')}`;
  }
  return `${String(minutes).padStart(2, '0')}:${String(seconds).padStart(
    2,
    '0',
  )}`;
}

function useAudioRecorder(onTranscribed) {
  const { t } = useTranslation();
  const [recording, setRecording] = useState(false);
  const [transcribing, setTranscribing] = useState(false);
  const [error, setError] = useState('');
  const mediaRecorderRef = useRef(null);
  const audioChunksRef = useRef([]);

  const startRecording = async () => {
    setError('');
    if (!navigator.mediaDevices || !window.MediaRecorder) {
      setError(t('noteEditor.audioUnsupported'));
      return;
    }
    try {
      const stream = await navigator.mediaDevices.getUserMedia({ audio: true });
      const mediaRecorder = new MediaRecorder(stream);
      mediaRecorderRef.current = mediaRecorder;
      audioChunksRef.current = [];
      mediaRecorder.ondataavailable = (e) => {
        if (e.data.size > 0) audioChunksRef.current.push(e.data);
      };
      mediaRecorder.onstop = async () => {
        const blob = new Blob(audioChunksRef.current, { type: 'audio/webm' });
        setTranscribing(true);
        try {
          const data = await transcribeAudio(blob, true);
          if (data.error) setError(data.error);
          else setError('');
          if (onTranscribed) onTranscribed(data, blob);
        } catch (err) {
          console.error('Transcription failed', err);
          setError(t('noteEditor.transcriptionFailed'));
        } finally {
          setTranscribing(false);
        }
      };
      mediaRecorder.start();
      setRecording(true);
    } catch (err) {
      console.error('Error accessing microphone', err);
      setError(t('noteEditor.microphoneAccessDenied'));
    }
  };

  const stopRecording = () => {
    const recorder = mediaRecorderRef.current;
    if (recorder && recorder.state !== 'inactive') {
      recorder.stop();
      if (recorder.stream) recorder.stream.getTracks().forEach((t) => t.stop());
    }
    setRecording(false);
  };

  const toggleRecording = () => {
    if (recording) stopRecording();
    else startRecording();
  };

  return { recording, transcribing, error, toggleRecording };
}

const NoteEditor = forwardRef(function NoteEditor(
  {
    id,
    value,
    onChange,
    onTranscriptChange,
    mode = 'draft',
    specialty,
    payer,
    onSpecialtyChange,
    onPayerChange,
    defaultTemplateId,
    onTemplateChange,
    codes = [],
    patientId = '',
    encounterId = '',
<<<<<<< HEAD
    onPatientIdChange = () => {},
    onEncounterChange = () => {},
    onSpecialtyChange = () => {},
    onPayerChange = () => {},
=======
    onPatientIdChange,
    onEncounterIdChange,
>>>>>>> 4ec91afd
    role = '',
    settingsState = null,
  },
  ref,
) {
  const { t } = useTranslation();
  const [localValue, setLocalValue] = useState(value || '');
  const [history, setHistory] = useState(value ? [value] : []);
  const [historyIndex, setHistoryIndex] = useState(value ? 0 : -1);
  const [templates, setTemplates] = useState([]);
  const [sideTab, setSideTab] = useState('templates');
  const [transcript, setTranscript] = useState({ provider: '', patient: '' });
  const [segments, setSegments] = useState([]);
  const [audioUrl, setAudioUrl] = useState('');
  const [currentSpeaker, setCurrentSpeaker] = useState('');
  const [loadingTranscript, setLoadingTranscript] = useState(false);
  const [fetchError, setFetchError] = useState('');
  const [ehrFeedback, setEhrFeedback] = useState('');
  const [exporting, setExporting] = useState(false);
  const [selectedCodes, setSelectedCodes] = useState([]);
  const [activeTab, setActiveTab] = useState('draft'); // 'draft' | 'beautified'
  const [beautified, setBeautified] = useState('');
  const [beautifyLoading, setBeautifyLoading] = useState(false);
  const [suggestions, setSuggestions] = useState(null);
  const [suggestLoading, setSuggestLoading] = useState(false);
  const [panelOpen, setPanelOpen] = useState(true); // responsive suggestion panel
  const [isNarrow, setIsNarrow] = useState(false);
  const [patientInput, setPatientInput] = useState(patientId || '');
  const [selectedPatient, setSelectedPatient] = useState(null);
  const [selectedPatientId, setSelectedPatientId] = useState(patientId || '');
  const [patientSuggestions, setPatientSuggestions] = useState([]);
  const [patientLookupStatus, setPatientLookupStatus] = useState('idle');
  const [showPatientSuggestions, setShowPatientSuggestions] = useState(false);
  const [encounterInput, setEncounterInput] = useState(encounterId || '');
<<<<<<< HEAD
  const [encounterStatus, setEncounterStatus] = useState({
    state: 'idle',
    message: '',
    details: null,
  });
  const [validatedEncounter, setValidatedEncounter] = useState(null);
  const debounceRef = useRef(null); // ensure present after modifications
  const patientSuggestionHideRef = useRef(null);
  const patientFocusedRef = useRef(false);
  const selectingPatientRef = useRef(false);
  const onPatientIdChangeRef = useRef(onPatientIdChange);
  const onEncounterChangeRef = useRef(onEncounterChange);
  const onSpecialtyChangeRef = useRef(onSpecialtyChange);
  const onPayerChangeRef = useRef(onPayerChange);
  const emittedEncounterRef = useRef('');
  const prevEncounterPropRef = useRef(encounterId);
=======
  const [visitSession, rawSetVisitSession] = useState(null);
  const [sessionError, setSessionError] = useState('');
  const [sessionElapsedSeconds, setSessionElapsedSeconds] = useState(0);
  const debounceRef = useRef(null); // ensure present after modifications
  const sessionStateRef = useRef(null);
  const sessionKeyRef = useRef('');
  const sessionTimerRef = useRef(null);
  const setSessionState = (valueOrUpdater) => {
    rawSetVisitSession((prev) => {
      const next =
        typeof valueOrUpdater === 'function'
          ? valueOrUpdater(prev)
          : valueOrUpdater;
      sessionStateRef.current = next;
      return next;
    });
  };
  sessionStateRef.current = visitSession;
>>>>>>> 4ec91afd
  const classifiedCounts = (() => {
    const counts = {
      Condition: 0,
      Procedure: 0,
      Observation: 0,
      MedicationStatement: 0,
    };
    (selectedCodes.length
      ? selectedCodes
      : (codes || []).map((c) => (typeof c === 'string' ? c : c.code))
    ).forEach((c) => {
      const cu = (c || '').toUpperCase();
      if (/^\d{5}$/.test(cu) || /^[A-Z]\d{4}$/.test(cu)) counts.Procedure++;
      else if (/^[A-TV-Z][0-9][0-9A-Z](?:\.[0-9A-Z]{1,4})?$/.test(cu))
        counts.Condition++;
      else if (
        /^\d{1,5}-\d{1,4}$/.test(cu) ||
        cu.startsWith('OBS') ||
        ['BP', 'HR', 'TEMP'].some((p) => cu.startsWith(p))
      )
        counts.Observation++;
      else if (cu.startsWith('MED') || cu.startsWith('RX'))
        counts.MedicationStatement++;
      else counts.Condition++;
    });
    return counts;
  })();

  const quillRef = useRef(null);
  const textAreaRef = useRef(null);
  const audioRef = useRef(null);
  const sanitizedId = id || 'note';
  const patientFieldId = `${sanitizedId}-patient-id`;
  const encounterFieldId = `${sanitizedId}-encounter-id`;

  const handlePatientInputChange = (e) => {
    const val = e.target.value;
    setPatientInput(val);
    if (onPatientIdChange) onPatientIdChange(val);
  };

  const handleEncounterInputChange = (e) => {
    const val = e.target.value;
    setEncounterInput(val);
    if (onEncounterIdChange) onEncounterIdChange(val);
  };

  useEffect(() => {
    onPatientIdChangeRef.current = onPatientIdChange;
  }, [onPatientIdChange]);
  useEffect(() => {
    onEncounterChangeRef.current = onEncounterChange;
  }, [onEncounterChange]);
  useEffect(() => {
    onSpecialtyChangeRef.current = onSpecialtyChange;
  }, [onSpecialtyChange]);
  useEffect(() => {
    onPayerChangeRef.current = onPayerChange;
  }, [onPayerChange]);

  useEffect(() => () => {
    if (patientSuggestionHideRef.current) {
      clearTimeout(patientSuggestionHideRef.current);
    }
  }, []);

  useEffect(() => {
    if (mode === 'draft') setLocalValue(value || '');
  }, [value, mode]);

  useEffect(() => {
<<<<<<< HEAD
    const normalized = patientId ? String(patientId) : '';
    if (normalized === selectedPatientId) return;
    setSelectedPatient(null);
    setSelectedPatientId(normalized);
    setPatientInput(normalized);
    setEncounterInput('');
    setValidatedEncounter(null);
    setEncounterStatus({ state: 'idle', message: '', details: null });
    emittedEncounterRef.current = '';
  }, [patientId, selectedPatientId]);

  useEffect(() => {
    const normalized = encounterId ? String(encounterId) : '';
    const prevNormalized = prevEncounterPropRef.current
      ? String(prevEncounterPropRef.current)
      : '';
    if (normalized === prevNormalized) return;
    prevEncounterPropRef.current = normalized;
    setEncounterInput(normalized);
    setValidatedEncounter(null);
    setEncounterStatus({ state: 'idle', message: '', details: null });
    if (!normalized) emittedEncounterRef.current = '';
=======
    setPatientInput(patientId || '');
  }, [patientId]);

  useEffect(() => {
    setEncounterInput(encounterId || '');
>>>>>>> 4ec91afd
  }, [encounterId]);

  useEffect(() => {
    if (mode !== 'beautified') return;
    setHistory((prev) => {
      const current = historyIndex >= 0 ? prev[historyIndex] : undefined;
      if (current === value) return prev;
      const base = prev.slice(0, historyIndex + 1);
      const appended = [...base, value];
      const newHist = appended.slice(-HISTORY_LIMIT);
      setHistoryIndex(newHist.length - 1);
      return newHist;
    });
  }, [value, mode]);

  useEffect(() => {
    let active = true;
    getTemplates(specialty, payer)
      .then((tpls) => {
        if (!active) return;
        setTemplates(tpls);
        if (!value && defaultTemplateId) {
          const tpl = tpls.find(
            (t) => String(t.id) === String(defaultTemplateId),
          );
          if (tpl) insertText(tpl.content);
        }
      })
      .catch(() => {
        if (active) setTemplates([]);
      });
    return () => {
      active = false;
    };
  }, [specialty, payer, defaultTemplateId]);

  const loadTranscript = async () => {
    setLoadingTranscript(true);
    setFetchError('');
    try {
      const data = await fetchLastTranscript();
      setTranscript({
        provider: data.provider || '',
        patient: data.patient || '',
      });
      if (onTranscriptChange) onTranscriptChange(data);
      setSegments(data.segments || []);
      setFetchError(data.error || '');
    } catch (err) {
      setFetchError(t('noteEditor.failedToLoadTranscript'));
    } finally {
      setLoadingTranscript(false);
    }
  };

  useEffect(() => {
    if (mode === 'draft') loadTranscript();
  }, [mode]);

  useEffect(() => {
    const term = (patientInput || '').trim();
    if (selectingPatientRef.current) {
      selectingPatientRef.current = false;
      setPatientLookupStatus('idle');
      setPatientSuggestions([]);
      setShowPatientSuggestions(false);
      return;
    }
    if (!term) {
      setPatientSuggestions([]);
      setPatientLookupStatus('idle');
      if (!patientFocusedRef.current) setShowPatientSuggestions(false);
      return;
    }
    if (term.length < 2) {
      setPatientSuggestions([]);
      setPatientLookupStatus('short');
      if (patientFocusedRef.current) setShowPatientSuggestions(true);
      return;
    }
    let active = true;
    setPatientLookupStatus('loading');
    if (patientFocusedRef.current) setShowPatientSuggestions(true);
    searchPatients(term, { limit: 10 })
      .then((data) => {
        if (!active) return;
        const combined = [
          ...(Array.isArray(data?.patients) ? data.patients : []),
          ...(Array.isArray(data?.externalPatients)
            ? data.externalPatients
            : []),
        ];
        setPatientSuggestions(combined);
        setPatientLookupStatus(combined.length ? 'done' : 'empty');
        if (!patientFocusedRef.current && !combined.length)
          setShowPatientSuggestions(false);
        else if (patientFocusedRef.current) setShowPatientSuggestions(true);
      })
      .catch(() => {
        if (!active) return;
        setPatientSuggestions([]);
        setPatientLookupStatus('error');
        if (patientFocusedRef.current) setShowPatientSuggestions(true);
      });
    return () => {
      active = false;
    };
  }, [patientInput]);

  useEffect(() => {
    const encounterCb = onEncounterChangeRef.current;
    const term = (encounterInput || '').trim();
    if (!term) {
      setEncounterStatus({ state: 'idle', message: '', details: null });
      setValidatedEncounter(null);
      if (encounterCb && emittedEncounterRef.current !== '') {
        emittedEncounterRef.current = '';
        encounterCb('');
      }
      return;
    }
    let active = true;
    setEncounterStatus({ state: 'loading', message: '', details: null });
    validateEncounter(term, selectedPatientId || patientId || '', {
      debounceMs: 160,
    })
      .then((result) => {
        if (!active) return;
        const valid = Boolean(result?.valid);
        const message = valid
          ? t('noteEditor.encounterValid')
          : (result?.errors && result.errors.length
              ? result.errors[0]
              : t('noteEditor.encounterInvalid'));
        setEncounterStatus({
          state: valid ? 'valid' : 'invalid',
          message,
          details: result,
        });
        setValidatedEncounter(result);
        if (encounterCb) {
          const emittedId = valid
            ? String(result?.encounterId ?? term)
            : '';
          if (emittedEncounterRef.current !== emittedId) {
            emittedEncounterRef.current = emittedId;
            encounterCb(emittedId, result);
          }
        }
      })
      .catch((err) => {
        if (!active) return;
        setValidatedEncounter(null);
        const message =
          err?.name === 'AbortError'
            ? t('noteEditor.encounterError')
            : err?.message || t('noteEditor.encounterError');
        setEncounterStatus({ state: 'error', message, details: null });
        if (encounterCb && emittedEncounterRef.current !== '') {
          emittedEncounterRef.current = '';
          encounterCb('', undefined);
        }
      });
    return () => {
      active = false;
    };
  }, [encounterInput, patientId, selectedPatientId, t]);

  const handleTextAreaChange = (e) => {
    const newVal = e.target.value;
    setLocalValue(newVal);
    onChange(newVal);
  };

  const insertText = (text) => {
    if (ReactQuill && quillRef.current) {
      const inst = quillRef.current.getEditor
        ? quillRef.current.getEditor()
        : null;
      if (!inst) {
        const newVal = (value || '') + text;
        onChange(newVal);
        return;
      }
      let index;
      try {
        const range = inst.getSelection && inst.getSelection();
        if (range && typeof range.index === 'number') index = range.index;
      } catch (e) {
        index = undefined;
      }
      if (typeof index !== 'number') index = inst.getLength();
      inst.insertText(index, text);
      try {
        inst.setSelection(index + text.length);
      } catch (e) {
        /* ignore in jsdom */
      }
      setTimeout(() => {
        try {
          onChange(inst.root.innerHTML);
        } catch (e) {
          onChange((value || '') + text);
        }
      }, 0);
    } else if (textAreaRef.current) {
      const el = textAreaRef.current;
      const start = el.selectionStart;
      const end = el.selectionEnd;
      const newVal = `${localValue.slice(0, start)}${text}${localValue.slice(end)}`;
      setLocalValue(newVal);
      onChange(newVal);
      setTimeout(() => {
        el.selectionStart = el.selectionEnd = start + text.length;
      }, 0);
    } else {
      const newVal = `${localValue}${text}`;
      setLocalValue(newVal);
      onChange(newVal);
    }
  };

  useImperativeHandle(ref, () => ({ insertAtCursor: insertText }));

  const handlePatientFocus = () => {
    patientFocusedRef.current = true;
    if (patientSuggestionHideRef.current) {
      clearTimeout(patientSuggestionHideRef.current);
      patientSuggestionHideRef.current = null;
    }
    if ((patientInput || '').trim()) setShowPatientSuggestions(true);
  };

  const handlePatientBlur = () => {
    if (patientSuggestionHideRef.current) {
      clearTimeout(patientSuggestionHideRef.current);
    }
    patientSuggestionHideRef.current = setTimeout(() => {
      patientFocusedRef.current = false;
      setShowPatientSuggestions(false);
    }, 120);
  };

  const handlePatientInputChange = (event) => {
    const next = event.target.value;
    if (patientSuggestionHideRef.current) {
      clearTimeout(patientSuggestionHideRef.current);
      patientSuggestionHideRef.current = null;
    }
    if (!patientFocusedRef.current) patientFocusedRef.current = true;
    if (selectedPatientId) {
      const label = selectedPatient
        ? describePatient(selectedPatient)
        : selectedPatientId;
      if (next.trim() !== label.trim()) {
        const hadSelection = Boolean(selectedPatientId);
        setSelectedPatient(null);
        setSelectedPatientId('');
        setValidatedEncounter(null);
        setEncounterStatus({ state: 'idle', message: '', details: null });
        if (hadSelection) {
          setEncounterInput('');
          const patientCb = onPatientIdChangeRef.current;
          if (patientCb) patientCb('');
          if (emittedEncounterRef.current !== '') {
            emittedEncounterRef.current = '';
            const encounterCb = onEncounterChangeRef.current;
            if (encounterCb) encounterCb('');
          }
        }
      }
    }
    setPatientInput(next);
    if (next.trim()) {
      setShowPatientSuggestions(true);
    } else {
      setShowPatientSuggestions(false);
      setPatientLookupStatus('idle');
      setPatientSuggestions([]);
    }
  };

  const handlePatientSelect = (patient) => {
    selectingPatientRef.current = true;
    if (patientSuggestionHideRef.current) {
      clearTimeout(patientSuggestionHideRef.current);
      patientSuggestionHideRef.current = null;
    }
    const idValue = patient?.patientId ? String(patient.patientId) : '';
    setSelectedPatient(patient || null);
    setSelectedPatientId(idValue);
    setPatientInput(describePatient(patient) || idValue);
    setPatientSuggestions([]);
    setPatientLookupStatus('idle');
    setShowPatientSuggestions(false);
    const patientCb = onPatientIdChangeRef.current;
    if (patientCb) patientCb(idValue);
    setEncounterInput('');
    setValidatedEncounter(null);
    setEncounterStatus({ state: 'idle', message: '', details: null });
    if (emittedEncounterRef.current !== '') {
      emittedEncounterRef.current = '';
      const encounterCb = onEncounterChangeRef.current;
      if (encounterCb) encounterCb('');
    }
  };

  const handleTemplateClick = (tpl) => {
    insertText(tpl.content);
    if (onTemplateChange) onTemplateChange(tpl.id);
    // After inserting a template, surface transcript panel for quick merge
    if (transcript.provider || transcript.patient) setSideTab('transcript');
    logEvent('template_use', { templateId: tpl.id }).catch(() => {});
  };

  const {
    recording,
    transcribing,
    error: recorderError,
    toggleRecording,
  } = useAudioRecorder((data, blob) => {
    setTranscript({
      provider: data.provider || '',
      patient: data.patient || '',
    });
    setSegments(data.segments || []);
    if (onTranscriptChange) onTranscriptChange(data);
    if (
      typeof URL !== 'undefined' &&
      typeof URL.createObjectURL === 'function'
    ) {
      const url = URL.createObjectURL(blob);
      setAudioUrl(url);
    } else {
      setAudioUrl('');
    }
  });

  useEffect(
    () => () => {
      if (audioUrl) URL.revokeObjectURL(audioUrl);
    },
    [audioUrl],
  );

  const pauseVisitSession = async (reason = 'exit', options = {}) => {
    const session = sessionStateRef.current;
    if (!session?.sessionId || session.status === 'complete') return;
    try {
      const res = await updateVisitSession({
        sessionId: session.sessionId,
        action: 'pause',
      });
      if (!options.skipStateUpdate) {
        setSessionState((prev) => (prev ? { ...prev, ...res } : prev));
      }
      logEvent('visit_session_pause', {
        sessionId: session.sessionId,
        reason,
        patientId: session.patientId,
        encounterId: session.encounterId,
      }).catch(() => {});
    } catch (err) {
      if (!options.skipStateUpdate) {
        setSessionError(
          t('noteEditor.visitSessionError') ||
            'Failed to update visit session',
        );
      }
    }
  };

  const completeVisitSession = async (reason = 'finalize') => {
    const session = sessionStateRef.current;
    if (!session?.sessionId || session.status === 'complete') return;
    try {
      const res = await updateVisitSession({
        sessionId: session.sessionId,
        action: 'complete',
      });
      setSessionState((prev) => (prev ? { ...prev, ...res } : prev));
      sessionKeyRef.current = '';
      logEvent('visit_session_complete', {
        sessionId: session.sessionId,
        reason,
        patientId: session.patientId,
        encounterId: session.encounterId,
        endTime: res.endTime,
      }).catch(() => {});
    } catch (err) {
      setSessionError(
        t('noteEditor.visitSessionError') || 'Failed to update visit session',
      );
    }
  };

  useEffect(() => {
    if (mode !== 'draft') return undefined;
    const hasIds = (patientInput || '').trim() && (encounterInput || '').trim();
    if (!hasIds) {
      if (
        sessionStateRef.current?.sessionId &&
        sessionStateRef.current.status === 'started'
      ) {
        pauseVisitSession('missing_details');
      }
      sessionKeyRef.current = '';
      return undefined;
    }
    const encounterNumeric = Number.parseInt(encounterInput, 10);
    if (!Number.isFinite(encounterNumeric)) {
      return undefined;
    }
    const key = `${patientInput}::${encounterNumeric}`;
    const current = sessionStateRef.current;
    if (
      sessionKeyRef.current &&
      sessionKeyRef.current !== key &&
      current?.sessionId &&
      current.status === 'started'
    ) {
      pauseVisitSession('switch_patient');
    }
    if (sessionKeyRef.current === key && current?.sessionId) {
      return undefined;
    }
    let cancelled = false;
    sessionKeyRef.current = key;
    setSessionError('');
    startVisitSession({ encounterId: encounterNumeric })
      .then((res) => {
        if (cancelled) return;
        const info = {
          sessionId: res.sessionId,
          status: res.status || 'started',
          startTime: res.startTime,
          endTime: res.endTime || null,
          patientId: patientInput,
          encounterId: encounterNumeric,
        };
        setSessionState(info);
        logEvent('visit_session_start', {
          sessionId: info.sessionId,
          patientId: info.patientId,
          encounterId: info.encounterId,
          startTime: info.startTime,
        }).catch(() => {});
      })
      .catch(() => {
        if (cancelled) return;
        setSessionError(
          t('noteEditor.visitSessionError') ||
            'Failed to start visit session',
        );
        sessionKeyRef.current = '';
      });
    return () => {
      cancelled = true;
    };
  }, [patientInput, encounterInput, mode, t]);

  useEffect(() => {
    const session = visitSession;
    if (!session?.startTime) {
      setSessionElapsedSeconds(0);
      if (sessionTimerRef.current) {
        clearInterval(sessionTimerRef.current);
        sessionTimerRef.current = null;
      }
      return () => {};
    }
    const startTs = Date.parse(session.startTime);
    if (!Number.isFinite(startTs)) return () => {};
    const updateElapsed = () => {
      const endTs = session.endTime ? Date.parse(session.endTime) : Date.now();
      if (!Number.isFinite(endTs)) return;
      const seconds = Math.max(0, Math.floor((endTs - startTs) / 1000));
      setSessionElapsedSeconds(seconds);
    };
    updateElapsed();
    if (sessionTimerRef.current) {
      clearInterval(sessionTimerRef.current);
    }
    if (!session.endTime && session.status !== 'complete') {
      sessionTimerRef.current = setInterval(updateElapsed, 1000);
    } else {
      sessionTimerRef.current = null;
    }
    return () => {
      if (sessionTimerRef.current) {
        clearInterval(sessionTimerRef.current);
        sessionTimerRef.current = null;
      }
    };
  }, [visitSession, setSessionElapsedSeconds]);

  useEffect(() => {
    return () => {
      if (sessionTimerRef.current) {
        clearInterval(sessionTimerRef.current);
        sessionTimerRef.current = null;
      }
      pauseVisitSession('exit', { skipStateUpdate: true });
    };
  }, []);

  const handleTimeUpdate = () => {
    if (!segments.length || !audioRef.current) return;
    const t = audioRef.current.currentTime;
    const seg = segments.find((s) => t >= s.start && t <= s.end);
    if (seg) setCurrentSpeaker(seg.speaker);
  };

  // Moved up: transcript controls (was previously below templateList causing ReferenceError when referenced early)
  const transcriptControls = (transcript.provider || transcript.patient) && (
    <div style={{ marginTop: '0.5rem' }}>
      <strong>{t('noteEditor.transcript')}</strong>
      {transcript.provider !== undefined && (
        <div style={{ marginTop: '0.25rem' }}>
          <label>
            <strong>Provider:</strong>
          </label>
          <textarea
            value={transcript.provider}
            onChange={(e) =>
              setTranscript((prev) => ({ ...prev, provider: e.target.value }))
            }
            style={{
              width: '100%',
              backgroundColor:
                currentSpeaker === 'provider' ? '#fff3cd' : undefined,
            }}
          />
          <button type="button" onClick={() => insertText(transcript.provider)}>
            {t('noteEditor.insert')}
          </button>
        </div>
      )}
      {transcript.patient !== undefined && (
        <div style={{ marginTop: '0.25rem' }}>
          <label>
            <strong>Patient:</strong>
          </label>
          <textarea
            value={transcript.patient}
            onChange={(e) =>
              setTranscript((prev) => ({ ...prev, patient: e.target.value }))
            }
            style={{
              width: '100%',
              backgroundColor:
                currentSpeaker === 'patient' ? '#fff3cd' : undefined,
            }}
          />
          <button type="button" onClick={() => insertText(transcript.patient)}>
            {t('noteEditor.insert')}
          </button>
        </div>
      )}
    </div>
  );

  const templateList = templates.length ? (
    <div>
      <ul style={{ listStyle: 'none', paddingLeft: 0, margin: 0 }}>
        {templates.map((tpl) => (
          <li key={tpl.id} style={{ marginBottom: '0.25rem' }}>
            <button
              type="button"
              onClick={() => {
                handleTemplateClick(tpl);
                setShowTemplateDropdown(false);
              }}
            >
              {tpl.name}
            </button>
          </li>
        ))}
      </ul>
    </div>
  ) : (
    <div style={{ padding: '0.5rem' }}>
      <p>{t('settings.noTemplates')}</p>
    </div>
  );

  const hasVisitSession = Boolean(visitSession?.sessionId);
  const formattedSessionDuration = formatDuration(sessionElapsedSeconds);
  const sessionStatusLabel = visitSession?.status
    ? visitSession.status === 'complete'
      ? t('noteEditor.visitSessionComplete')
      : visitSession.status === 'pause'
        ? t('noteEditor.visitSessionPaused')
        : t('noteEditor.visitSessionActive')
    : '';

  const visitSessionControls = (
    <div
      style={{
        display: 'flex',
        gap: '0.75rem',
        alignItems: 'flex-end',
        flexWrap: 'wrap',
        marginBottom: '0.75rem',
      }}
    >
      <label htmlFor={patientFieldId} style={{ display: 'flex', flexDirection: 'column' }}>
        <span style={{ fontWeight: 600 }}>{t('noteEditor.patientIdLabel')}</span>
        <input
          id={patientFieldId}
          value={patientInput}
          onChange={handlePatientInputChange}
          style={{ minWidth: '8rem' }}
        />
      </label>
      <label
        htmlFor={encounterFieldId}
        style={{ display: 'flex', flexDirection: 'column' }}
      >
        <span style={{ fontWeight: 600 }}>{t('noteEditor.encounterIdLabel')}</span>
        <input
          id={encounterFieldId}
          value={encounterInput}
          onChange={handleEncounterInputChange}
          style={{ minWidth: '8rem' }}
        />
      </label>
      {hasVisitSession ? (
        <div style={{ display: 'flex', flexDirection: 'column' }}>
          <span style={{ fontWeight: 600 }}>
            {t('noteEditor.visitDuration')}: {formattedSessionDuration}
          </span>
          {sessionStatusLabel ? (
            <span style={{ color: '#555', fontSize: '0.875rem' }}>
              {sessionStatusLabel}
            </span>
          ) : null}
        </div>
      ) : null}
      {sessionError ? (
        <span style={{ color: 'red' }}>{sessionError}</span>
      ) : null}
    </div>
  );

  const recordingSupported =
    typeof window !== 'undefined' &&
    typeof navigator !== 'undefined' &&
    navigator.mediaDevices &&
    window.MediaRecorder;

  const audioControls = recordingSupported ? (
    <div style={{ marginBottom: '0.5rem' }}>
      <button
        type="button"
        onClick={toggleRecording}
        aria-label={
          recording
            ? t('noteEditor.stopRecording')
            : t('noteEditor.recordAudio')
        }
      >
        {recording
          ? t('noteEditor.stopRecording')
          : t('noteEditor.recordAudio')}
      </button>
      {recording && (
        <span style={{ marginLeft: '0.5rem' }}>
          {t('noteEditor.recording')}
        </span>
      )}
      {transcribing && (
        <span style={{ marginLeft: '0.5rem' }}>
          {t('noteEditor.transcribing')}
        </span>
      )}
    </div>
  ) : (
    <p style={{ marginBottom: '0.5rem' }}>{t('noteEditor.audioUnsupported')}</p>
  );

  // Restored segment list (was lost during refactor)
  const segmentList =
    segments.length > 0 ? (
      <div style={{ marginTop: '0.5rem' }}>
        <strong>{t('noteEditor.segments')}</strong>
        <ul style={{ paddingLeft: '1.25rem' }}>
          {segments.map((s, i) => (
            <li
              key={i}
              style={{
                backgroundColor:
                  currentSpeaker === s.speaker ? '#fff3cd' : undefined,
              }}
            >
              <strong>{s.speaker}:</strong> {s.text}
            </li>
          ))}
        </ul>
      </div>
    ) : null;

  // Templates dropdown visibility state (rendered above the editor)
  const [showTemplateDropdown, setShowTemplateDropdown] = useState(false);

  const patientSuggestionListId =
    (id ? `${id}-patient-suggestions` : 'note-patient-suggestions') +
    '-menu';
  const encounterStatusColor =
    encounterStatus.state === 'valid'
      ? '#2f6b2f'
      : encounterStatus.state === 'loading'
        ? '#555'
        : encounterStatus.state === 'idle'
          ? '#555'
          : '#b03030';

  const metadataBar = (
    <div
      style={{
        display: 'grid',
        gap: '0.75rem',
        gridTemplateColumns: 'repeat(auto-fit, minmax(220px, 1fr))',
        marginBottom: '0.75rem',
      }}
    >
      <div style={{ position: 'relative' }}>
        <label
          htmlFor={`${id || 'note'}-patient-field`}
          style={{ fontWeight: 600, display: 'block', marginBottom: '0.25rem' }}
        >
          {t('noteEditor.patientLabel')}
        </label>
        <input
          id={`${id || 'note'}-patient-field`}
          type="text"
          value={patientInput}
          onChange={handlePatientInputChange}
          onFocus={handlePatientFocus}
          onBlur={handlePatientBlur}
          placeholder={t('noteEditor.patientSearchPlaceholder')}
          aria-autocomplete="list"
          aria-controls={patientSuggestionListId}
          aria-expanded={showPatientSuggestions}
          style={{
            width: '100%',
            padding: '0.5rem',
            border: '1px solid #ccc',
            borderRadius: '4px',
          }}
        />
        <small style={{ display: 'block', marginTop: '0.25rem', color: '#555' }}>
          {t('noteEditor.patientLookupHint')}
        </small>
        {selectedPatientId && (
          <small
            style={{ display: 'block', marginTop: '0.25rem', color: '#2f6b2f' }}
          >
            {t('noteEditor.patientSelected', {
              name: selectedPatient?.name || selectedPatientId,
              id: selectedPatientId,
            })}
          </small>
        )}
        {showPatientSuggestions && (
          <div
            id={patientSuggestionListId}
            role="listbox"
            style={{
              position: 'absolute',
              top: 'calc(100% + 4px)',
              left: 0,
              right: 0,
              maxHeight: '220px',
              overflowY: 'auto',
              background: '#fff',
              border: '1px solid #ccc',
              borderRadius: '4px',
              boxShadow: '0 8px 18px rgba(0,0,0,0.12)',
              zIndex: 40,
            }}
          >
            {patientLookupStatus === 'loading' && (
              <div style={{ padding: '0.5rem', color: '#555' }}>
                {t('noteEditor.patientLookupLoading')}
              </div>
            )}
            {patientLookupStatus === 'short' && (
              <div style={{ padding: '0.5rem', color: '#555' }}>
                {t('noteEditor.patientLookupShort')}
              </div>
            )}
            {patientLookupStatus === 'error' && (
              <div style={{ padding: '0.5rem', color: '#b03030' }}>
                {t('noteEditor.patientLookupError')}
              </div>
            )}
            {patientLookupStatus === 'empty' && (
              <div style={{ padding: '0.5rem', color: '#555' }}>
                {t('noteEditor.patientLookupEmpty')}
              </div>
            )}
            {patientLookupStatus === 'done' &&
              patientSuggestions.map((patient, idx) => {
                const key = `${patient?.patientId || 'ext'}-${idx}`;
                const primary = describePatient(patient);
                const secondaryParts = [];
                if (patient?.dob) secondaryParts.push(patient.dob);
                if (patient?.insurance) secondaryParts.push(patient.insurance);
                const secondary = secondaryParts.join(' · ');
                return (
                  <button
                    type="button"
                    key={key}
                    role="option"
                    onMouseDown={(ev) => ev.preventDefault()}
                    onClick={() => handlePatientSelect(patient)}
                    style={{
                      display: 'block',
                      width: '100%',
                      textAlign: 'left',
                      padding: '0.5rem 0.75rem',
                      border: 'none',
                      background: 'transparent',
                      cursor: 'pointer',
                    }}
                  >
                    <div style={{ fontWeight: 600 }}>{primary}</div>
                    {secondary && (
                      <div style={{ fontSize: '0.75rem', color: '#555' }}>
                        {secondary}
                      </div>
                    )}
                  </button>
                );
              })}
          </div>
        )}
      </div>
      <div>
        <label
          htmlFor={`${id || 'note'}-encounter-field`}
          style={{ fontWeight: 600, display: 'block', marginBottom: '0.25rem' }}
        >
          {t('noteEditor.encounterLabel')}
        </label>
        <input
          id={`${id || 'note'}-encounter-field`}
          type="text"
          value={encounterInput}
          onChange={(e) => {
            const val = e.target.value;
            setEncounterInput(val);
            if (!val.trim()) {
              setEncounterStatus({ state: 'idle', message: '', details: null });
              setValidatedEncounter(null);
              if (emittedEncounterRef.current !== '') {
                emittedEncounterRef.current = '';
                const encounterCb = onEncounterChangeRef.current;
                if (encounterCb) encounterCb('');
              }
            }
          }}
          placeholder={t('noteEditor.encounterPlaceholder')}
          style={{
            width: '100%',
            padding: '0.5rem',
            border: '1px solid #ccc',
            borderRadius: '4px',
          }}
        />
        <small style={{ display: 'block', marginTop: '0.25rem', color: '#555' }}>
          {t('noteEditor.encounterHint')}
        </small>
        {encounterStatus.message && (
          <small
            style={{
              display: 'block',
              marginTop: '0.25rem',
              color: encounterStatusColor,
            }}
          >
            {encounterStatus.state === 'loading'
              ? t('noteEditor.encounterChecking')
              : encounterStatus.message}
          </small>
        )}
      </div>
      <div>
        <label
          htmlFor={`${id || 'note'}-specialty-field`}
          style={{ fontWeight: 600, display: 'block', marginBottom: '0.25rem' }}
        >
          {t('settings.specialty')}
        </label>
        <input
          id={`${id || 'note'}-specialty-field`}
          type="text"
          value={specialty || ''}
          onChange={(e) => {
            if (onSpecialtyChangeRef.current) {
              onSpecialtyChangeRef.current(e.target.value);
            }
          }}
          placeholder={t('noteEditor.specialtyPlaceholder')}
          style={{
            width: '100%',
            padding: '0.5rem',
            border: '1px solid #ccc',
            borderRadius: '4px',
          }}
        />
      </div>
      <div>
        <label
          htmlFor={`${id || 'note'}-payer-field`}
          style={{ fontWeight: 600, display: 'block', marginBottom: '0.25rem' }}
        >
          {t('settings.payer')}
        </label>
        <input
          id={`${id || 'note'}-payer-field`}
          type="text"
          value={payer || ''}
          onChange={(e) => {
            if (onPayerChangeRef.current) {
              onPayerChangeRef.current(e.target.value);
            }
          }}
          placeholder={t('noteEditor.payerPlaceholder')}
          style={{
            width: '100%',
            padding: '0.5rem',
            border: '1px solid #ccc',
            borderRadius: '4px',
          }}
        />
        <small style={{ display: 'block', marginTop: '0.25rem', color: '#555' }}>
          {t('noteEditor.payerHint')}
        </small>
      </div>
    </div>
  );

  useEffect(() => {
    if (activeTab === 'beautified') {
      let cancelled = false;
      setBeautifyLoading(true);
      const contentForBeautify = /<p[ >]/i.test(value || '')
        ? value || ''
        : `<p>${value || ''}</p>`;
      beautifyNote(contentForBeautify, { specialty, payer })
        .then((b) => {
          if (!cancelled) setBeautified(b || '');
        })
        .catch(() => {})
        .finally(() => !cancelled && setBeautifyLoading(false));
      return () => {
        cancelled = true;
      };
    }
    return undefined;
  }, [activeTab, value, specialty, payer]);

  useEffect(() => {
    if (debounceRef.current) clearTimeout(debounceRef.current);
    debounceRef.current = setTimeout(() => {
      setSuggestLoading(true);
      getSuggestions(value || '', { specialty, payer })
        .then((res) => setSuggestions(res))
        .catch(() => setSuggestions(null))
        .finally(() => setSuggestLoading(false));
    }, 400);
    return () => clearTimeout(debounceRef.current);
  }, [value, specialty, payer]);

  const handleUndo = () => {
    setHistoryIndex((idx) => {
      if (idx <= 0) return idx;
      const newIndex = idx - 1;
      onChange(history[newIndex]);
      return newIndex;
    });
  };

  const handleRedo = () => {
    setHistoryIndex((idx) => {
      if (idx >= history.length - 1) return idx;
      const newIndex = idx + 1;
      onChange(history[newIndex]);
      return newIndex;
    });
  };

  const handleExportEhr = async () => {
    setExporting(true);
    const codeValues = selectedCodes.length
      ? selectedCodes
      : (codes || []).map((c) => (typeof c === 'string' ? c : c.code));
    const exportPatientId =
      selectedPatientId || patientId || patientInput || '';
    const exportEncounterId = (() => {
      if (validatedEncounter?.encounterId || validatedEncounter?.encounter_id)
        return String(
          validatedEncounter.encounterId ??
            validatedEncounter.encounter_id,
        );
      if (encounterInput) return encounterInput;
      if (encounterId) return String(encounterId);
      return '';
    })();
    const res = await exportToEhr(
      value,
      codeValues,
      exportPatientId,
      exportEncounterId,
      [],
      [],
      true,
    );
    if (res.status === 'exported') {
      setEhrFeedback(t('clipboard.exported'));
      await completeVisitSession('export_to_ehr');
    } else if (res.status === 'bundle') {
      setEhrFeedback(t('clipboard.exported'));
      await completeVisitSession('export_to_ehr');
      // Offer a download of the bundle JSON
      try {
        const blob = new Blob([JSON.stringify(res.bundle, null, 2)], {
          type: 'application/fhir+json',
        });
        const url = URL.createObjectURL(blob);
        const a = document.createElement('a');
        a.href = url;
        a.download = 'fhir_bundle.json';
        document.body.appendChild(a);
        a.click();
        document.body.removeChild(a);
        setTimeout(() => URL.revokeObjectURL(url), 2000);
      } catch (e) {
        /* ignore */
      }
    } else if (res.status === 'auth_error') {
      setEhrFeedback(t('ehrAuthFailed'));
    } else {
      setEhrFeedback(t('clipboard.exportFailed'));
    }
    setExporting(false);
    setTimeout(() => setEhrFeedback(''), 2500);
  };

  if (mode === 'beautified') {
    // existing beautified history view kept for backward compatibility
    return (
      <div style={{ width: '100%', height: '100%' }}>
        <div style={{ marginBottom: '0.5rem' }}>
          <div style={{ marginBottom: '0.5rem' }}>
            <button
              type="button"
              onClick={() => setActiveTab('draft')}
              disabled={activeTab === 'draft'}
            >
              Draft
            </button>
            <button
              type="button"
              onClick={() => setActiveTab('beautified')}
              disabled={activeTab === 'beautified'}
              style={{ marginLeft: '0.5rem' }}
            >
              Beautified
            </button>
          </div>
          <button
            type="button"
            onClick={handleUndo}
            disabled={historyIndex <= 0}
          >
            {t('noteEditor.undo')}
          </button>
          <button
            type="button"
            onClick={handleRedo}
            disabled={historyIndex >= history.length - 1}
            style={{ marginLeft: '0.5rem' }}
          >
            {t('noteEditor.redo')}
          </button>
          <button
            type="button"
            onClick={handleExportEhr}
            disabled={exporting}
            style={{ marginLeft: '0.5rem' }}
          >
            {exporting ? '…' : t('ehrExport')}
          </button>
          {ehrFeedback && (
            <span style={{ marginLeft: '0.5rem' }}>{ehrFeedback}</span>
          )}
        </div>
        {activeTab === 'beautified' ? (
          <div className="beautified-view" style={{ whiteSpace: 'pre-wrap' }}>
            {beautifyLoading ? '…' : beautified || ''}
          </div>
        ) : (
          <div className="beautified-view" style={{ whiteSpace: 'pre-wrap' }}>
            {history[historyIndex] || ''}
          </div>
        )}
      </div>
    );
  }

  const handleQuillChange = (content /* , delta, source, editor */) => {
    // Keep parent state in sync when user types
    onChange(content);
  };

  if (ReactQuill) {
    return (
      <div
        style={{
          display: 'flex',
          height: '100%',
          width: '100%',
          position: 'relative',
        }}
      >
        <div style={{ flex: 1, display: 'flex', flexDirection: 'column' }}>
<<<<<<< HEAD
          {metadataBar}
=======
          {visitSessionControls}
>>>>>>> 4ec91afd
          <div
            style={{
              marginBottom: '0.5rem',
              display: 'flex',
              alignItems: 'center',
            }}
          >
            <div>
              <button
                type="button"
                onClick={() => setActiveTab('draft')}
                disabled={activeTab === 'draft'}
              >
                Draft
              </button>
              <button
                type="button"
                onClick={() => setActiveTab('beautified')}
                disabled={activeTab === 'beautified'}
                style={{ marginLeft: '0.5rem' }}
              >
                Beautified
              </button>
            </div>
            {/* New: export button available in draft/beautified toggle bar */}
            <button
              type="button"
              onClick={handleExportEhr}
              disabled={exporting}
              style={{ marginLeft: '0.75rem', position: 'relative' }}
            >
              {exporting ? '…' : t('ehrExport')}
              <span
                style={{
                  background: '#0366d6',
                  color: '#fff',
                  borderRadius: '8px',
                  padding: '0 6px',
                  marginLeft: '0.5rem',
                  fontSize: '0.75rem',
                }}
              >
                {selectedCodes.length || (codes || []).length}
              </span>
            </button>
            {ehrFeedback && (
              <span style={{ marginLeft: '0.5rem' }}>{ehrFeedback}</span>
            )}
            {isNarrow && (
              <button
                type="button"
                onClick={() => setPanelOpen((o) => !o)}
                style={{ marginLeft: 'auto' }}
                aria-expanded={panelOpen}
                aria-controls="suggestion-panel"
              >
                {panelOpen
                  ? t('app.hideSuggestions') || 'Hide Suggestions'
                  : t('app.showSuggestions') || 'Show Suggestions'}
              </button>
            )}
          </div>
          {audioControls}
          {activeTab === 'draft' ? (
            <ReactQuill
              ref={quillRef}
              id={id}
              theme="snow"
              value={value}
              onChange={handleQuillChange}
              formats={quillFormats}
              style={{ flex: 1, width: '100%' }}
            />
          ) : (
            <div
              style={{
                flex: 1,
                overflow: 'auto',
                padding: '0.5rem',
                border: '1px solid #ccc',
              }}
            >
              {beautifyLoading ? 'Beautifying…' : beautified}
            </div>
          )}
          {audioUrl && (
            <audio
              ref={audioRef}
              src={audioUrl}
              controls
              onTimeUpdate={handleTimeUpdate}
              style={{ width: '100%', marginTop: '0.5rem' }}
            />
          )}
          {(recorderError || fetchError) && (
            <p style={{ color: 'red' }}>{recorderError || fetchError}</p>
          )}
          {loadingTranscript && <p>{t('noteEditor.loadingTranscript')}</p>}
        </div>
        {/* Suggestion / template side area */}
        {(!isNarrow || panelOpen) && (
          <div
            id="suggestion-panel"
            style={{
              width: isNarrow ? '100%' : '250px',
              marginLeft: isNarrow ? 0 : '0.5rem',
              position: isNarrow ? 'absolute' : 'relative',
              right: isNarrow ? 0 : 'auto',
              top: isNarrow ? '3rem' : 'auto',
              bottom: isNarrow ? 0 : 'auto',
              background: isNarrow ? '#fff' : 'transparent',
              border: isNarrow ? '1px solid #ccc' : 'none',
              zIndex: 20,
              display: 'flex',
              flexDirection: 'column',
            }}
          >
            <div
              style={{ display: 'flex', alignItems: 'center', gap: '0.5rem' }}
            >
              {/* Bundle audio controls and transcript controls above the editor */}
              <div
                style={{ display: 'flex', alignItems: 'center', gap: '0.5rem' }}
              >
                {audioControls}
                {transcriptControls}
              </div>

              {/* Templates dropdown */}
              <div style={{ position: 'relative' }}>
                <button
                  type="button"
                  onClick={() => setShowTemplateDropdown((s) => !s)}
                >
                  Templates ▾
                </button>
                {showTemplateDropdown && (
                  <div
                    style={{
                      position: 'absolute',
                      top: 'calc(100% + 6px)',
                      right: 0,
                      background: 'var(--panel-bg)',
                      border: '1px solid var(--disabled)',
                      boxShadow: '0 6px 12px rgba(0,0,0,0.08)',
                      borderRadius: '6px',
                      zIndex: 30,
                      minWidth: '220px',
                      padding: '0.5rem',
                    }}
                  >
                    {templateList}
                  </div>
                )}
              </div>
            </div>
            <div style={{ flex: 1, overflow: 'auto', marginTop: '0.5rem' }}>
              <SuggestionPanel
                suggestions={
                  suggestions || {
                    codes: [],
                    compliance: [],
                    publicHealth: [],
                    differentials: [],
                  }
                }
                loading={suggestLoading}
                settingsState={settingsState}
                text={value}
                fetchSuggestions={(text) =>
                  getSuggestions(text, { specialty, payer }).then(
                    setSuggestions,
                  )
                }
                onSpecialtyChange={onSpecialtyChange}
                onPayerChange={onPayerChange}
                onInsert={(text) => {
                  const match = text.match(/^([A-Z0-9.]+)/i);
                  const codeOnly = match ? match[1] : text;
                  if (quillRef.current && quillRef.current.getEditor) {
                    try {
                      const inst = quillRef.current.getEditor();
                      const len = Math.max(0, inst.getLength() - 1); // ignore trailing newline
                      const needsSpace = /\S$/.test(inst.getText(0, len));
                      inst.insertText(len, (needsSpace ? ' ' : '') + codeOnly);
                      try {
                        inst.setSelection(inst.getLength() - 1);
                      } catch (_) {
                        /* ignore */
                      }
                      const html = inst.root?.innerHTML || value || '';
                      onChange(html);
                      // Flush after microtask in case Quill batches
                      setTimeout(() => {
                        try {
                          onChange(inst.root?.innerHTML || html);
                        } catch (e) {
                          /* ignore */
                        }
                      }, 0);
                      return;
                    } catch (e) {
                      /* fall through to fallback */
                    }
                  }
                  // Fallback (no Quill loaded): wrap/append inside a paragraph
                  const current = value || '';
                  let inner = current;
                  if (/^<p[ >]/i.test(inner))
                    inner = inner
                      .replace(/^<p[^>]*>/i, '')
                      .replace(/<\/p>$/i, '');
                  const needsSpace = /\S$/.test(inner);
                  const html = `<p>${inner}${inner ? (needsSpace ? ' ' : ' ') : ''}${codeOnly}</p>`;
                  onChange(html);
                }}
              />
              {/* Code selection UI */}
              {suggestions?.codes?.length ? (
                <div style={{ marginTop: '0.75rem' }}>
                  <strong>
                    {t('suggestion.codes')} – {t('export') || 'Export'}
                  </strong>
                  <ul
                    style={{
                      listStyle: 'none',
                      paddingLeft: 0,
                      marginTop: '0.25rem',
                    }}
                  >
                    {suggestions.codes.map((c, idx) => {
                      const code = typeof c === 'string' ? c : c.code;
                      return (
                        <li key={idx} style={{ marginBottom: '0.25rem' }}>
                          <label style={{ cursor: 'pointer' }}>
                            <input
                              type="checkbox"
                              checked={selectedCodes.includes(code)}
                              onChange={(e) => {
                                setSelectedCodes((prev) =>
                                  e.target.checked
                                    ? [...prev, code]
                                    : prev.filter((x) => x !== code),
                                );
                              }}
                              style={{ marginRight: '0.4rem' }}
                            />
                            {code}
                          </label>
                        </li>
                      );
                    })}
                  </ul>
                  <small style={{ color: '#555' }}>
                    {t('ehrExport')} – {selectedCodes.length || 0}{' '}
                    {t('suggestion.codes')}
                  </small>
                </div>
              ) : null}
            </div>
          </div>
        )}
      </div>
    );
  }

  // Fallback lightweight editor (also used during tests). Provide a .ql-editor div so tests can query it.
  const htmlMirror = /<p[ >]/i.test(value || '')
    ? value || ''
    : `<p>${value || ''}</p>`;
  return (
    <div style={{ display: 'flex', width: '100%', height: '100%' }}>
      <div style={{ flex: 1, display: 'flex', flexDirection: 'column' }}>
<<<<<<< HEAD
        {metadataBar}
=======
        {visitSessionControls}
>>>>>>> 4ec91afd
        <div
          style={{
            marginBottom: '0.5rem',
            display: 'flex',
            alignItems: 'center',
          }}
        >
          <div>
            <button
              type="button"
              disabled={activeTab === 'draft'}
              onClick={() => setActiveTab('draft')}
            >
              Draft
            </button>
            <button
              type="button"
              style={{ marginLeft: '0.5rem' }}
              disabled={activeTab === 'beautified'}
              onClick={() => setActiveTab('beautified')}
            >
              Beautified
            </button>
          </div>
          <button
            type="button"
            onClick={handleExportEhr}
            disabled={exporting}
            style={{ marginLeft: '0.75rem', position: 'relative' }}
          >
            {exporting ? '…' : t('ehrExport')}
            <span
              style={{
                background: '#0366d6',
                color: '#fff',
                borderRadius: '8px',
                padding: '0 6px',
                marginLeft: '0.5rem',
                fontSize: '0.75rem',
              }}
            >
              {selectedCodes.length || (codes || []).length}
            </span>
          </button>
          {ehrFeedback && (
            <span style={{ marginLeft: '0.5rem' }}>{ehrFeedback}</span>
          )}
        </div>
        {activeTab === 'draft' && (
          <>
            <div
              style={{
                display: 'flex',
                alignItems: 'center',
                gap: '0.5rem',
                marginBottom: '0.5rem',
              }}
            >
              <div
                style={{ display: 'flex', alignItems: 'center', gap: '0.5rem' }}
              >
                {audioControls}
                {transcriptControls}
              </div>
              <div style={{ position: 'relative' }}>
                <button
                  type="button"
                  onClick={() => setShowTemplateDropdown((s) => !s)}
                >
                  Templates ▾
                </button>
                {showTemplateDropdown && (
                  <div
                    style={{
                      position: 'absolute',
                      top: 'calc(100% + 6px)',
                      right: 0,
                      background: 'var(--panel-bg)',
                      border: '1px solid var(--disabled)',
                      boxShadow: '0 6px 12px rgba(0,0,0,0.08)',
                      borderRadius: '6px',
                      zIndex: 30,
                      minWidth: '220px',
                      padding: '0.5rem',
                    }}
                  >
                    {templateList}
                  </div>
                )}
              </div>
            </div>
            <textarea
              ref={textAreaRef}
              id={id}
              value={localValue}
              onChange={handleTextAreaChange}
              style={{ width: '100%', height: '40%', padding: '0.5rem' }}
              placeholder={t('noteEditor.placeholder')}
            />
            <div
              className="ql-editor"
              style={{
                flex: 1,
                border: '1px solid #ccc',
                padding: '0.5rem',
                minHeight: '150px',
                overflow: 'auto',
              }}
              dangerouslySetInnerHTML={{ __html: htmlMirror }}
            />
            {audioUrl && (
              <audio
                ref={audioRef}
                src={audioUrl}
                controls
                onTimeUpdate={handleTimeUpdate}
                style={{ width: '100%', marginTop: '0.5rem' }}
              />
            )}
            {(recorderError || fetchError) && (
              <p style={{ color: 'red' }}>{recorderError || fetchError}</p>
            )}
            {loadingTranscript && <p>{t('noteEditor.loadingTranscript')}</p>}
          </>
        )}
        {activeTab === 'beautified' && (
          <div
            style={{
              flex: 1,
              overflow: 'auto',
              padding: '0.5rem',
              border: '1px solid #ccc',
              whiteSpace: 'pre-wrap',
            }}
          >
            {beautifyLoading ? 'Beautifying…' : beautified}
          </div>
        )}
      </div>
      {/* Suggestion panel rendered to the right for suggestions */}
      <div style={{ width: '250px', marginLeft: '0.5rem' }}>
        <SuggestionPanel
          suggestions={
            suggestions || {
              codes: [],
              compliance: [],
              publicHealth: [],
              differentials: [],
            }
          }
          loading={suggestLoading}
          settingsState={settingsState}
          /* Provide text so internal debounce logic may run if needed */
          text={localValue}
          fetchSuggestions={(text) =>
            getSuggestions(text, { specialty, payer }).then(setSuggestions)
          }
          onSpecialtyChange={onSpecialtyChange}
          onPayerChange={onPayerChange}
          onInsert={(text) => {
            const match = text.match(/^([A-Z0-9.]+)/i);
            const codeOnly = match ? match[1] : text;
            // Insert at cursor in textarea if possible
            if (textAreaRef.current) {
              const el = textAreaRef.current;
              const start = el.selectionStart;
              const end = el.selectionEnd;
              const needsSpace =
                start > 0 && /\S$/.test(localValue.slice(0, start));
              const insertion = (needsSpace ? ' ' : '') + codeOnly;
              const newPlain = `${localValue.slice(0, start)}${insertion}${localValue.slice(end)}`;
              setLocalValue(newPlain);
              // Mirror keeps paragraphs; wrap plain text in <p>
              const htmlVal = /<p[ >]/i.test(newPlain)
                ? newPlain
                : `<p>${newPlain}</p>`;
              onChange(htmlVal);
              setTimeout(() => {
                try {
                  el.focus();
                  const pos = start + insertion.length;
                  el.selectionStart = el.selectionEnd = pos;
                } catch (_) {
                  /* ignore */
                }
              }, 0);
              return;
            }
            const newPlain =
              localValue +
              (localValue && !/\s$/.test(localValue) ? ' ' : '') +
              codeOnly;
            setLocalValue(newPlain);
            const htmlVal = /<p[ >]/i.test(newPlain)
              ? newPlain
              : `<p>${newPlain}</p>`;
            onChange(htmlVal);
          }}
        />
      </div>
    </div>
  );
});

export default NoteEditor;<|MERGE_RESOLUTION|>--- conflicted
+++ resolved
@@ -12,13 +12,10 @@
   transcribeAudio,
   exportToEhr,
   logEvent,
-<<<<<<< HEAD
   searchPatients,
   validateEncounter,
-=======
   startVisitSession,
   updateVisitSession,
->>>>>>> 4ec91afd
 } from '../api.js';
 import SuggestionPanel from './SuggestionPanel.jsx';
 import { beautifyNote, getSuggestions } from '../api/client.ts';
@@ -164,15 +161,10 @@
     codes = [],
     patientId = '',
     encounterId = '',
-<<<<<<< HEAD
     onPatientIdChange = () => {},
     onEncounterChange = () => {},
     onSpecialtyChange = () => {},
     onPayerChange = () => {},
-=======
-    onPatientIdChange,
-    onEncounterIdChange,
->>>>>>> 4ec91afd
     role = '',
     settingsState = null,
   },
@@ -207,7 +199,6 @@
   const [patientLookupStatus, setPatientLookupStatus] = useState('idle');
   const [showPatientSuggestions, setShowPatientSuggestions] = useState(false);
   const [encounterInput, setEncounterInput] = useState(encounterId || '');
-<<<<<<< HEAD
   const [encounterStatus, setEncounterStatus] = useState({
     state: 'idle',
     message: '',
@@ -224,7 +215,6 @@
   const onPayerChangeRef = useRef(onPayerChange);
   const emittedEncounterRef = useRef('');
   const prevEncounterPropRef = useRef(encounterId);
-=======
   const [visitSession, rawSetVisitSession] = useState(null);
   const [sessionError, setSessionError] = useState('');
   const [sessionElapsedSeconds, setSessionElapsedSeconds] = useState(0);
@@ -243,7 +233,6 @@
     });
   };
   sessionStateRef.current = visitSession;
->>>>>>> 4ec91afd
   const classifiedCounts = (() => {
     const counts = {
       Condition: 0,
@@ -315,7 +304,6 @@
   }, [value, mode]);
 
   useEffect(() => {
-<<<<<<< HEAD
     const normalized = patientId ? String(patientId) : '';
     if (normalized === selectedPatientId) return;
     setSelectedPatient(null);
@@ -338,13 +326,6 @@
     setValidatedEncounter(null);
     setEncounterStatus({ state: 'idle', message: '', details: null });
     if (!normalized) emittedEncounterRef.current = '';
-=======
-    setPatientInput(patientId || '');
-  }, [patientId]);
-
-  useEffect(() => {
-    setEncounterInput(encounterId || '');
->>>>>>> 4ec91afd
   }, [encounterId]);
 
   useEffect(() => {
@@ -1474,11 +1455,9 @@
         }}
       >
         <div style={{ flex: 1, display: 'flex', flexDirection: 'column' }}>
-<<<<<<< HEAD
           {metadataBar}
-=======
           {visitSessionControls}
->>>>>>> 4ec91afd
+
           <div
             style={{
               marginBottom: '0.5rem',
@@ -1752,11 +1731,8 @@
   return (
     <div style={{ display: 'flex', width: '100%', height: '100%' }}>
       <div style={{ flex: 1, display: 'flex', flexDirection: 'column' }}>
-<<<<<<< HEAD
         {metadataBar}
-=======
         {visitSessionControls}
->>>>>>> 4ec91afd
         <div
           style={{
             marginBottom: '0.5rem',
