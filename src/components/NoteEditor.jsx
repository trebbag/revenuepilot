--- conflicted
+++ resolved
@@ -286,24 +286,6 @@
       payer,
       ...(extra || {}),
     };
-<<<<<<< HEAD
-    const intentRaw =
-      (extra?.intent || requestContext.intent || '').toString().toLowerCase();
-    return getSuggestions(typeof noteText === 'string' ? noteText : '', requestContext).then(
-      (result) => {
-        if (!result?.blocked) {
-          let finalResult = result;
-          if (intentRaw === 'manual') {
-            setSuggestions((prev) => {
-              const merged = mergeSuggestionPayload(prev, result);
-              finalResult = merged;
-              return merged;
-            });
-          } else {
-            setSuggestions(result);
-          }
-          return finalResult;
-=======
     const normalizedText = typeof noteText === 'string' ? noteText : '';
     const intentRaw = (requestContext.intent || '').toString().toLowerCase();
     setSuggestLoading(true);
@@ -312,7 +294,6 @@
         const result = await fetchAutoSuggestions(normalizedText, requestContext);
         if (!result?.blocked && result?.data) {
           setSuggestions(result.data);
->>>>>>> 15861b44
         }
         return result;
       }
