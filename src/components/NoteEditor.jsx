--- conflicted
+++ resolved
@@ -1,56 +1,20 @@
-<<<<<<< HEAD
+
 import { useEffect, useState, useRef, forwardRef, useImperativeHandle } from 'react';
 import { useTranslation } from 'react-i18next';
 import { fetchLastTranscript, getTemplates, transcribeAudio } from '../api.js';
 
 let ReactQuill;
 try {
-=======
-// A rich text editor component for clinical notes.
-// This component wraps the ReactQuill editor from the `react-quill` package.
-// When the package is installed, it renders a full-featured editor; otherwise
-// it falls back to a simple textarea. Audio recording is provided via the
-// `useRecorder` hook.
-
-import {
-  useEffect,
-  useState,
-  useRef,
-  forwardRef,
-  useImperativeHandle,
-} from 'react';
-import { useTranslation } from 'react-i18next';
-import {
-  fetchLastTranscript,
-  getTemplates,
-  transcribeAudio,
-} from '../api.js';
-import useRecorder from '../hooks/useRecorder.js';
-
-
-let ReactQuill;
-try {
-  // eslint-disable-next-line global-require
->>>>>>> 0d497247
+
   ReactQuill = require('react-quill');
   require('react-quill/dist/quill.snow.css');
 } catch (err) {
   ReactQuill = null;
 }
 
-<<<<<<< HEAD
+
 const quillFormats = ['header', 'bold', 'italic', 'underline', 'list', 'bullet'];
-=======
-const quillFormats = [
-  'header',
-  'bold',
-  'italic',
-  'underline',
-  'list',
-  'bullet',
-  'code-block',
-];
->>>>>>> 0d497247
+
 
 function QuillToolbar({ toolbarId }) {
   return (
@@ -71,7 +35,7 @@
   );
 }
 
-<<<<<<< HEAD
+
 function useAudioRecorder(onTranscribed) {
   const [recording, setRecording] = useState(false);
   const [transcribing, setTranscribing] = useState(false);
@@ -132,21 +96,15 @@
 }
 
 const NoteEditor = forwardRef(function NoteEditor(
-=======
-
-function NoteEditor(
-
->>>>>>> 0d497247
+
   {
     id,
     value,
     onChange,
     onTranscriptChange,
     mode = 'draft',
-<<<<<<< HEAD
     ...rest
-=======
->>>>>>> 0d497247
+
   },
   ref,
 ) {
@@ -166,21 +124,9 @@
 
   const quillRef = useRef(null);
   const textAreaRef = useRef(null);
-<<<<<<< HEAD
   const audioRef = useRef(null);
 
-=======
-  const templateChooser = null;
-
-  const {
-    startRecording,
-    stopRecording,
-    audioBlob,
-    recording,
-    error: recorderError,
-  } = useRecorder();
-
->>>>>>> 0d497247
+
   useEffect(() => {
     if (mode === 'draft') setLocalValue(value || '');
   }, [value, mode]);
@@ -201,16 +147,12 @@
 
   useEffect(() => {
     getTemplates()
-<<<<<<< HEAD
       .then((tpls) => mounted && setTemplates(tpls))
       .catch(() => mounted && setTemplates([]));
     return () => {
       mounted = false;
     };
-=======
-      .then((tpls) => setTemplates(tpls))
-      .catch(() => setTemplates([]));
->>>>>>> 0d497247
+
   }, []);
 
   const loadTranscript = async () => {
@@ -218,16 +160,11 @@
     setFetchError('');
     try {
       const data = await fetchLastTranscript();
-<<<<<<< HEAD
       setTranscript({ provider: data.provider || '', patient: data.patient || '' });
       if (onTranscriptChange) onTranscriptChange(data);
       setSegments(data.segments || []);
     } catch (err) {
-=======
-      setTranscript(data);
-      if (onTranscriptChange) onTranscriptChange(data);
-    } catch (e) {
->>>>>>> 0d497247
+
       setFetchError('Failed to load transcript');
     } finally {
       setLoadingTranscript(false);
@@ -239,7 +176,6 @@
     // eslint-disable-next-line react-hooks/exhaustive-deps
   }, [mode]);
 
-<<<<<<< HEAD
   const handleTextAreaChange = (e) => {
     const newVal = e.target.value;
     setLocalValue(newVal);
@@ -368,117 +304,6 @@
       )}
     </div>
   );
-=======
-  useEffect(() => {
-    if (mode === 'draft' && !transcribing && audioBlob) {
-      loadTranscript();
-    }
-    // eslint-disable-next-line react-hooks/exhaustive-deps
-  }, [transcribing, mode, audioBlob]);
-
-  useEffect(() => {
-    if (!audioBlob) return;
-    let cancelled = false;
-    (async () => {
-      setTranscribing(true);
-      try {
-        const data = await transcribeAudio(audioBlob, true);
-        if (!cancelled) {
-          setTranscript(data);
-          if (onTranscriptChange) onTranscriptChange(data);
-        }
-      } catch (e) {
-        console.error('Transcription failed', e);
-      } finally {
-        if (!cancelled) setTranscribing(false);
-      }
-    })();
-    return () => {
-      cancelled = true;
-    };
-  }, [audioBlob, onTranscriptChange]);
-
-  const handleTextAreaChange = (e) => {
-    const newVal = e.target.value;
-    setLocalValue(newVal);
-    onChange(newVal);
-  };
-
-  const insertAtCursor = (text) => {
-    if (ReactQuill && quillRef.current) {
-      const quill = quillRef.current.getEditor();
-      const range = quill.getSelection(true);
-      const index = range ? range.index : quill.getLength();
-      quill.insertText(index, text);
-      try {
-        quill.setSelection(index + text.length);
-      } catch (e) {
-        // jsdom does not implement selection bounds; ignore in tests
-      }
-    } else if (textAreaRef.current) {
-      const el = textAreaRef.current;
-      const start = el.selectionStart;
-      const end = el.selectionEnd;
-      const newVal = `${localValue.slice(0, start)}${text}${localValue.slice(end)}`;
-      setLocalValue(newVal);
-      onChange(newVal);
-      setTimeout(() => {
-        el.selectionStart = el.selectionEnd = start + text.length;
-      }, 0);
-    } else {
-      const newVal = `${localValue}${text}`;
-      setLocalValue(newVal);
-      onChange(newVal);
-    }
-  };
-
-  useImperativeHandle(ref, () => ({ insertAtCursor }));
-
-  const handleTemplateSelect = (e) => {
-    const tpl = templates.find((t) => String(t.id) === e.target.value);
-    if (tpl) insertAtCursor(tpl.content);
-    e.target.value = '';
-  };
-
-  const templateChooser =
-    templates.length > 0 && (
-      <div style={{ marginBottom: '0.5rem' }}>
-        <label>
-          {t('settings.templates')}
-          <select aria-label="Templates" onChange={handleTemplateSelect} defaultValue="">
-            <option value="" disabled>
-              {t('settings.templates')}
-            </option>
-            {templates.map((tpl) => (
-              <option key={tpl.id} value={tpl.id}>
-                {tpl.name}
-              </option>
-            ))}
-          </select>
-        </label>
-      </div>
-    );
-
-  const onRecordClick = () => {
-    if (recording) stopRecording();
-    else startRecording();
-  };
-
-  const audioControls =
-    mode === 'draft' && (
-      <div style={{ marginBottom: '0.5rem' }}>
-        <button
-          type="button"
-          onClick={onRecordClick}
-          aria-label={recording ? t('noteEditor.stopRecording') : t('noteEditor.recordAudio')}
-        >
-          {recording ? t('noteEditor.stopRecording') : t('noteEditor.recordAudio')}
-        </button>
-        {recording && <span style={{ marginLeft: '0.5rem' }}>Recording...</span>}
-        {transcribing && <span style={{ marginLeft: '0.5rem' }}>Transcribing...</span>}
-      </div>
-    );
->>>>>>> 0d497247
 
   const handleUndo = () => {
     setHistoryIndex((idx) => {
@@ -538,7 +363,6 @@
           onChange={(content) => onChange(content)}
           style={{ height: '100%', width: '100%' }}
         />
-<<<<<<< HEAD
         {audioUrl && (
           <audio
             ref={audioRef}
@@ -547,22 +371,7 @@
             onTimeUpdate={handleTimeUpdate}
             style={{ width: '100%', marginTop: '0.5rem' }}
           />
-=======
-        {(transcript.provider || transcript.patient) && (
-          <div style={{ marginTop: '0.5rem' }}>
-            <strong>{t('noteEditor.transcript')}</strong>
-            {transcript.provider && (
-              <p>
-                <strong>Provider:</strong> {transcript.provider}
-              </p>
-            )}
-            {transcript.patient && (
-              <p>
-                <strong>Patient:</strong> {transcript.patient}
-              </p>
-            )}
-          </div>
->>>>>>> 0d497247
+
         )}
         {transcriptControls}
         {(recorderError || fetchError) && (
@@ -585,7 +394,6 @@
         style={{ width: '100%', height: '100%', padding: '0.5rem' }}
         placeholder={t('noteEditor.placeholder')}
       />
-<<<<<<< HEAD
       {audioUrl && (
         <audio
           ref={audioRef}
@@ -594,22 +402,7 @@
           onTimeUpdate={handleTimeUpdate}
           style={{ width: '100%', marginTop: '0.5rem' }}
         />
-=======
-      {(transcript.provider || transcript.patient) && (
-        <div style={{ marginTop: '0.5rem' }}>
-          <strong>{t('noteEditor.transcript')}</strong>
-          {transcript.provider && (
-            <p>
-              <strong>Provider:</strong> {transcript.provider}
-            </p>
-          )}
-          {transcript.patient && (
-            <p>
-              <strong>Patient:</strong> {transcript.patient}
-            </p>
-          )}
-        </div>
->>>>>>> 0d497247
+
       )}
       {transcriptControls}
       {(recorderError || fetchError) && (
