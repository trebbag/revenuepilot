// A rich text editor component for clinical notes.
//
// This component wraps the ReactQuill editor from the `react-quill` package.
// When the package is installed (via `npm install react-quill`), it will
// render a full-featured WYSIWYG editor that produces HTML as its value.  If
// ReactQuill fails to import (e.g. before packages are installed), the
// component will gracefully fall back to a simple <textarea> so that
// development can proceed without breaking the UI.

<<<<<<< HEAD
import { useEffect, useState, useRef, forwardRef, useImperativeHandle } from 'react';
import { useTranslation } from 'react-i18next';
import { fetchLastTranscript, getSuggestions } from '../api.js';
=======
import { useEffect, useState, useRef } from 'react';
import { useTranslation } from 'react-i18next';

import { fetchLastTranscript, getTemplates } from '../api.js';

import { fetchLastTranscript, transcribeAudio } from '../api.js';

>>>>>>> 37f3ddb5
let ReactQuill;
try {
  // Dynamically require ReactQuill to avoid breaking when the package is
  // missing in this environment.  When running locally after installing
  // dependencies, this will succeed and load the rich text editor.
  // eslint-disable-next-line global-require
  ReactQuill = require('react-quill');
  // Import the default Quill snow theme styles.  Without this import the
  // editor will render without styling.  The CSS file is only loaded
  // when ReactQuill is available.
  require('react-quill/dist/quill.snow.css');
} catch (err) {
  ReactQuill = null;
}

// Formats and modules allowed in the editor. The toolbar provides headings,
// basic formatting, lists and code blocks.
const quillFormats = [
  'header',
  'bold',
  'italic',
  'underline',
  'list',
  'bullet',
  'code-block',
];

const quillModules = {
  toolbar: [
    [{ header: [1, 2, false] }],
    ['bold', 'italic', 'underline'],
    [{ list: 'ordered' }, { list: 'bullet' }],
    ['code-block'],
  ],
};

function useAudioRecorder(onTranscribed) {
  const [recording, setRecording] = useState(false);
  const [transcribing, setTranscribing] = useState(false);
  const [error, setError] = useState('');
  const mediaRecorderRef = useRef(null);
  const audioChunksRef = useRef([]);

  const startRecording = async () => {
    setError('');
    if (!navigator.mediaDevices || !window.MediaRecorder) {
      setError('Audio recording not supported');
      return;
    }
    try {
      const stream = await navigator.mediaDevices.getUserMedia({ audio: true });
      const mediaRecorder = new MediaRecorder(stream);
      mediaRecorderRef.current = mediaRecorder;
      audioChunksRef.current = [];
      mediaRecorder.ondataavailable = (e) => {
        if (e.data.size > 0) audioChunksRef.current.push(e.data);
      };
      mediaRecorder.onstop = async () => {
        const blob = new Blob(audioChunksRef.current, { type: 'audio/webm' });
        setTranscribing(true);
        try {
          const data = await transcribeAudio(blob, true);
          if (onTranscribed) {
            onTranscribed(data);
          }
        } catch (err) {
          console.error('Transcription failed', err);
          setError('Transcription failed');
        } finally {
          setTranscribing(false);
        }
      };
      mediaRecorder.start();
      setRecording(true);
    } catch (err) {
      console.error('Error accessing microphone', err);
      setError('Microphone access denied');
    }
  };

  const stopRecording = () => {
    const recorder = mediaRecorderRef.current;
    if (recorder && recorder.state !== 'inactive') {
      recorder.stop();
      if (recorder.stream) {
        recorder.stream.getTracks().forEach((track) => track.stop());
      }
    }
    setRecording(false);
  };

  const toggleRecording = () => {
    if (recording) {
      stopRecording();
    } else {
      startRecording();
    }
  };

  return { recording, transcribing, error, toggleRecording };
}

<<<<<<< HEAD
// Naive HTML stripping to extract plain text for the suggestions API.
function stripHtml(html) {
  return html ? html.replace(/<[^>]+>/g, '') : '';
}

const emptySuggestions = {
  codes: [],
  compliance: [],
  publicHealth: [],
  differentials: [],
  followUp: null,
};

const NoteEditor = forwardRef(function NoteEditor(
  {
    id,
    value,
    onChange,
    onRecord,
    recording = false,
    transcribing = false,
    onTranscriptChange,
    error = '',
    templateContext = '',
    suggestionContext = {},
    onSuggestions = () => {},
    onSuggestionsLoading = () => {},
  },
  ref,
) {
=======
function NoteEditor({
  id,
  value,
  onChange,
  onTranscriptChange,
}) {
>>>>>>> 37f3ddb5
  const { t } = useTranslation();
  // Maintain a local state for the editor's HTML value when using the
  // fallback <textarea>.  This allows the component to behave as a
  // controlled input in both modes.
  const [localValue, setLocalValue] = useState(value || '');
  const [transcript, setTranscript] = useState({ provider: '', patient: '' });
  const [loadingTranscript, setLoadingTranscript] = useState(false);
  const [fetchError, setFetchError] = useState('');
<<<<<<< HEAD
  const quillRef = useRef(null);
  const textAreaRef = useRef(null);
=======
  const [templates, setTemplates] = useState([]);
  const quillRef = useRef(null);
  const textareaRef = useRef(null);

  const {
    recording,
    transcribing,
    error: recorderError,
    toggleRecording,
  } = useAudioRecorder((data) => {
    setTranscript(data);
    if (onTranscriptChange) {
      onTranscriptChange(data);
    }
  });
>>>>>>> 37f3ddb5

  // Keep the internal state in sync with the parent value.  When using
  // ReactQuill the parent `value` prop is passed directly, so this
  // effect only runs for the fallback <textarea> case.
  useEffect(() => {
    setLocalValue(value || '');
  }, [value]);

  // Fetch user-defined templates on mount.
  useEffect(() => {
    let mounted = true;
    getTemplates()
      .then((tpls) => {
        if (mounted) setTemplates(tpls);
      })
      .catch(() => {
        if (mounted) setTemplates([]);
      });
    return () => {
      mounted = false;
    };
  }, []);

  // Handler for changes from the fallback <textarea>.
  const handleTextAreaChange = (e) => {
    const newVal = e.target.value;
    setLocalValue(newVal);
    onChange(newVal);
  };

  const loadTranscript = async () => {
    setLoadingTranscript(true);
    setFetchError('');
    try {
      const data = await fetchLastTranscript();
      setTranscript(data);
      if (onTranscriptChange) {
        onTranscriptChange(data);
      }
    } catch (err) {
      setFetchError('Failed to load transcript');
    } finally {
      setLoadingTranscript(false);
    }
  };

  useEffect(() => {
    loadTranscript();
    // eslint-disable-next-line react-hooks/exhaustive-deps
  }, []);


  useEffect(() => {
    if (!transcribing) {
      loadTranscript();
    }
    // eslint-disable-next-line react-hooks/exhaustive-deps
  }, [transcribing]);

<<<<<<< HEAD
  // Debounced suggestion fetching.  When the note value or template context
  // changes, wait a short period before calling the /suggest endpoint.  This
  // avoids firing a request on every keystroke.
  useEffect(() => {
    const plain = stripHtml(value);
    if (!plain.trim()) {
      onSuggestions(emptySuggestions);
      return;
    }
    onSuggestionsLoading(true);
    const timer = setTimeout(() => {
      getSuggestions(plain, { ...suggestionContext, template: templateContext })
        .then((data) => {
          onSuggestions(data);
        })
        .catch(() => {
          // Swallow errors; logging handled upstream
        })
        .finally(() => {
          onSuggestionsLoading(false);
        });
    }, 1000);
    return () => clearTimeout(timer);
  }, [value, templateContext, suggestionContext, onSuggestions, onSuggestionsLoading]);
=======
  const insertTemplate = (content) => {
    if (ReactQuill && quillRef.current) {
      const editor = quillRef.current.getEditor();
      const range = editor.getSelection(true);
      const pos = range ? range.index : editor.getLength();
      editor.insertText(pos, content);
      try {
        editor.setSelection(pos + content.length);
      } catch (e) {
        // Ignore selection errors in non-browser environments (e.g. tests)
      }
      onChange(editor.root.innerHTML);
    } else if (textareaRef.current) {
      const textarea = textareaRef.current;
      const start = textarea.selectionStart || 0;
      const end = textarea.selectionEnd || 0;
      const newVal =
        localValue.slice(0, start) + content + localValue.slice(end);
      setLocalValue(newVal);
      onChange(newVal);
      textarea.focus();
      const cursor = start + content.length;
      textarea.selectionStart = textarea.selectionEnd = cursor;
    }
  };

  const handleTemplateSelect = (e) => {
    const tplId = Number(e.target.value);
    if (!tplId) return;
    const tpl = templates.find((t) => t.id === tplId);
    if (tpl) insertTemplate(tpl.content);
    e.target.value = '';
  };

  const templateChooser = (
    templates.length > 0 ? (
      <select
        aria-label={t('app.templates')}
        defaultValue=""
        onChange={handleTemplateSelect}
        style={{ marginBottom: '0.5rem' }}
      >
        <option value="">{t('app.templates')}</option>
        {templates.map((tpl) => (
          <option key={tpl.id} value={tpl.id}>
            {tpl.name}
          </option>
        ))}
      </select>
    ) : (
      <select
        aria-label={t('app.templates')}
        disabled
        style={{ marginBottom: '0.5rem' }}
      >
        <option>{t('settings.noTemplates')}</option>
      </select>
    )
  );
>>>>>>> 37f3ddb5

  const audioControls = (
    <div style={{ marginBottom: '0.5rem' }}>
      <button
        type="button"
        onClick={toggleRecording}
        aria-label={recording ? t('noteEditor.stopRecording') : t('noteEditor.recordAudio')}
      >
        {recording ? t('noteEditor.stopRecording') : t('noteEditor.recordAudio')}
      </button>
      {recording && <span style={{ marginLeft: '0.5rem' }}>Recording...</span>}
      {transcribing && <span style={{ marginLeft: '0.5rem' }}>Transcribing...</span>}
    </div>
  );

  // Expose an imperative method so the parent component can insert text at the
  // current cursor position when a suggestion is chosen.
  useImperativeHandle(ref, () => ({
    insertAtCursor: (text) => {
      if (ReactQuill && quillRef.current) {
        const quill = quillRef.current.getEditor();
        const range = quill.getSelection(true);
        const index = range ? range.index : quill.getLength();
        quill.insertText(index, text);
        quill.setSelection(index + text.length);
      } else if (textAreaRef.current) {
        const el = textAreaRef.current;
        const start = el.selectionStart;
        const end = el.selectionEnd;
        const newVal = `${localValue.slice(0, start)}${text}${localValue.slice(end)}`;
        setLocalValue(newVal);
        onChange(newVal);
        setTimeout(() => {
          el.selectionStart = el.selectionEnd = start + text.length;
        }, 0);
      } else {
        const newVal = `${localValue}${text}`;
        setLocalValue(newVal);
        onChange(newVal);
      }
    },
  }));

  // Render the rich text editor if available; otherwise render a textarea.
  if (ReactQuill) {
    return (

      <div style={{ height: '100%', width: '100%' }}>
        {audioControls}
        {templateChooser}
        <QuillToolbar toolbarId={toolbarId} />
        <ReactQuill
          ref={quillRef}
          id={id}
          theme="snow"
          value={value}
          modules={modules}
          formats={quillFormats}
          // ReactQuill's onChange passes the new HTML string as the first
          // argument.  We ignore the other args (delta, source, editor) and
          // forward the HTML string to the parent onChange.
          onChange={(content) => onChange(content)}
          style={{ height: '100%', width: '100%' }}
        />

        {(transcript.provider || transcript.patient) && (
          <div style={{ marginTop: '0.5rem' }}>
            <strong>{t('noteEditor.transcript')}</strong>
            {transcript.provider && (
              <p>
                <strong>Provider:</strong> {transcript.provider}
              </p>
            )}
            {transcript.patient && (
              <p>
                <strong>Patient:</strong> {transcript.patient}
              </p>
            )}
          </div>
        )}
        {(recorderError || fetchError) && (
          <p style={{ color: 'red' }}>{recorderError || fetchError}</p>
        )}
        {loadingTranscript && <p>Loading transcript...</p>}
      </>
    );
  }
  return (

    <div style={{ width: '100%', height: '100%' }}>
      {audioControls}
      {templateChooser}
      <textarea
<<<<<<< HEAD
        ref={textAreaRef}
=======
        ref={textareaRef}
>>>>>>> 37f3ddb5
        id={id}
        value={localValue}
        onChange={handleTextAreaChange}
        style={{ width: '100%', height: '100%', padding: '0.5rem' }}
        placeholder={t('noteEditor.placeholder')}
      />

      {(transcript.provider || transcript.patient) && (
        <div style={{ marginTop: '0.5rem' }}>
          <strong>{t('noteEditor.transcript')}</strong>
          {transcript.provider && (
            <p>
              <strong>Provider:</strong> {transcript.provider}
            </p>
          )}
          {transcript.patient && (
            <p>
              <strong>Patient:</strong> {transcript.patient}
            </p>
          )}
        </div>
      )}
      {(recorderError || fetchError) && (
        <p style={{ color: 'red' }}>{recorderError || fetchError}</p>
      )}
      {loadingTranscript && <p>Loading transcript...</p>}
    </>
  );
});

export default NoteEditor;<|MERGE_RESOLUTION|>--- conflicted
+++ resolved
@@ -7,19 +7,16 @@
 // component will gracefully fall back to a simple <textarea> so that
 // development can proceed without breaking the UI.
 
-<<<<<<< HEAD
+
 import { useEffect, useState, useRef, forwardRef, useImperativeHandle } from 'react';
 import { useTranslation } from 'react-i18next';
 import { fetchLastTranscript, getSuggestions } from '../api.js';
-=======
+
 import { useEffect, useState, useRef } from 'react';
-import { useTranslation } from 'react-i18next';
-
 import { fetchLastTranscript, getTemplates } from '../api.js';
-
 import { fetchLastTranscript, transcribeAudio } from '../api.js';
 
->>>>>>> 37f3ddb5
+
 let ReactQuill;
 try {
   // Dynamically require ReactQuill to avoid breaking when the package is
@@ -122,7 +119,7 @@
   return { recording, transcribing, error, toggleRecording };
 }
 
-<<<<<<< HEAD
+
 // Naive HTML stripping to extract plain text for the suggestions API.
 function stripHtml(html) {
   return html ? html.replace(/<[^>]+>/g, '') : '';
@@ -153,14 +150,7 @@
   },
   ref,
 ) {
-=======
-function NoteEditor({
-  id,
-  value,
-  onChange,
-  onTranscriptChange,
-}) {
->>>>>>> 37f3ddb5
+
   const { t } = useTranslation();
   // Maintain a local state for the editor's HTML value when using the
   // fallback <textarea>.  This allows the component to behave as a
@@ -169,26 +159,10 @@
   const [transcript, setTranscript] = useState({ provider: '', patient: '' });
   const [loadingTranscript, setLoadingTranscript] = useState(false);
   const [fetchError, setFetchError] = useState('');
-<<<<<<< HEAD
+
   const quillRef = useRef(null);
   const textAreaRef = useRef(null);
-=======
-  const [templates, setTemplates] = useState([]);
-  const quillRef = useRef(null);
-  const textareaRef = useRef(null);
-
-  const {
-    recording,
-    transcribing,
-    error: recorderError,
-    toggleRecording,
-  } = useAudioRecorder((data) => {
-    setTranscript(data);
-    if (onTranscriptChange) {
-      onTranscriptChange(data);
-    }
-  });
->>>>>>> 37f3ddb5
+
 
   // Keep the internal state in sync with the parent value.  When using
   // ReactQuill the parent `value` prop is passed directly, so this
@@ -248,7 +222,7 @@
     // eslint-disable-next-line react-hooks/exhaustive-deps
   }, [transcribing]);
 
-<<<<<<< HEAD
+
   // Debounced suggestion fetching.  When the note value or template context
   // changes, wait a short period before calling the /suggest endpoint.  This
   // avoids firing a request on every keystroke.
@@ -273,7 +247,7 @@
     }, 1000);
     return () => clearTimeout(timer);
   }, [value, templateContext, suggestionContext, onSuggestions, onSuggestionsLoading]);
-=======
+
   const insertTemplate = (content) => {
     if (ReactQuill && quillRef.current) {
       const editor = quillRef.current.getEditor();
@@ -333,7 +307,7 @@
       </select>
     )
   );
->>>>>>> 37f3ddb5
+
 
   const audioControls = (
     <div style={{ marginBottom: '0.5rem' }}>
@@ -427,11 +401,9 @@
       {audioControls}
       {templateChooser}
       <textarea
-<<<<<<< HEAD
+
         ref={textAreaRef}
-=======
-        ref={textareaRef}
->>>>>>> 37f3ddb5
+
         id={id}
         value={localValue}
         onChange={handleTextAreaChange}
