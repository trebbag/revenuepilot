--- conflicted
+++ resolved
@@ -485,7 +485,7 @@
       },
     ],
   };
-<<<<<<< HEAD
+
 
   const gapEntries = metrics.top_compliance
     ? metrics.top_compliance
@@ -502,11 +502,11 @@
         backgroundColor: 'rgba(54, 162, 235, 0.6)',
       },
     ],
-=======
+
   const denialOptions = {
     plugins: { tooltip: { enabled: true }, legend: { display: true } },
     scales: { y: { beginAtZero: true, max: 100 } },
->>>>>>> f66bed36
+
   };
   return (
       <div className="dashboard">
