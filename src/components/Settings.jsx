// Settings page component for RevenuePilot.
// Allows the user to toggle which suggestion categories are shown and switch colour themes.

import { useState, useEffect } from 'react';
import { useTranslation } from 'react-i18next';
import i18n from '../i18n.js';
import {
  setApiKey,
  saveSettings,
  getTemplates,
  createTemplate,
  updateTemplate,
  deleteTemplate,
  getPromptTemplates,
  savePromptTemplates,
} from '../api.js';
import yaml from 'js-yaml';

const SPECIALTIES = ['', 'cardiology', 'dermatology'];
const PAYERS = ['', 'medicare', 'aetna'];
const AGENCIES = ['CDC', 'WHO'];
const API_KEY_REGEX = /^sk-(?:proj-)?[A-Za-z0-9]{16,}$/;
// Region/country codes are user-entered to keep the list flexible

function Settings({ settings, updateSettings }) {
  const { t } = useTranslation();
  let isAdmin = false;
  if (typeof window !== 'undefined') {
    const token = localStorage.getItem('token');
    if (token) {
      try {
        isAdmin = JSON.parse(atob(token.split('.')[1])).role === 'admin';
      } catch {
        isAdmin = false;
      }
    }
  }
  const [apiKeyInput, setApiKeyInput] = useState('');
  const [apiKeyStatus, setApiKeyStatus] = useState('');
  const [templates, setTemplates] = useState([]);
  const [tplName, setTplName] = useState('');
  const [tplContent, setTplContent] = useState('');
  const [editingId, setEditingId] = useState(null);
  const [tplError, setTplError] = useState(null);
  const [promptOverrides, setPromptOverrides] = useState('');
  const [promptError, setPromptError] = useState(null);
  const [newRule, setNewRule] = useState('');
  const [editingRule, setEditingRule] = useState(null);
  const [ruleError, setRuleError] = useState('');

  useEffect(() => {
    getTemplates()
      .then((data) => setTemplates(data))
      .catch((e) => {
        if (e.message === 'Unauthorized' && typeof window !== 'undefined') {
          alert(t('dashboard.accessDenied'));
          localStorage.removeItem('token');
          window.location.href = '/';
        } else {
          setTplError(e.message);
        }
      });
    getPromptTemplates()
      .then((data) => setPromptOverrides(JSON.stringify(data, null, 2)))
      .catch((e) => {
        if (e.message === 'Unauthorized' && typeof window !== 'undefined') {
          alert(t('dashboard.accessDenied'));
          localStorage.removeItem('token');
          window.location.href = '/';
        } else {
          setPromptError(e.message);
        }
      });
  }, []);

  const handleDeleteTemplate = async (id) => {
    try {
      await deleteTemplate(id);
      setTemplates((prev) => prev.filter((tpl) => tpl.id !== id));
    } catch (e) {
      if (e.message === 'Unauthorized' && typeof window !== 'undefined') {
        alert(t('dashboard.accessDenied'));
        localStorage.removeItem('token');
        window.location.href = '/';
      } else {
        setTplError(e.message);
      }
    }
  };

  const handleEditTemplate = (tpl) => {
    setEditingId(tpl.id);
    setTplName(tpl.name);
    setTplContent(tpl.content);
  };

  const handleSaveTemplate = async () => {
    if (!tplName.trim() || !tplContent.trim()) return;
    try {
      if (editingId) {
        const updated = await updateTemplate(editingId, {
          name: tplName.trim(),
          content: tplContent.trim(),
        });
        setTemplates((prev) =>
          prev.map((t) => (t.id === editingId ? updated : t)),
        );
      } else {
        const created = await createTemplate({
          name: tplName.trim(),
          content: tplContent.trim(),
        });
        setTemplates((prev) => [...prev, created]);
      }
      setTplName('');
      setTplContent('');
      setEditingId(null);
      setTplError(null);
    } catch (e) {
      if (e.message === 'Unauthorized' && typeof window !== 'undefined') {
        alert(t('dashboard.accessDenied'));
        localStorage.removeItem('token');
        window.location.href = '/';
      } else {
        setTplError(e.message);
      }
    }
  };
  const handleToggle = async (key) => {
    const updated = { ...settings, [key]: !settings[key] };
    try {
      const saved = await saveSettings(updated);
      updateSettings(saved);
    } catch (e) {
      console.error(e);
    }
  };
  const handleThemeChange = async (event) => {
    const updated = { ...settings, theme: event.target.value };
    try {
      const saved = await saveSettings(updated);
      updateSettings(saved);
    } catch (e) {
      console.error(e);
    }
  };

  const handleAgencyToggle = async (agency) => {
    const current = new Set(settings.agencies || []);
    if (current.has(agency)) current.delete(agency);
    else current.add(agency);
    const updated = { ...settings, agencies: Array.from(current) };
    try {
      const saved = await saveSettings(updated);
      updateSettings(saved);
    } catch (e) {
      console.error(e);
    }
  };
  const handleSaveKey = async () => {
    const trimmed = apiKeyInput.trim();
    if (!trimmed) return;
    if (!API_KEY_REGEX.test(trimmed)) {
      setApiKeyStatus(t('settings.invalidApiKey'));
      setApiKeyInput('');
      setTimeout(() => setApiKeyStatus(''), 4000);
      return;
    }
    try {
      const res = await setApiKey(trimmed);
      // The backend returns {status: 'saved'} on success or an
      // object with a message on failure.  Display the appropriate
      // status message.
      setApiKeyStatus(res.status === 'saved' ? t('saved') : res.message);
    } catch (e) {
      // If the API call throws, surface the error message to the user.
      setApiKeyStatus(e.message);
    } finally {
      // Clear the input to avoid leaving the secret in the UI
      setApiKeyInput('');
      // Clear the status after a short delay
      setTimeout(() => setApiKeyStatus(''), 4000);
    }
  };

  const handleLangChange = async (event) => {
    const newLang = event.target.value;
    if (newLang === settings.lang) return;
    const updated = { ...settings, lang: newLang };
    i18n.changeLanguage(newLang);
    try {
      const saved = await saveSettings(updated);
      updateSettings(saved);
    } catch (e) {
      console.error(e);
    }
  };

  const handleSummaryLangChange = async (event) => {
    const newLang = event.target.value;
    if (newLang === settings.summaryLang) return;
    const updated = { ...settings, summaryLang: newLang };
    try {
      const saved = await saveSettings(updated);
      updateSettings(saved);
    } catch (e) {
      console.error(e);
    }
  };

  const handleSpecialtyChange = async (event) => {
    const value = event.target.value || '';
    const updated = { ...settings, specialty: value };
    try {
      const saved = await saveSettings(updated);
      updateSettings(saved);
    } catch (e) {
      console.error(e);
    }
  };

const handlePayerChange = async (event) => {
    const value = event.target.value || '';
    const updated = { ...settings, payer: value };
    try {
      const saved = await saveSettings(updated);
      updateSettings(saved);
    } catch (e) {
      console.error(e);
    }
  };
  const validatePromptTemplates = (obj) => {
    const hasCats = (entry) =>
      entry && ['beautify', 'suggest', 'summary'].every((k) => k in entry);
    if (!hasCats(obj.default)) return false;
    for (const group of ['specialty', 'payer']) {
      if (obj[group]) {
        for (const key of Object.keys(obj[group])) {
          if (!hasCats(obj[group][key])) return false;
        }
      }
    }
    return true;
  };

  const handleFileUpload = (e) => {
    const file = e.target.files[0];
    if (!file) return;
    const reader = new FileReader();
    reader.onload = () => {
      try {
        let data;
        if (file.name.endsWith('.json')) data = JSON.parse(reader.result);
        else data = yaml.load(reader.result);
        if (!validatePromptTemplates(data)) {
          setPromptError(t('settings.invalidPromptTemplates'));
          return;
        }
        setPromptOverrides(JSON.stringify(data, null, 2));
        setPromptError(null);
      } catch {
        setPromptError(t('settings.invalidPromptTemplates'));
      }
    };
    reader.readAsText(file);
  };

  const handleSavePromptOverrides = async () => {
    try {
      const data = JSON.parse(promptOverrides || '{}');
      if (!validatePromptTemplates(data)) {
        setPromptError(t('settings.invalidPromptTemplates'));
        return;
      }
      const saved = await savePromptTemplates(data);
      setPromptOverrides(JSON.stringify(saved, null, 2));
      setPromptError(null);
    } catch (e) {
      if (e.message === 'Unauthorized' && typeof window !== 'undefined') {
        alert(t('dashboard.accessDenied'));
        localStorage.removeItem('token');
        window.location.href = '/';
      } else {
        setPromptError(e.message);
      }
    }
  };

  const handleRegionChange = async (event) => {
    const value = event.target.value.toUpperCase().trim();
    const updated = { ...settings, region: value };
    try {
      const saved = await saveSettings(updated);
      updateSettings(saved);
    } catch (e) {
      console.error(e);
    }
  };

  const handleModelChange = async (key, value) => {
    const updated = { ...settings, [key]: value };
    try {
      const saved = await saveSettings(updated);
      updateSettings(saved);
    } catch (e) {
      console.error(e);
    }
  };

  const handleAddOrUpdateRule = async () => {
    const text = newRule.trim();
    if (!text) {
      setRuleError(t('settings.ruleRequired'));
      return;
    }
    if (text.length > 200) {
      setRuleError(t('settings.ruleTooLong'));
      return;
    }
    const rules = [...(settings.rules || [])];
    if (editingRule !== null) {
      rules[editingRule] = text;
    } else {
      rules.push(text);
    }
    const updated = { ...settings, rules };
    try {
      const saved = await saveSettings(updated);
      updateSettings(saved);
      setNewRule('');
      setEditingRule(null);
      setRuleError('');
    } catch (e) {
      console.error(e);
    }
  };

  const handleEditRule = (idx) => {
    setEditingRule(idx);
    setNewRule((settings.rules || [])[idx] || '');
    setRuleError('');
  };

  const handleDeleteRule = async (idx) => {
    const rules = (settings.rules || []).filter((_, i) => i !== idx);
    const updated = { ...settings, rules };
    try {
      const saved = await saveSettings(updated);
      updateSettings(saved);
    } catch (e) {
      console.error(e);
    }
  };

  return (
    <div
      className="settings-page"
      style={{ padding: '1rem', overflowY: 'auto' }}
    >
      <h2>{t('settings.title')}</h2>

      <h3>{t('settings.general')}</h3>
      <h4>{t('settings.apiKey')}</h4>
      <p style={{ fontSize: '0.9rem', color: '#6B7280' }}>
        {t('settings.apiKeyHelp')}
      </p>
      <div
        style={{ display: 'flex', alignItems: 'center', marginBottom: '1rem' }}
      >
        <input
          id="api-key"
          type="password"
          aria-label={t('settings.apiKey')}
          title={t('settings.apiKeyHelp')}
          value={apiKeyInput}
          onChange={(e) => setApiKeyInput(e.target.value)}
          placeholder={t('settings.apiKeyPlaceholder')}
          style={{
            flexGrow: 1,
            padding: '0.5rem',
            border: '1px solid var(--disabled)',
            borderRadius: '4px',
          }}
        />
        <button onClick={handleSaveKey} style={{ marginLeft: '0.5rem' }}>
          {t('settings.saveKey')}
        </button>
      </div>
      {apiKeyStatus && (
        <p style={{ color: 'var(--secondary)' }}>{apiKeyStatus}</p>
      )}

      <label
        style={{ display: 'block', marginBottom: '0.5rem' }}
        title={t('settings.useLocalModelsHelp')}
      >
        <input
          type="checkbox"
          checked={settings.useLocalModels}
          onChange={() => handleToggle('useLocalModels')}
        />{' '}
        {t('settings.useLocalModels')}
      </label>
      <p style={{ fontSize: '0.9rem', color: '#6B7280', marginTop: '-0.5rem' }}>
        {t('settings.useLocalModelsHelp')}
      </p>

      <label style={{ display: 'block', marginBottom: '0.5rem' }}>
        {t('settings.beautifyModel')}
        <input
          type="text"
          value={settings.beautifyModel || ''}
          onChange={(e) => handleModelChange('beautifyModel', e.target.value)}
          style={{
            width: '100%',
            padding: '0.5rem',
            border: '1px solid var(--disabled)',
            borderRadius: '4px',
            marginTop: '0.25rem',
          }}
        />
      </label>
      <label style={{ display: 'block', marginBottom: '0.5rem' }}>
        {t('settings.suggestModel')}
        <input
          type="text"
          value={settings.suggestModel || ''}
          onChange={(e) => handleModelChange('suggestModel', e.target.value)}
          style={{
            width: '100%',
            padding: '0.5rem',
            border: '1px solid var(--disabled)',
            borderRadius: '4px',
            marginTop: '0.25rem',
          }}
        />
      </label>
      <label style={{ display: 'block', marginBottom: '0.5rem' }}>
        {t('settings.summarizeModel')}
        <input
          type="text"
          value={settings.summarizeModel || ''}
          onChange={(e) => handleModelChange('summarizeModel', e.target.value)}
          style={{
            width: '100%',
            padding: '0.5rem',
            border: '1px solid var(--disabled)',
            borderRadius: '4px',
            marginTop: '0.25rem',
          }}
        />
      </label>

      <h3>{t('settings.theme')}</h3>
      <label style={{ display: 'block', marginBottom: '0.5rem' }}>
        <input
          type="radio"
          name="theme"
          value="modern"
          checked={settings.theme === 'modern'}
          onChange={handleThemeChange}
        />{' '}
        {t('settings.modern')}
      </label>

      <label style={{ display: 'block', marginBottom: '0.5rem' }}>
        <input
          type="radio"
          name="theme"
          value="dark"
          checked={settings.theme === 'dark'}
          onChange={handleThemeChange}
        />{' '}
        {t('settings.dark')}
      </label>
      <label style={{ display: 'block', marginBottom: '0.5rem' }}>
        <input
          type="radio"
          name="theme"
          value="warm"
          checked={settings.theme === 'warm'}
          onChange={handleThemeChange}
        />{' '}
        {t('settings.warm')}
      </label>

      <h3>{t('settings.suggestionCategories')}</h3>
      <label style={{ display: 'block' }}>
        <input
          type="checkbox"
          checked={settings.enableCodes}
          onChange={() => handleToggle('enableCodes')}
        />{' '}
        {t('settings.showCodes')}
      </label>
      <label style={{ display: 'block' }}>
        <input
          type="checkbox"
          checked={settings.enableCompliance}
          onChange={() => handleToggle('enableCompliance')}
        />{' '}
        {t('settings.showCompliance')}
      </label>
      <label style={{ display: 'block' }}>
        <input
          type="checkbox"
          checked={settings.enablePublicHealth}
          onChange={() => handleToggle('enablePublicHealth')}
        />{' '}
        {t('settings.showPublicHealth')}
      </label>
      <label style={{ display: 'block' }}>
        <input
          type="checkbox"
          checked={settings.enableDifferentials}
          onChange={() => handleToggle('enableDifferentials')}
        />{' '}
        {t('settings.showDifferentials')}
      </label>

      <h3>{t('settings.language')}</h3>
      <select
        value={settings.lang}
        onChange={handleLangChange}
        aria-label={t('settings.language')}
      >
        <option value="en">{t('settings.english')}</option>
        <option value="es">{t('settings.spanish')}</option>
        <option value="fr">{t('settings.french')}</option>
        <option value="de">{t('settings.german')}</option>
      </select>

      <h3>{t('settings.summaryLanguage')}</h3>
      <select
        value={settings.summaryLang}
        onChange={handleSummaryLangChange}
        aria-label={t('settings.summaryLanguage')}
      >
        <option value="en">{t('settings.english')}</option>
        <option value="es">{t('settings.spanish')}</option>
        <option value="fr">{t('settings.french')}</option>
        <option value="de">{t('settings.german')}</option>
      </select>

      <h3>{t('settings.specialty')}</h3>
      <select
        value={settings.specialty || ''}
        onChange={handleSpecialtyChange}
        aria-label={t('settings.specialty')}
        style={{
          width: '100%',
          padding: '0.5rem',
          marginBottom: '0.5rem',
          border: '1px solid var(--disabled)',
          borderRadius: '4px',
        }}
      >
        {SPECIALTIES.map((s) => (
          <option key={s} value={s}>
            {s ? t(`settings.specialties.${s}`) : '--'}
          </option>
        ))}
      </select>

      <h3>{t('settings.payer')}</h3>
      <select
        value={settings.payer || ''}
        onChange={handlePayerChange}
        aria-label={t('settings.payer')}
        style={{
          width: '100%',
          padding: '0.5rem',
          border: '1px solid var(--disabled)',
          borderRadius: '4px',
        }}
      >
        {PAYERS.map((p) => (
          <option key={p} value={p}>
            {p ? t(`settings.payers.${p}`) : '--'}
          </option>
        ))}
      </select>

      <h3>{t('settings.region')}</h3>
      <input
        type="text"
        value={settings.region || ''}
        onChange={handleRegionChange}
        placeholder={t('settings.regionPlaceholder')}
        aria-label={t('settings.region')}
        title={t('settings.regionPlaceholder')}
        style={{
          width: '100%',
          padding: '0.5rem',
          marginBottom: '0.5rem',
          border: '1px solid var(--disabled)',
          borderRadius: '4px',
        }}
      />

      <h3>{t('settings.agencies')}</h3>
      {AGENCIES.map((agency) => (
        <label key={agency} style={{ display: 'block' }}>
          <input
            type="checkbox"
            checked={(settings.agencies || []).includes(agency)}
            onChange={() => handleAgencyToggle(agency)}
          />{' '}
          {t(`settings.${agency.toLowerCase()}`)}
        </label>
      ))}

      <h3>{t('settings.templates')}</h3>
      {tplError && <p style={{ color: 'red' }}>{tplError}</p>}
      <ul>
        {templates.map((tpl) => (
          <li key={tpl.id}>
            {tpl.name}{' '}
            <button
              onClick={() => handleEditTemplate(tpl)}
              style={{ marginLeft: '0.25rem' }}
            >
              {t('templatesModal.edit')}
            </button>
            <button
              onClick={() => handleDeleteTemplate(tpl.id)}
              style={{ marginLeft: '0.25rem' }}
            >
              {t('templatesModal.delete')}
            </button>
          </li>
        ))}
        {templates.length === 0 && <li>{t('settings.noTemplates')}</li>}
      </ul>
      <div style={{ marginTop: '0.5rem' }}>
        <input
          type="text"
          placeholder={t('templatesModal.name')}
          value={tplName}
          onChange={(e) => setTplName(e.target.value)}
          style={{ width: '100%', marginBottom: '0.5rem' }}
        />
        <textarea
          placeholder={t('templatesModal.content')}
          value={tplContent}
          onChange={(e) => setTplContent(e.target.value)}
          rows={4}
          style={{ width: '100%' }}
        />
        <div style={{ marginTop: '0.5rem' }}>
          <button
            onClick={handleSaveTemplate}
            disabled={!tplName.trim() || !tplContent.trim()}
          >
            {t('templatesModal.save')}
          </button>
          {editingId && (
            <button
              onClick={() => {
                setEditingId(null);
                setTplName('');
                setTplContent('');
              }}
              style={{ marginLeft: '0.5rem' }}
            >
              {t('templatesModal.close')}
            </button>
          )}
        </div>
      </div>
      <h3 style={{ marginTop: '1rem' }}>{t('settings.prompts')}</h3>

      <h4>{t('settings.customRules')}</h4>
      <p style={{ fontSize: '0.9rem', color: '#6B7280' }}>
        {t('settings.customRulesHelp')}
      </p>
      <label htmlFor="new-rule" title={t('settings.customRulesHelp')}>
        {t('settings.addRule')}
      </label>
      <div style={{ display: 'flex', marginBottom: '0.5rem' }}>
        <input
          id="new-rule"
          type="text"
          value={newRule}
          onChange={(e) => setNewRule(e.target.value)}
          maxLength={200}
          placeholder={t('settings.customRulesPlaceholder')}
          style={{ flex: 1, marginRight: '0.5rem' }}
        />
        <button onClick={handleAddOrUpdateRule}>
          {editingRule !== null
            ? t('settings.saveRule')
            : t('settings.addRule')}
        </button>
      </div>
      {ruleError && <p style={{ color: 'red' }}>{ruleError}</p>}
      <ul>
        {(settings.rules || []).map((r, idx) => (
          <li
            key={idx}
            style={{ display: 'flex', alignItems: 'center', marginBottom: '0.25rem' }}
          >
            <span style={{ flex: 1 }}>{r}</span>
            <button
              aria-label={t('settings.edit')}
              onClick={() => handleEditRule(idx)}
              style={{ marginLeft: '0.25rem' }}
            >
              {t('settings.edit')}
            </button>
            <button
              aria-label={t('settings.delete')}
              onClick={() => handleDeleteRule(idx)}
              style={{ marginLeft: '0.25rem' }}
            >
              {t('settings.delete')}
            </button>
          </li>
        ))}
      </ul>

<<<<<<< HEAD
      {isAdmin && (
        <>
          <h4>{t('settings.promptOverrides') || 'Prompt Overrides'}</h4>
          {promptError && <p style={{ color: 'red' }}>{promptError}</p>}
          <p style={{ fontSize: '0.9rem', color: '#6B7280' }}>
            {t('settings.promptTemplatesHelp')}
          </p>
          <input
            type="file"
            accept=".json,.yaml,.yml"
            onChange={handleFileUpload}
            style={{ marginBottom: '0.5rem' }}
          />
          <textarea
            aria-label="Prompt Overrides JSON"
            value={promptOverrides}
            onChange={(e) => setPromptOverrides(e.target.value)}
            rows={10}
            style={{ width: '100%' }}
          />
          <button
            onClick={handleSavePromptOverrides}
            style={{ marginTop: '0.5rem' }}
          >
            {t('settings.savePromptTemplates')}
          </button>
        </>
      )}
=======
      <h4>{t('settings.promptTemplates')}</h4>
      {promptError && <p style={{ color: 'red' }}>{promptError}</p>}
      <h5>{t('settings.specialtyAdditions')}</h5>
      {Object.entries(promptTemplates.specialty_modifiers || {}).map(
        ([name, entry]) => (
          <div key={name} style={{ marginBottom: '0.5rem' }}>
            <strong>{name}</strong>
            <textarea
              value={entry.en || ''}
              onChange={(e) =>
                handleModifierChange('specialty', name, e.target.value)
              }
              rows={3}
              style={{ width: '100%' }}
            />
          </div>
        )
      )}
      <div style={{ display: 'flex', marginBottom: '0.5rem' }}>
        <input
          type="text"
          placeholder={t('settings.specialtyPlaceholder')}
          value={newSpecialty}
          onChange={(e) => setNewSpecialty(e.target.value)}
          style={{ flex: 1, marginRight: '0.5rem' }}
        />
        <input
          type="text"
          placeholder={t('settings.instructionPlaceholder')}
          value={newSpecialtyText}
          onChange={(e) => setNewSpecialtyText(e.target.value)}
          style={{ flex: 2 }}
        />
        <button onClick={handleAddSpecialtyModifier} style={{ marginLeft: '0.5rem' }}>
          {t('settings.add')}
        </button>
      </div>
      <h4>{t('settings.payerAdditions')}</h4>
      {Object.entries(promptTemplates.payer_modifiers || {}).map(
        ([name, entry]) => (
          <div key={name} style={{ marginBottom: '0.5rem' }}>
            <strong>{name}</strong>
            <textarea
              value={entry.en || ''}
              onChange={(e) =>
                handleModifierChange('payer', name, e.target.value)
              }
              rows={3}
              style={{ width: '100%' }}
            />
          </div>
        )
      )}
      <div style={{ display: 'flex', marginBottom: '0.5rem' }}>
        <input
          type="text"
          placeholder={t('settings.payerPlaceholder')}
          value={newPayer}
          onChange={(e) => setNewPayer(e.target.value)}
          style={{ flex: 1, marginRight: '0.5rem' }}
        />
        <input
          type="text"
          placeholder={t('settings.instructionPlaceholder')}
          value={newPayerText}
          onChange={(e) => setNewPayerText(e.target.value)}
          style={{ flex: 2 }}
        />
        <button onClick={handleAddPayerModifier} style={{ marginLeft: '0.5rem' }}>
          {t('settings.add')}
        </button>
      </div>
      <button onClick={handleSavePromptTemplates}>
        {t('settings.savePromptTemplates')}
      </button>
>>>>>>> d66656e0
    </div>
  );
}

export default Settings;<|MERGE_RESOLUTION|>--- conflicted
+++ resolved
@@ -719,7 +719,6 @@
         ))}
       </ul>
 
-<<<<<<< HEAD
       {isAdmin && (
         <>
           <h4>{t('settings.promptOverrides') || 'Prompt Overrides'}</h4>
@@ -748,83 +747,7 @@
           </button>
         </>
       )}
-=======
-      <h4>{t('settings.promptTemplates')}</h4>
-      {promptError && <p style={{ color: 'red' }}>{promptError}</p>}
-      <h5>{t('settings.specialtyAdditions')}</h5>
-      {Object.entries(promptTemplates.specialty_modifiers || {}).map(
-        ([name, entry]) => (
-          <div key={name} style={{ marginBottom: '0.5rem' }}>
-            <strong>{name}</strong>
-            <textarea
-              value={entry.en || ''}
-              onChange={(e) =>
-                handleModifierChange('specialty', name, e.target.value)
-              }
-              rows={3}
-              style={{ width: '100%' }}
-            />
-          </div>
-        )
-      )}
-      <div style={{ display: 'flex', marginBottom: '0.5rem' }}>
-        <input
-          type="text"
-          placeholder={t('settings.specialtyPlaceholder')}
-          value={newSpecialty}
-          onChange={(e) => setNewSpecialty(e.target.value)}
-          style={{ flex: 1, marginRight: '0.5rem' }}
-        />
-        <input
-          type="text"
-          placeholder={t('settings.instructionPlaceholder')}
-          value={newSpecialtyText}
-          onChange={(e) => setNewSpecialtyText(e.target.value)}
-          style={{ flex: 2 }}
-        />
-        <button onClick={handleAddSpecialtyModifier} style={{ marginLeft: '0.5rem' }}>
-          {t('settings.add')}
-        </button>
-      </div>
-      <h4>{t('settings.payerAdditions')}</h4>
-      {Object.entries(promptTemplates.payer_modifiers || {}).map(
-        ([name, entry]) => (
-          <div key={name} style={{ marginBottom: '0.5rem' }}>
-            <strong>{name}</strong>
-            <textarea
-              value={entry.en || ''}
-              onChange={(e) =>
-                handleModifierChange('payer', name, e.target.value)
-              }
-              rows={3}
-              style={{ width: '100%' }}
-            />
-          </div>
-        )
-      )}
-      <div style={{ display: 'flex', marginBottom: '0.5rem' }}>
-        <input
-          type="text"
-          placeholder={t('settings.payerPlaceholder')}
-          value={newPayer}
-          onChange={(e) => setNewPayer(e.target.value)}
-          style={{ flex: 1, marginRight: '0.5rem' }}
-        />
-        <input
-          type="text"
-          placeholder={t('settings.instructionPlaceholder')}
-          value={newPayerText}
-          onChange={(e) => setNewPayerText(e.target.value)}
-          style={{ flex: 2 }}
-        />
-        <button onClick={handleAddPayerModifier} style={{ marginLeft: '0.5rem' }}>
-          {t('settings.add')}
-        </button>
-      </div>
-      <button onClick={handleSavePromptTemplates}>
-        {t('settings.savePromptTemplates')}
-      </button>
->>>>>>> d66656e0
+
     </div>
   );
 }
