--- conflicted
+++ resolved
@@ -20,12 +20,10 @@
       enableDifferentials: true,
       rules: [],
       lang: 'en',
-<<<<<<< HEAD
       specialty: '',
       payer: '',
-=======
       region: '',
->>>>>>> 1f8ee600
+
     };
   const updateSettings = vi.fn();
   const { getByLabelText } = render(
