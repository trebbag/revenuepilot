/* @vitest-environment jsdom */
<<<<<<< HEAD
import { render, waitFor, cleanup } from '@testing-library/react';
=======
import React from 'react';
import { render, waitFor } from '@testing-library/react';
>>>>>>> 8cc9ce91
import Dashboard from '../Dashboard.jsx';
import { vi, beforeEach, test, expect, afterEach } from 'vitest';

HTMLCanvasElement.prototype.getContext = vi.fn();

vi.mock('react-chartjs-2', () => ({
  Line: (props) => <canvas {...props} />,
  Bar: (props) => <canvas {...props} />,
  Pie: (props) => <canvas {...props} />,
}));

vi.mock('../../api.js', () => ({
  getMetrics: vi.fn().mockResolvedValue({
    total_notes: 1,
    total_beautify: 1,
    total_suggest: 1,
    total_summary: 1,
    total_chart_upload: 1,
    total_audio: 1,
    avg_note_length: 10,
    avg_beautify_time: 5,
    avg_close_time: 90,
    revenue_per_visit: 100,
    coding_distribution: { '99213': 2 },
    denial_rate: 0.1,
    denial_rates: { '99213': 0.1 },
    deficiency_rate: 0.2,
    timeseries: { daily: [{ date: '2024-01-01', count: 1 }], weekly: [{ week: '2024-01', count: 1 }] },
  }),
}));
import { getMetrics } from '../../api.js';

afterEach(() => {
  cleanup();
});

const token = [
  btoa(JSON.stringify({ alg: 'none', typ: 'JWT' })),
  btoa(JSON.stringify({ role: 'admin' })),
  '',
].join('.');

beforeEach(() => {
  localStorage.clear();
  vi.clearAllMocks();
  localStorage.setItem('token', token);
});

test('renders charts and calls API', async () => {
  render(<Dashboard />);
  await waitFor(() => document.querySelector('[data-testid="daily-line"]'));
  expect(getMetrics).toHaveBeenCalled();
  expect(document.querySelector('[data-testid="daily-line"]')).toBeTruthy();
  expect(document.querySelector('[data-testid="weekly-line"]')).toBeTruthy();
  expect(document.querySelector('[data-testid="codes-pie"]')).toBeTruthy();
  expect(document.querySelector('[data-testid="denial-bar"]')).toBeTruthy();
});

test('denies access when user not admin', () => {
  localStorage.setItem('token',
    [btoa(JSON.stringify({ alg: 'none', typ: 'JWT' })), btoa(JSON.stringify({ role: 'user' })), ''].join('.')
  );
  const { getByText } = render(<Dashboard />);
  expect(getByText('Access denied')).toBeTruthy();
});<|MERGE_RESOLUTION|>--- conflicted
+++ resolved
@@ -1,10 +1,5 @@
 /* @vitest-environment jsdom */
-<<<<<<< HEAD
 import { render, waitFor, cleanup } from '@testing-library/react';
-=======
-import React from 'react';
-import { render, waitFor } from '@testing-library/react';
->>>>>>> 8cc9ce91
 import Dashboard from '../Dashboard.jsx';
 import { vi, beforeEach, test, expect, afterEach } from 'vitest';
 
