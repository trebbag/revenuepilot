/* @vitest-environment jsdom */
import { render, fireEvent, cleanup } from '@testing-library/react';
import { vi, expect, test, afterEach } from 'vitest';
import '../../i18n.js';
import SuggestionPanel from '../SuggestionPanel.jsx';

afterEach(() => cleanup());

test('renders suggestions and handles click', () => {
  const onInsert = vi.fn();
  const { getAllByText, getByText } = render(
    <SuggestionPanel
<<<<<<< HEAD
      suggestions={{
        codes: [{ code: 'A', rationale: 'reason' }],
        compliance: [],
        publicHealth: [{ recommendation: 'Flu shot', reason: 'Prevents influenza' }],
        differentials: [],
      }}
=======
      suggestions={{ codes: [{ code: 'A', rationale: 'reason', upgradePath: 'A → B for complexity' }], compliance: [], publicHealth: [], differentials: [] }}
>>>>>>> 6741a28c
      settingsState={{ enableCodes: true, enableCompliance: true, enablePublicHealth: true, enableDifferentials: true }}
      onInsert={onInsert}
    />
  );
  const el = getAllByText((_, el) => el.textContent.startsWith('A — reason')).find(
    (node) => node.tagName === 'LI'
  );
  fireEvent.click(el);
  expect(onInsert).toHaveBeenCalledWith('A — reason');
  expect(getByText('Prevents influenza')).toBeTruthy();
});

test('shows loading and toggles sections', () => {
  const { getByText, getAllByText } = render(
    <SuggestionPanel loading settingsState={{ enableCodes: true, enableCompliance: true, enablePublicHealth: true, enableDifferentials: true }} />
  );
  expect(getAllByText('Loading suggestions...').length).toBeGreaterThan(0);
  const header = getByText('Codes & Rationale');
  fireEvent.click(header);
  expect(header.parentElement?.parentElement.querySelector('ul')).toBeNull();
});

test('renders follow-up with calendar link', () => {
  const { getByText } = render(
    <SuggestionPanel
      suggestions={{ codes: [], compliance: [], publicHealth: [], differentials: [], followUp: '3 months' }}
      settingsState={{ enableCodes: true, enableCompliance: true, enablePublicHealth: true, enableDifferentials: true }}
    />
  );
  expect(getByText('3 months')).toBeTruthy();
  const href = getByText('Add to calendar').getAttribute('href');
  expect(href).toContain('text/calendar');
});

test('renders differential scores as percentages', () => {
  const { getByText } = render(
    <SuggestionPanel
      suggestions={{
        codes: [],
        compliance: [],
        publicHealth: [],
        differentials: [{ diagnosis: 'Flu', score: 0.42 }],
      }}
      settingsState={{ enableDifferentials: true }}
    />
  );
  expect(getByText('Flu — 42%')).toBeTruthy();
});

test('handles missing or invalid differential scores gracefully', () => {
  const { getByText, queryByText } = render(
    <SuggestionPanel
      suggestions={{
        codes: [],
        compliance: [],
        publicHealth: [],
        differentials: [
          { diagnosis: 'NoScore' },
          { diagnosis: 'BadScore', score: 'oops' },
          { diagnosis: 'TooHigh', score: 2 },
        ],
      }}
      settingsState={{ enableDifferentials: true }}
    />
  );
  expect(getByText('NoScore')).toBeTruthy();
  expect(getByText('BadScore')).toBeTruthy();
  expect(getByText('TooHigh')).toBeTruthy();
  expect(queryByText(/NoScore\s+—/)).toBeNull();
  expect(queryByText(/BadScore\s+—/)).toBeNull();
  expect(queryByText(/TooHigh\s+—/)).toBeNull();
});<|MERGE_RESOLUTION|>--- conflicted
+++ resolved
@@ -10,16 +10,13 @@
   const onInsert = vi.fn();
   const { getAllByText, getByText } = render(
     <SuggestionPanel
-<<<<<<< HEAD
       suggestions={{
         codes: [{ code: 'A', rationale: 'reason' }],
         compliance: [],
         publicHealth: [{ recommendation: 'Flu shot', reason: 'Prevents influenza' }],
         differentials: [],
       }}
-=======
-      suggestions={{ codes: [{ code: 'A', rationale: 'reason', upgradePath: 'A → B for complexity' }], compliance: [], publicHealth: [], differentials: [] }}
->>>>>>> 6741a28c
+
       settingsState={{ enableCodes: true, enableCompliance: true, enablePublicHealth: true, enableDifferentials: true }}
       onInsert={onInsert}
     />
