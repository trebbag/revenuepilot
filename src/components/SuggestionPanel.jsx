// Suggestion panel rendering four expandable cards.  Clicking a suggestion
// inserts it into the note editor via the onInsert callback.
//
// The component can optionally trigger backend suggestion fetching when the
// `text` prop changes.  Instead of relying on a debounce timer, it now submits
// automatic suggestion requests whenever the user completes a sentence or
// inserts a newline.
import { useState, useEffect, useRef, useCallback } from 'react';
import { useTranslation } from 'react-i18next';
import { exportFollowUp } from '../api.js';

const BOUNDARY_END_REGEX = /[.!?]\s*$/;

function hashText(value) {
  const text = typeof value === 'string' ? value : '';
  let hash = 0x811c9dc5;
  for (let i = 0; i < text.length; i += 1) {
    hash ^= text.charCodeAt(i);
    hash = (hash * 0x01000193) >>> 0;
  }
  return hash.toString(16).padStart(8, '0');
}

function isBoundaryInsertion(previous = '', next = '') {
  const prevText = typeof previous === 'string' ? previous : '';
  const nextText = typeof next === 'string' ? next : '';
  if (!nextText || nextText === prevText) return false;
  if (nextText.length <= prevText.length) {
    if (nextText.endsWith('\n') && !prevText.endsWith('\n')) return true;
    return false;
  }
  if (!nextText.startsWith(prevText)) {
    return nextText.endsWith('\n') && !prevText.endsWith('\n');
  }
  const appended = nextText.slice(prevText.length);
  if (!appended) return false;
  if (appended.includes('\n')) return true;
  if (!BOUNDARY_END_REGEX.test(nextText)) return false;
  const prevBoundary = BOUNDARY_END_REGEX.test(prevText);
  if (!prevBoundary) return true;
  return /[.!?]/.test(appended);
}

function buildDetail(currentText, referenceText) {
  const current = typeof currentText === 'string' ? currentText : '';
  const reference = typeof referenceText === 'string' ? referenceText : '';
  const delta = Math.abs(current.length - reference.length);
  const baseLength = Math.max(reference.length, current.length, 1);
  const autoThreshold = Math.max(24, Math.round(baseLength * 0.05));
  const manualThreshold = Math.max(autoThreshold * 2, Math.round(baseLength * 0.1));
  return {
    delta,
    autoThreshold,
    manualThreshold,
    salient: delta >= autoThreshold,
    contextFlip: false,
  };
}

function SuggestionPanel({
  suggestions,
  settingsState,
  loading,
  className = '',
  onInsert,
  // Optional text input that, when provided with `fetchSuggestions`, will
  // trigger backend suggestion gating and fetching when boundaries are added.
  text,
  fetchSuggestions,
  calendarSummary,
  onSpecialtyChange: parentSpecialtyChange,
  onPayerChange: parentPayerChange,
}) {
  const { t } = useTranslation();
  const [showPublicHealth, setShowPublicHealth] = useState(true);
  const parentSpecialty = (settingsState && settingsState.specialty) || '';
  const parentPayer = (settingsState && settingsState.payer) || '';
  const [specialty, setSpecialty] = useState(parentSpecialty);
  const [payer, setPayer] = useState(parentPayer);
  const lastAcceptedTextRef = useRef(typeof text === 'string' ? text : '');
  const [gateState, setGateState] = useState(() => ({
    status: 'idle',
    detail: buildDetail(typeof text === 'string' ? text : '', lastAcceptedTextRef.current),
    reason: null,
    raw: null,
  }));
  const [autoBusy, setAutoBusy] = useState(false);
  const [manualBusy, setManualBusy] = useState(false);
  const [serverManualReady, setServerManualReady] = useState(false);
  const [showHighAccuracyCTA, setShowHighAccuracyCTA] = useState(false);
  const [currentHash, setCurrentHash] = useState(
    hashText(typeof text === 'string' ? text : ''),
  );
  const lastCallHashRef = useRef('');
  const previousTextRef = useRef(typeof text === 'string' ? text : '');
  const lastContextRef = useRef({ specialty: parentSpecialty, payer: parentPayer });
  const autoInFlightRef = useRef(false);
  const lastAutoSignatureRef = useRef('');
  useEffect(() => {
    setSpecialty((prev) => (prev === parentSpecialty ? prev : parentSpecialty));
  }, [parentSpecialty]);
  useEffect(() => {
    setPayer((prev) => (prev === parentPayer ? prev : parentPayer));
  }, [parentPayer]);
  useEffect(() => {
    const normalized = typeof text === 'string' ? text : '';
    setCurrentHash(hashText(normalized));
  }, [text]);

  const buildContextPayload = useCallback(
    (extra = {}) => {
      const { reason: _unusedReason, ...rest } = extra || {};
      return {
        specialty,
        payer,
        ...rest,
      };
    },
    [specialty, payer],
  );

  const triggerAuto = useCallback(
    async (noteText, extra = {}) => {
      if (typeof noteText !== 'string' || !noteText.trim()) return;
      const force = Boolean(extra.force);
      const context = buildContextPayload({ intent: 'auto', ...extra });
      const signatureBase = `${hashText(noteText)}::${context.specialty || ''}::${
        context.payer || ''
      }::${context.intent || 'auto'}`;
      if (!force && signatureBase === lastAutoSignatureRef.current) return;
      if (autoInFlightRef.current && !force) return;
      lastAutoSignatureRef.current = signatureBase;

      autoInFlightRef.current = true;
      setAutoBusy(true);
      try {
        const baselineDetail = buildDetail(noteText, lastAcceptedTextRef.current);
        if (!fetchSuggestions) {
          setGateState({ status: 'error', detail: baselineDetail, reason: 'No fetch handler', raw: null });
          return;
        }
        const result = await fetchSuggestions(noteText, context);
        if (result?.blocked) {
          setGateState({
            status: 'blocked',
            detail: baselineDetail,
            reason: result?.reason || null,
            raw: result,
          });
          return;
        }
        lastCallHashRef.current = hashText(noteText);
        lastAcceptedTextRef.current = typeof noteText === 'string' ? noteText : '';
        const successDetail = buildDetail(noteText, lastAcceptedTextRef.current);
        setGateState({
          status: 'allowed',
          detail: successDetail,
          reason: null,
          raw: result,
        });
      } catch (err) {
        lastAutoSignatureRef.current = '';
        const detail = buildDetail(noteText, lastAcceptedTextRef.current);
        setGateState({
          status: 'error',
          detail,
          reason: err instanceof Error ? err.message : 'error',
          raw: null,
        });
      } finally {
        autoInFlightRef.current = false;
        setAutoBusy(false);
      }
    },
    [buildContextPayload, fetchSuggestions],
  );

  useEffect(() => {
    const prev = previousTextRef.current || '';
    const next = typeof text === 'string' ? text : '';
    if (isBoundaryInsertion(prev, next)) {
      void triggerAuto(next);
    }
    previousTextRef.current = next;
  }, [text, triggerAuto]);

  useEffect(() => {
    const prev = lastContextRef.current;
    if (prev.specialty === specialty && prev.payer === payer) return;
    lastContextRef.current = { specialty, payer };
    if (typeof text === 'string' && text.trim()) {
      void triggerAuto(text, { force: true });
    }
  }, [specialty, payer, text, triggerAuto]);

  useEffect(() => {
    const normalized = typeof text === 'string' ? text : '';
    setGateState((prev) => {
      const nextDetail = buildDetail(normalized, lastAcceptedTextRef.current);
      const currentDetail = prev.detail || {};
      if (
        currentDetail.delta === nextDetail.delta &&
        currentDetail.autoThreshold === nextDetail.autoThreshold &&
        currentDetail.manualThreshold === nextDetail.manualThreshold &&
        currentDetail.salient === nextDetail.salient &&
        currentDetail.contextFlip === nextDetail.contextFlip
      ) {
        return prev;
      }
      return { ...prev, detail: nextDetail };
    });
  }, [text]);

  const safeNumber = (value) => {
    if (typeof value === 'number' && Number.isFinite(value)) return value;
    if (value === null || value === undefined) return 0;
    const parsed = Number(value);
    return Number.isFinite(parsed) ? parsed : 0;
  };

  const isTruthyFlag = (value) => {
    if (value === true) return true;
    if (typeof value === 'string') {
      const normalized = value.trim().toLowerCase();
      return normalized === 'true' || normalized === '1' || normalized === 'yes';
    }
    if (typeof value === 'number') return value !== 0;
    return false;
  };

  const extractFlag = (source, keys) => {
    if (!source || typeof source !== 'object') return false;
    return keys.some((key) => isTruthyFlag(source[key]));
  };

  const gateDetail = gateState.detail || {};
  const deltaValue = safeNumber(
    gateDetail.delta ?? gateDetail.delta_chars ?? gateDetail.deltaChars ?? 0,
  );
  const manualThreshold = safeNumber(
    gateDetail.manualThreshold ??
      gateDetail.manual_threshold ??
      gateDetail.full_threshold ??
      gateDetail.manual,
  );
  const salientChange = Boolean(gateDetail.salient || gateDetail.salience);
  const contextFlip = Boolean(
    gateDetail.contextFlip || gateDetail.context_flip || gateDetail.salienceContextFlip,
  );
  const meaningfulChange =
    salientChange || contextFlip || (manualThreshold > 0 && deltaValue >= manualThreshold);
  const manualReadyFromServer = Boolean(serverManualReady);
  const hashChanged = Boolean(currentHash && currentHash !== lastCallHashRef.current);
  const allowManualByLocal = Boolean(meaningfulChange && hashChanged);
  const allowManual = Boolean((manualReadyFromServer || allowManualByLocal) && currentHash);
  const refreshDisabled = manualBusy || autoBusy || loading || !allowManual;

  useEffect(() => {
    const manualFlagCandidates = [
      suggestions,
      suggestions?.meta,
      suggestions?.detail,
      suggestions?.manual,
      suggestions?.signals,
      gateState.detail || {},
    ];
    const enableManual = manualFlagCandidates.some((candidate) =>
      extractFlag(candidate, [
        'enableManual',
        'manualEnabled',
        'manual_enable',
        'manualReady',
        'manual_ready',
        'readyManual',
      ]),
    );
    const lowConfidence = manualFlagCandidates.some((candidate) =>
      extractFlag(candidate, ['lowConfidence', 'low_confidence', 'confidenceLow']),
    );
    const materialDivergence = manualFlagCandidates.some((candidate) =>
      extractFlag(candidate, [
        'materialDivergence',
        'material_divergence',
        'materialDifference',
      ]),
    );
    setServerManualReady(enableManual);
    setShowHighAccuracyCTA(lowConfidence || materialDivergence);
  }, [suggestions, gateState.detail]);

  const handleManualRefresh = async () => {
    if (refreshDisabled || !fetchSuggestions || typeof text !== 'string') return;
    setManualBusy(true);
    try {
      await fetchSuggestions(text, buildContextPayload({ intent: 'manual' }));
      lastCallHashRef.current = hashText(text);
<<<<<<< HEAD
      setServerManualReady(false);
      setGateState((prev) => ({ ...prev, status: 'manual' }));
=======
      lastAcceptedTextRef.current = typeof text === 'string' ? text : '';
      setGateState((prev) => ({
        ...prev,
        status: 'manual',
        detail: buildDetail(text, lastAcceptedTextRef.current),
        reason: null,
      }));
>>>>>>> 15861b44
    } catch (err) {
      setGateState((prev) => ({
        ...prev,
        status: 'error',
        reason: err instanceof Error ? err.message : 'error',
      }));
    } finally {
      setManualBusy(false);
    }
  };
  // suggestions: { codes: [], compliance: [], publicHealth: [], differentials: [], followUp: {interval, ics} }

  const cards = [];
  if (!settingsState || settingsState.enableCodes) {
    cards.push({
      type: 'codes',
      key: 'codes',
      title: t('suggestion.codes'),
      items: suggestions?.codes || [],
    });
  }
  if (!settingsState || settingsState.enableCompliance) {
    cards.push({
      type: 'compliance',
      key: 'compliance',
      title: t('suggestion.compliance'),
      items: suggestions?.compliance || [],
    });
  }
  if (!settingsState || settingsState.enablePublicHealth) {
    const region = settingsState?.region;
    let items = suggestions?.publicHealth || [];
    if (region) {
      items = items.filter((item) => {
        if (item && typeof item === 'object') {
          const r = item.regions || item.region;
          if (!r) return true;
          if (Array.isArray(r)) return r.includes(region);
          return r === region;
        }
        return true;
      });
    }
    cards.push({
      type: 'public-health',
      key: 'publicHealth',
      title: t('suggestion.publicHealth'),
      items: showPublicHealth ? items : [],
    });
  }
  if (!settingsState || settingsState.enableDifferentials) {
    cards.push({
      type: 'differentials',
      key: 'differentials',
      title: t('suggestion.differentials'),
      items: suggestions?.differentials || [],
    });
  }
  if (!settingsState || settingsState.enableFollowUp !== false) {
    cards.push({
      type: 'follow-up',
      key: 'followUp',
      title: t('suggestion.followUp'),
      items: suggestions?.followUp ? [suggestions.followUp] : [],
    });
  }

  const [openState, setOpenState] = useState({
    codes: true,
    compliance: true,
    publicHealth: true,
    differentials: true,
    followUp: true,
  });

  const toggleCard = (type) => {
    setOpenState((prev) => ({ ...prev, [type]: !prev[type] }));
  };

  const renderItems = (items, type) => {
    if (loading) {
      return (
        <li style={{ color: '#9AA3B2', fontStyle: 'italic' }}>
          {t('suggestion.loading')}
        </li>
      );
    }
    if (!items || items.length === 0) {
      return (
        <li style={{ color: '#9AA3B2', fontStyle: 'italic' }}>
          {t('suggestion.none')}
        </li>
      );
    }
    return items.map((item, idx) => {
      if (type === 'codes' && typeof item === 'object' && item !== null) {
        const isLive = Boolean(item.live || item.streaming);
        const text = item.rationale
          ? `${item.code} — ${item.rationale}`
          : item.code;
        return (
          <li
            key={idx}
            title={item.rationale || ''}
            style={{ cursor: 'pointer' }}
            onClick={() => onInsert && onInsert(text)}
          >
            <strong
              onClick={(e) => {
                e.stopPropagation();
                if (onInsert) onInsert(text);
              }}
            >
              {item.code}
            </strong>
            {isLive ? (
              <span
                style={{
                  marginLeft: '0.5em',
                  fontSize: '0.75em',
                  color: '#2563eb',
                  textTransform: 'uppercase',
                }}
              >
                {t('suggestion.liveBadge', 'Live')}
              </span>
            ) : null}
            {item.rationale ? ` — ${item.rationale}` : ''}
            {item.upgrade_to && (
              <span
                style={{
                  marginLeft: '0.5em',
                  fontSize: '0.85em',
                  color: '#555',
                }}
              >
                {t('suggestion.upgradeTo')} {item.upgrade_to}
              </span>
            )}
            {item.upgradePath && (
              <span
                style={{
                  marginLeft: '0.5em',
                  fontSize: '0.85em',
                  color: '#555',
                }}
              >
                {t('suggestion.upgradePath')} {item.upgradePath}
              </span>
            )}
          </li>
        );
      }
      if (
        type === 'public-health' &&
        typeof item === 'object' &&
        item !== null
      ) {
        return (
          <li
            key={idx}
            title={item.reason || ''}
            style={{ cursor: 'pointer' }}
            onClick={() => onInsert && onInsert(item.recommendation)}
          >
            {item.recommendation}
            {item.reason && (
              <div style={{ fontStyle: 'italic', color: '#555' }}>
                {item.reason}
              </div>
            )}
            {item.source && (
              <div style={{ fontSize: '0.85em', color: '#555' }}>
                {item.source}
                {item.evidenceLevel ? ` (${item.evidenceLevel})` : ''}
              </div>
            )}
          </li>
        );
      }
      if (
        type === 'differentials' &&
        typeof item === 'object' &&
        item !== null
      ) {
        const isValidScore =
          typeof item.score === 'number' &&
          !Number.isNaN(item.score) &&
          item.score >= 0 &&
          item.score <= 1;
        const pct = isValidScore ? Math.round(item.score * 100) : null;
        const scoreText = pct !== null ? ` — ${pct}%` : '';
        return (
          <li
            key={idx}
            title={
              pct !== null ? `${item.diagnosis} — ${pct}%` : item.diagnosis
            }
            style={{ cursor: 'pointer' }}
            onClick={() => onInsert && onInsert(item.diagnosis)}
          >
            {item.diagnosis}
            {scoreText}
          </li>
        );
      }
      if (type === 'follow-up') {
        const interval =
          typeof item === 'object' && item !== null ? item.interval : item;
        const reason =
          typeof item === 'object' && item !== null ? item.reason : null;
        const onExport = async () => {
          try {
            const ics = await exportFollowUp(
              interval,
              calendarSummary || undefined,
            );
            const href = `data:text/calendar;charset=utf8,${encodeURIComponent(ics)}`;
            const a = document.createElement('a');
            a.href = href;
            a.download = 'follow-up.ics';
            document.body.appendChild(a);
            a.click();
            document.body.removeChild(a);
          } catch (err) {
            console.error('ics export error', err);
          }
        };
        return (
          <li key={idx}>
            {interval}
            {reason && (
              <div style={{ fontStyle: 'italic', color: '#555' }}>{reason}</div>
            )}
            <button onClick={onExport} style={{ marginLeft: '0.5em' }}>
              {t('suggestion.addToCalendar')}
            </button>
          </li>
        );
      }
      const isObject = typeof item === 'object' && item !== null;
      const textValue = isObject
        ? item.text ||
          item.message ||
          item.description ||
          item.code ||
          item.summary
        : item;
      const isLive = isObject && Boolean(item.live || item.streaming);
      const severity = isObject && (item.severity || item.level);
      return (
        <li
          key={idx}
          title={typeof textValue === 'string' ? textValue : undefined}
          style={{ cursor: 'pointer' }}
          onClick={() => {
            if (!onInsert) return;
            if (typeof textValue === 'string' && textValue.trim()) {
              onInsert(textValue);
            }
          }}
        >
          {typeof textValue === 'string' ? textValue : ''}
          {isLive ? (
            <span
              style={{
                marginLeft: '0.5em',
                fontSize: '0.75em',
                color: '#2563eb',
                textTransform: 'uppercase',
              }}
            >
              {t('suggestion.liveBadge', 'Live')}
            </span>
          ) : null}
          {severity ? (
            <span
              style={{
                marginLeft: '0.5em',
                fontSize: '0.75em',
                color: '#b45309',
                textTransform: 'uppercase',
              }}
            >
              {severity}
            </span>
          ) : null}
        </li>
      );
    });
  };

  const specialtyOptions = [
    '',
    'cardiology',
    'dermatology',
    'paediatrics',
    'geriatrics',
  ];
  const payerOptions = ['', 'medicare', 'medicaid', 'aetna'];

  const handleSpecialtyChange = (event) => {
    const value = event.target.value;
    setSpecialty(value);
    if (typeof parentSpecialtyChange === 'function') {
      parentSpecialtyChange(value);
    }
  };

  const handlePayerChange = (event) => {
    const value = event.target.value;
    setPayer(value);
    if (typeof parentPayerChange === 'function') {
      parentPayerChange(value);
    }
  };

  return (
    <div className={`suggestion-panel ${className}`}>
      <div className="suggestion-panel__controls">
        <label htmlFor="suggestion-specialty">
          {t('settings.specialty')}
          <select
            id="suggestion-specialty"
            value={specialty}
            onChange={handleSpecialtyChange}
          >
            {specialtyOptions.map((option) => (
              <option key={option || 'default'} value={option}>
                {option ? t(`settings.specialties.${option}`) : '--'}
              </option>
            ))}
          </select>
        </label>
        <label htmlFor="suggestion-payer">
          {t('settings.payer')}
          <select
            id="suggestion-payer"
            value={payer}
            onChange={handlePayerChange}
          >
            {payerOptions.map((option) => (
              <option key={option || 'default'} value={option}>
                {option ? t(`settings.payers.${option}`) : '--'}
              </option>
            ))}
          </select>
        </label>
        <div style={{ display: 'flex', flexDirection: 'column', alignItems: 'flex-end' }}>
          <button
            type="button"
            onClick={handleManualRefresh}
            disabled={refreshDisabled}
            title="Runs a low-cost update when you’ve added meaningful info."
            style={{
              alignSelf: 'flex-end',
              padding: '0.35rem 0.75rem',
              cursor: refreshDisabled ? 'not-allowed' : 'pointer',
            }}
          >
            {manualBusy
              ? t('suggestion.refreshing', 'Refreshing…')
              : t('suggestion.refreshQuick', 'Refresh (quick)')}
          </button>
          {showHighAccuracyCTA ? (
            <span
              style={{
                marginTop: '0.25rem',
                fontSize: '0.8em',
                color: '#2563eb',
              }}
            >
              {t('suggestion.considerHighAccuracy', 'Consider High-Accuracy')}
            </span>
          ) : null}
        </div>
      </div>
      {cards.map(({ type, key, title, items }) => (
        <div key={type} className={`card ${type}`}>
          <div
            className="card-header"
            style={{ cursor: 'pointer', userSelect: 'none' }}
            onClick={() => toggleCard(key)}
          >
            <strong>{title}</strong>
            {type === 'public-health' && (
              <button
                onClick={(e) => {
                  e.stopPropagation();
                  setShowPublicHealth((prev) => !prev);
                }}
                style={{ marginLeft: '0.5em', fontSize: '0.8em' }}
              >
                {showPublicHealth
                  ? t('app.hideSuggestions')
                  : t('app.showSuggestions')}
              </button>
            )}
            <span style={{ float: 'right' }}>
              {openState[key] ? '\u25BC' : '\u25B2'}
            </span>
          </div>
          {openState[key] && <ul>{renderItems(items, type)}</ul>}
        </div>
      ))}
    </div>
  );
}

export default SuggestionPanel;<|MERGE_RESOLUTION|>--- conflicted
+++ resolved
@@ -294,10 +294,6 @@
     try {
       await fetchSuggestions(text, buildContextPayload({ intent: 'manual' }));
       lastCallHashRef.current = hashText(text);
-<<<<<<< HEAD
-      setServerManualReady(false);
-      setGateState((prev) => ({ ...prev, status: 'manual' }));
-=======
       lastAcceptedTextRef.current = typeof text === 'string' ? text : '';
       setGateState((prev) => ({
         ...prev,
@@ -305,7 +301,6 @@
         detail: buildDetail(text, lastAcceptedTextRef.current),
         reason: null,
       }));
->>>>>>> 15861b44
     } catch (err) {
       setGateState((prev) => ({
         ...prev,
