--- conflicted
+++ resolved
@@ -35,13 +35,9 @@
       fetchSuggestions(text, { specialty, payer });
     }, 300);
     return () => clearTimeout(debounceRef.current);
-<<<<<<< HEAD
   }, [text, fetchSuggestions]);
   // suggestions: { codes: [], compliance: [], publicHealth: [], differentials: [], followUp: {interval, ics} }
-=======
-  }, [text, fetchSuggestions, specialty, payer]);
-  // suggestions: { codes: [], compliance: [], publicHealth: [], differentials: [], followUp: {interval, ics}|string }
->>>>>>> 7711873f
+
   const cards = [];
   if (!settingsState || settingsState.enableCodes) {
     cards.push({
