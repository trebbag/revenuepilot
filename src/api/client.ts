// Typed API client wrappers around existing JS functions in api.js
// Provides debounced-friendly helpers and TypeScript interfaces for the new
// NoteEditor implementation.

import {
  beautifyNote as beautifyNoteRaw,
  getSuggestions as getSuggestionsRaw,
<<<<<<< HEAD
  scheduleFollowUp as scheduleFollowUpRaw,
  listScheduleAppointments as listScheduleAppointmentsRaw,
  createScheduleAppointment as createScheduleAppointmentRaw,
  exportAppointmentIcs as exportAppointmentIcsRaw,
  scheduleBulkOperations as scheduleBulkOperationsRaw,
=======
  createWorkflowSession as createWorkflowSessionRaw,
  getWorkflowSession as getWorkflowSessionRaw,
  updateWorkflowStep as updateWorkflowStepRaw,
  attestWorkflowSession as attestWorkflowSessionRaw,
  dispatchWorkflowSession as dispatchWorkflowSessionRaw,
  updateWorkflowNoteContent as updateWorkflowNoteContentRaw,
>>>>>>> 3b7d9ca2
} from '../api.js';

export interface BeautifyContext {
  lang?: string;
  specialty?: string;
  payer?: string;
  useLocalModels?: boolean;
  beautifyModel?: string;
}

export interface SuggestContext {
  lang?: string;
  chart?: string;
  rules?: string[];
  audio?: string;
  age?: number;
  sex?: string;
  region?: string;
  specialty?: string;
  payer?: string;
  template?: string | number | null;
  agencies?: string[];
  useLocalModels?: boolean;
  suggestModel?: string;
}

export interface CodeSuggestion {
  code: string;
  rationale?: string;
  upgrade_to?: string;
  upgradePath?: string;
}
export interface PublicHealthSuggestion {
  recommendation: string;
  reason?: string;
  source?: string;
  evidenceLevel?: string;
  regions?: string[];
  region?: string;
}
export interface DifferentialSuggestion {
  diagnosis: string;
  score?: number;
}
export interface FollowUpSuggestion {
  interval: string;
  reason?: string;
  ics?: string;
}

export interface SuggestionsResult {
  codes: CodeSuggestion[];
  compliance: string[];
  publicHealth: PublicHealthSuggestion[];
  differentials: DifferentialSuggestion[];
  followUp?: FollowUpSuggestion | null;
}

export interface WorkflowStepState {
  step?: number | string | null;
  status?: string | null;
  progress?: number | null;
  startedAt?: string | null;
  completedAt?: string | null;
  updatedAt?: string | null;
  notes?: string | null;
  blockingIssues?: string[] | null;
}

export interface WorkflowSessionData {
  sessionId: string;
  encounterId?: string | null;
  patientId?: string | null;
  noteId?: string | null;
  currentStep?: number | null;
  stepStates?: WorkflowStepState[] | Record<string, WorkflowStepState> | null;
  reimbursementSummary?: Record<string, unknown> | null;
  lastValidation?: Record<string, unknown> | null;
  attestation?: Record<string, unknown> | null;
  dispatch?: Record<string, unknown> | null;
  [key: string]: unknown;
}

export interface WorkflowValidationResponse {
  encounterId?: string | null;
  sessionId?: string | null;
  noteContent?: string | null;
  reimbursementSummary?: Record<string, unknown> | null;
  validation?: Record<string, unknown> | null;
  session?: WorkflowSessionData | null;
  [key: string]: unknown;
}

export async function beautifyNote(text: string, context: BeautifyContext = {}): Promise<string> {
  return beautifyNoteRaw(text, context.lang, context);
}

export async function getSuggestions(text: string, context: SuggestContext = {}): Promise<SuggestionsResult> {
  return getSuggestionsRaw(text, context);
}

<<<<<<< HEAD
export interface ScheduleRequest {
  text: string;
  codes?: string[];
  specialty?: string;
  payer?: string;
  patient?: string;
  reason?: string;
}

export interface ScheduleResponse {
  interval: string | null;
  ics: string | null;
  reason?: string | null;
}

export interface AppointmentInput {
  patient: string;
  reason: string;
  start: Date | string | number;
  end?: Date | string | number;
  provider?: string;
  patientId?: string;
  encounterId?: string;
  location?: string;
}

export interface AppointmentRecord {
  id: number;
  patient: string;
  reason: string;
  start: Date | null;
  end: Date | null;
  provider?: string | null;
  status?: string | null;
  patientId?: string | null;
  encounterId?: string | null;
  location?: string | null;
  visitSummary?: Record<string, unknown> | null;
}

export interface AppointmentListResult {
  appointments: AppointmentRecord[];
  visitSummaries: Record<string, unknown>;
}

export interface ScheduleBulkOperationInput {
  id: number;
  action: string;
  time?: Date | string | number;
}

export interface ScheduleBulkRequest {
  updates: ScheduleBulkOperationInput[];
  provider?: string;
}

export interface ScheduleBulkSummary {
  succeeded: number;
  failed: number;
}

function toIsoString(value: Date | string | number | undefined): string | undefined {
  if (value === undefined || value === null) return undefined;
  if (value instanceof Date) return value.toISOString();
  if (typeof value === 'number') {
    const dt = new Date(value);
    return Number.isNaN(dt.getTime()) ? undefined : dt.toISOString();
  }
  if (typeof value !== 'string') return undefined;
  const trimmed = value.trim();
  if (!trimmed) return undefined;
  const padded = trimmed.length === 16 && trimmed.includes('T') ? `${trimmed}:00` : trimmed;
  const dt = new Date(padded);
  if (!Number.isNaN(dt.getTime())) return dt.toISOString();
  return trimmed;
}

function parseDate(value: unknown): Date | null {
  if (!value) return null;
  if (value instanceof Date) return value;
  if (typeof value === 'number') {
    const dt = new Date(value);
    return Number.isNaN(dt.getTime()) ? null : dt;
  }
  if (typeof value === 'string') {
    const dt = new Date(value);
    return Number.isNaN(dt.getTime()) ? null : dt;
  }
  return null;
}

function mapAppointment(raw: any): AppointmentRecord {
  return {
    id: typeof raw?.id === 'number' ? raw.id : Number.parseInt(raw?.id ?? '0', 10) || 0,
    patient: typeof raw?.patient === 'string' ? raw.patient : '',
    reason: typeof raw?.reason === 'string' ? raw.reason : '',
    start: parseDate(raw?.start),
    end: parseDate(raw?.end),
    provider: raw?.provider ?? null,
    status: raw?.status ?? null,
    patientId: raw?.patientId ?? null,
    encounterId: raw?.encounterId ?? null,
    location: raw?.location ?? null,
    visitSummary: raw?.visitSummary ?? null,
  };
}

export async function scheduleFollowUp(request: ScheduleRequest): Promise<ScheduleResponse> {
  const payload = {
    ...request,
    codes: Array.isArray(request.codes) ? request.codes : [],
  };
  const data = await scheduleFollowUpRaw(payload);
  return {
    interval: data?.interval ?? null,
    ics: data?.ics ?? null,
    reason: data?.reason ?? null,
  };
}

export async function listAppointments(): Promise<AppointmentListResult> {
  const data = await listScheduleAppointmentsRaw();
  const appointments = Array.isArray(data?.appointments)
    ? data.appointments.map(mapAppointment)
    : [];
  return {
    appointments,
    visitSummaries: (data?.visitSummaries as Record<string, unknown>) || {},
  };
}

export async function createAppointment(appt: AppointmentInput): Promise<AppointmentRecord> {
  const payload: Record<string, unknown> = {
    patient: appt.patient,
    reason: appt.reason,
    start: toIsoString(appt.start),
  };
  if (appt.end !== undefined) payload.end = toIsoString(appt.end);
  if (appt.provider) payload.provider = appt.provider;
  if (appt.patientId) payload.patientId = appt.patientId;
  if (appt.encounterId) payload.encounterId = appt.encounterId;
  if (appt.location) payload.location = appt.location;
  const data = await createScheduleAppointmentRaw(payload);
  return mapAppointment(data);
}

export async function exportAppointmentIcs(id: number): Promise<string> {
  const text = await exportAppointmentIcsRaw(id);
  return typeof text === 'string' ? text : '';
}

export async function scheduleBulkOperations(request: ScheduleBulkRequest): Promise<ScheduleBulkSummary> {
  const payload = {
    updates: request.updates.map((item) => {
      const update: Record<string, unknown> = {
        id: item.id,
        action: item.action,
      };
      const time = toIsoString(item.time);
      if (time) update.time = time;
      return update;
    }),
    ...(request.provider ? { provider: request.provider } : {}),
  };
  const data = await scheduleBulkOperationsRaw(payload);
  return {
    succeeded: typeof data?.succeeded === 'number' ? data.succeeded : 0,
    failed: typeof data?.failed === 'number' ? data.failed : 0,
  };
=======
export async function createWorkflowSession(payload: Record<string, unknown>): Promise<WorkflowSessionData> {
  return createWorkflowSessionRaw(payload);
}

export async function getWorkflowSession(sessionId: string): Promise<WorkflowSessionData> {
  return getWorkflowSessionRaw(sessionId);
}

export async function updateWorkflowStep(
  sessionId: string,
  payload: Record<string, unknown>,
): Promise<WorkflowSessionData> {
  return updateWorkflowStepRaw(sessionId, payload);
}

export async function attestWorkflowSession(
  sessionId: string,
  payload: Record<string, unknown>,
): Promise<WorkflowSessionData> {
  const response = await attestWorkflowSessionRaw(sessionId, payload);
  if (response && typeof response === 'object' && 'session' in response) {
    const maybeSession = (response as { session?: WorkflowSessionData }).session;
    if (maybeSession) return maybeSession;
  }
  return response as WorkflowSessionData;
}

export async function dispatchWorkflowSession(
  sessionId: string,
  payload: Record<string, unknown>,
): Promise<{ session: WorkflowSessionData; result?: Record<string, unknown> }> {
  const response = await dispatchWorkflowSessionRaw(sessionId, payload);
  if (response && typeof response === 'object') {
    const session = (response as { session?: WorkflowSessionData }).session;
    if (session) {
      return {
        session,
        result: (response as { result?: Record<string, unknown> }).result,
      };
    }
  }
  return { session: response as WorkflowSessionData };
}

export async function updateWorkflowNoteContent(
  encounterId: string,
  payload: Record<string, unknown>,
): Promise<WorkflowValidationResponse> {
  return updateWorkflowNoteContentRaw(encounterId, payload);
>>>>>>> 3b7d9ca2
}<|MERGE_RESOLUTION|>--- conflicted
+++ resolved
@@ -5,20 +5,17 @@
 import {
   beautifyNote as beautifyNoteRaw,
   getSuggestions as getSuggestionsRaw,
-<<<<<<< HEAD
   scheduleFollowUp as scheduleFollowUpRaw,
   listScheduleAppointments as listScheduleAppointmentsRaw,
   createScheduleAppointment as createScheduleAppointmentRaw,
   exportAppointmentIcs as exportAppointmentIcsRaw,
   scheduleBulkOperations as scheduleBulkOperationsRaw,
-=======
   createWorkflowSession as createWorkflowSessionRaw,
   getWorkflowSession as getWorkflowSessionRaw,
   updateWorkflowStep as updateWorkflowStepRaw,
   attestWorkflowSession as attestWorkflowSessionRaw,
   dispatchWorkflowSession as dispatchWorkflowSessionRaw,
   updateWorkflowNoteContent as updateWorkflowNoteContentRaw,
->>>>>>> 3b7d9ca2
 } from '../api.js';
 
 export interface BeautifyContext {
@@ -120,7 +117,7 @@
   return getSuggestionsRaw(text, context);
 }
 
-<<<<<<< HEAD
+
 export interface ScheduleRequest {
   text: string;
   codes?: string[];
@@ -290,7 +287,7 @@
     succeeded: typeof data?.succeeded === 'number' ? data.succeeded : 0,
     failed: typeof data?.failed === 'number' ? data.failed : 0,
   };
-=======
+
 export async function createWorkflowSession(payload: Record<string, unknown>): Promise<WorkflowSessionData> {
   return createWorkflowSessionRaw(payload);
 }
@@ -340,5 +337,5 @@
   payload: Record<string, unknown>,
 ): Promise<WorkflowValidationResponse> {
   return updateWorkflowNoteContentRaw(encounterId, payload);
->>>>>>> 3b7d9ca2
+
 }