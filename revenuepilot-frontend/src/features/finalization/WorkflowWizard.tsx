--- conflicted
+++ resolved
@@ -187,7 +187,6 @@
   canFinalize?: boolean
   onClose?: (result?: FinalizeResult) => void
   onFinalize?: (request: FinalizeRequest) => Promise<FinalizeResult | void> | FinalizeResult | void
-<<<<<<< HEAD
   onFinalizeAndDispatch?: (
     request: FinalizeRequest,
     dispatchForm: Record<string, unknown>,
@@ -195,11 +194,9 @@
     | Promise<{ finalizedNoteId?: string; result?: FinalizeResult } | void>
     | { finalizedNoteId?: string; result?: FinalizeResult }
     | void
-=======
   onSubmitAttestation?:
     | ((payload: AttestationFormPayload) => Promise<AttestationSubmitResult | void> | AttestationSubmitResult | void)
     | undefined
->>>>>>> 65850e41
   onStepChange?: (stepId: number, step: WizardStepData) => void
 }
 
@@ -1079,11 +1076,8 @@
   canFinalize = true,
   onClose,
   onFinalize,
-<<<<<<< HEAD
   onFinalizeAndDispatch,
-=======
   onSubmitAttestation,
->>>>>>> 65850e41
   onStepChange,
 }: FinalizationWizardProps) {
   const normalizedSelected = useMemo(() => normalizeCodeItems(selectedCodes), [selectedCodes])
@@ -1652,7 +1646,6 @@
     }
   }, [noteContent, normalizedSelected, normalizedSuggested, normalizedCompliance, patientMetadata])
 
-<<<<<<< HEAD
   const buildDispatchForm = useCallback((): Record<string, unknown> => {
     const timestamp = new Date().toISOString()
     return {
@@ -1681,7 +1674,6 @@
       post_dispatch_actions: [],
     }
   }, [])
-=======
   const handleAttestationSubmit = useCallback(
     async (form: AttestationFormPayload) => {
       const payload: AttestationFormPayload = {
@@ -1715,7 +1707,6 @@
     },
     [onSubmitAttestation, reimbursementSummary?.total],
   )
->>>>>>> 65850e41
 
   const handleFinalize = useCallback(async () => {
     const request = buildFinalizeRequest()
