import { useState } from "react"
import { Button } from "./ui/button"
import { Card, CardContent, CardHeader, CardTitle } from "./ui/card"
import { Badge } from "./ui/badge"
import { FinalizationWizard } from "./FinalizationWizard"
<<<<<<< HEAD
import type { FinalizeNoteResponse } from "./FinalizationWizard"
import { 
  Shield,
  FileText,
  Code2,
  Heart,
  Activity,
  Stethoscope
} from "lucide-react"
=======
import { defaultFinalizationSteps } from "./finalizationSteps"
import { Shield, FileText } from "lucide-react"
>>>>>>> e70ba60a

export function FinalizationWizardDemo() {
  const [showWizard, setShowWizard] = useState(false)

  const handleWizardClose = (result?: FinalizeNoteResponse) => {
    setShowWizard(false)

    if (result) {
      console.log("Finalized note data:", result)
    }
  }

  // Mock data that would typically come from the actual note editor
  const mockSelectedCodes = {
    codes: 2,
    prevention: 1,
    diagnoses: 3,
    differentials: 1
  }

  const mockSelectedCodesList = [
    {
      code: "99213",
      type: "CPT",
      category: "codes",
      description: "Office visit, established patient",
      rationale: "Moderate complexity medical decision making with established patient visit",
      confidence: 87,
      reimbursement: "$127.42",
      rvu: "1.92"
    },
    {
      code: "99214", 
      type: "CPT",
      category: "codes", 
      description: "Office visit, established patient (moderate complexity)",
      rationale: "High complexity decision making documented with comprehensive assessment",
      confidence: 78,
      reimbursement: "$184.93",
      rvu: "2.80"
    },
    {
      code: "J06.9",
      type: "ICD-10",
      category: "diagnoses",
      description: "Acute upper respiratory infection, unspecified",
      rationale: "Primary diagnosis based on presenting symptoms and clinical findings",
      confidence: 92
    },
    {
      code: "J02.9",
      type: "ICD-10",
      category: "diagnoses",
      description: "Acute pharyngitis, unspecified",
      rationale: "Secondary diagnosis from physical examination findings",
      confidence: 84
    },
    {
      code: "Z23",
      type: "ICD-10",
      category: "diagnoses",
      description: "Encounter for immunization",
      rationale: "Patient received influenza vaccination during visit",
      confidence: 95
    },
    {
      code: "Annual Wellness Visit",
      type: "PREVENTION",
      category: "prevention",
      description: "Annual wellness visit counseling",
      rationale: "Patient counseled on preventive care measures",
      confidence: 88
    },
    {
      code: "Viral URI vs Bacterial Sinusitis",
      type: "DIFFERENTIAL",
      category: "differentials", 
      description: "Primary differential diagnosis consideration",
      rationale: "85% confidence viral, 35% bacterial based on symptom pattern",
      confidence: 85
    }
  ]

  const mockComplianceIssues = [
    {
      id: "mdm-1",
      severity: "critical" as const,
      title: "Medical Decision Making complexity not documented",
      description: "The note lacks specific documentation of medical decision making complexity required for E/M coding.",
      category: "documentation" as const,
      details: "For CPT 99214, you must document moderate level medical decision making. Include number of diagnoses/management options, amount of data reviewed, and risk assessment.",
      suggestion: "Add a Medical Decision Making section with: 1) Problem complexity assessment, 2) Data reviewed, 3) Risk stratification table showing moderate complexity.",
      learnMoreUrl: "https://www.cms.gov/outreach-and-education/medicare-learning-network-mln/mlnproducts/downloads/eval-mgmt-serv-guide-icn006764.pdf",
      dismissed: false
    },
    {
      id: "ros-1", 
      severity: "warning" as const,
      title: "Review of Systems incomplete",
      description: "Extended Review of Systems (ROS) documentation is missing or incomplete for this level of service.",
      category: "documentation" as const,
      details: "E/M level 4 visits require extended ROS covering 2-9 systems or complete ROS covering 10+ systems to support the level of service billed.",
      suggestion: "Document a systematic review of systems including respiratory, cardiovascular, gastrointestinal, and other relevant systems. Include both positive and negative findings.",
      learnMoreUrl: "https://www.cms.gov/medicare/physician-fee-schedule/physician-fee-schedule",
      dismissed: true
    }
  ]

  const mockNoteContent = `
CHIEF COMPLAINT: Persistent cough for 2 weeks

HISTORY OF PRESENT ILLNESS:
The patient is a 45-year-old established patient who presents with a chief complaint of persistent dry cough lasting approximately 2 weeks. The cough is mostly nonproductive but occasionally brings up small amounts of clear mucus. Patient reports mild dyspnea on exertion, particularly when climbing stairs. Denies fever, chills, or weight loss. Cough seems worse in the morning hours.

REVIEW OF SYSTEMS:
Respiratory: Positive for cough and mild dyspnea on exertion. Negative for chest pain, wheezing, or hemoptysis.
Cardiovascular: Negative for chest pain, palpitations, or syncope.
Constitutional: Negative for fever, chills, night sweats, or unintentional weight loss.

PHYSICAL EXAMINATION:
Vital Signs: BP 118/76, HR 72, RR 16, Temp 98.6°F, O2 Sat 98% on room air
General: Alert, oriented, in no acute distress
Respiratory: Lungs clear to auscultation bilaterally, no wheezes, rales, or rhonchi
Cardiovascular: Regular rate and rhythm, no murmurs
ENT: Mild erythema of posterior pharynx

ASSESSMENT AND PLAN:
1. Acute upper respiratory infection (J06.9) - likely viral etiology given clear lungs and absence of fever
2. Acute pharyngitis (J02.9) - mild erythema noted on examination
3. Immunization encounter (Z23) - administered influenza vaccine per patient request

The patient was counseled on supportive care measures including rest, hydration, and symptomatic treatment. Return if symptoms worsen or persist beyond 7-10 days.
  `

  const mockPatientInfo = {
    patientId: "PAT-12345",
    encounterId: "ENC-67890"
  }

  const wizardSteps = defaultFinalizationSteps

  return (
    <div className="p-6 space-y-6">
      <div className="space-y-4">
        <div className="space-y-2">
          <h1 className="text-2xl font-medium">Finalization Wizard Demo</h1>
          <p className="text-muted-foreground">
            The finalization wizard is now isolated as a separate component. This demo shows how it can be used independently of the main note editor.
          </p>
        </div>

        <div className="grid grid-cols-1 md:grid-cols-2 gap-6">
          {/* Mock Data Summary */}
          <Card>
            <CardHeader>
              <CardTitle className="flex items-center gap-2">
                <FileText className="h-5 w-5" />
                Mock Note Data
              </CardTitle>
            </CardHeader>
            <CardContent className="space-y-4">
              <div className="space-y-2">
                <div className="text-sm font-medium">Selected Codes Summary</div>
                <div className="flex flex-wrap gap-2">
                  <Badge variant="secondary" className="bg-blue-50 text-blue-700">
                    {mockSelectedCodes.codes} CPT Codes
                  </Badge>
                  <Badge variant="secondary" className="bg-red-50 text-red-700">
                    {mockSelectedCodes.prevention} Prevention
                  </Badge>
                  <Badge variant="secondary" className="bg-purple-50 text-purple-700">
                    {mockSelectedCodes.diagnoses} Diagnoses
                  </Badge>
                  <Badge variant="secondary" className="bg-green-50 text-green-700">
                    {mockSelectedCodes.differentials} Differentials
                  </Badge>
                </div>
              </div>

              <div className="space-y-2">
                <div className="text-sm font-medium">Compliance Issues</div>
                <div className="text-sm text-muted-foreground">
                  {mockComplianceIssues.filter(issue => !issue.dismissed).length} active issues
                  ({mockComplianceIssues.filter(issue => issue.severity === 'critical' && !issue.dismissed).length} critical)
                </div>
              </div>

              <div className="space-y-2">
                <div className="text-sm font-medium">Note Content</div>
                <div className="text-sm text-muted-foreground">
                  {mockNoteContent.length} characters, ~{Math.ceil(mockNoteContent.length / 5)} words
                </div>
              </div>
            </CardContent>
          </Card>

          {/* Wizard Steps Preview */}
          <Card>
            <CardHeader>
              <CardTitle className="flex items-center gap-2">
                <Shield className="h-5 w-5" />
                {`${wizardSteps.length}-Step Finalization Process`}
              </CardTitle>
            </CardHeader>
            <CardContent>
              <div className="space-y-3">
                {wizardSteps.map((step, index) => {
                  const StepIcon = step.icon
                  return (
                    <div key={index} className="flex items-center gap-3 p-2 rounded-lg bg-muted/30">
                      <div className={`p-1.5 rounded-md bg-muted ${step.color}`}>
                        <StepIcon className="h-4 w-4" />
                      </div>
                      <div className="min-w-0 flex-1">
                        <div className="text-sm font-medium">{step.title}</div>
                        <div className="text-xs text-muted-foreground">{step.description}</div>
                      </div>
                    </div>
                  )
                })}
              </div>
            </CardContent>
          </Card>
        </div>

        {/* Launch Wizard Button */}
        <div className="flex items-center justify-center py-8">
          <Button 
            onClick={() => setShowWizard(true)}
            size="lg"
            className="bg-primary hover:bg-primary/90"
          >
            <Shield className="h-4 w-4 mr-2" />
            Launch Finalization Wizard
          </Button>
        </div>

        {/* Usage Instructions */}
        <Card>
          <CardHeader>
            <CardTitle>Integration Instructions</CardTitle>
          </CardHeader>
          <CardContent className="space-y-4">
            <div className="space-y-2">
              <h4 className="font-medium">To integrate back into the main app:</h4>
              <ol className="list-decimal list-inside space-y-1 text-sm text-muted-foreground">
                <li>Import the FinalizationWizard component back into NoteEditor.tsx</li>
                <li>Restore the showFinalizationWizard state and related handlers</li>
                <li>Add the wizard JSX back to the bottom of the NoteEditor component</li>
                <li>Pass the real note data, selected codes, and compliance issues as props</li>
              </ol>
            </div>
            
            <div className="space-y-2">
              <h4 className="font-medium">Component Benefits:</h4>
              <ul className="list-disc list-inside space-y-1 text-sm text-muted-foreground">
                <li>Fully isolated and reusable across different parts of the application</li>
                <li>Self-contained with its own state management and validation logic</li>
                <li>Consistent with the established RevenuePilot design system</li>
                <li>Complete 6-step workflow with progress tracking and validation</li>
                <li>Handles all code categories (CPT, ICD-10, Prevention, Differentials)</li>
              </ul>
            </div>
          </CardContent>
        </Card>
      </div>

      {/* Finalization Wizard */}
      {showWizard && (
        <FinalizationWizard
          isOpen={showWizard}
          onClose={handleWizardClose}
          selectedCodes={mockSelectedCodes}
          selectedCodesList={mockSelectedCodesList}
          complianceIssues={mockComplianceIssues}
          noteContent={mockNoteContent}
          patientInfo={mockPatientInfo}
          steps={wizardSteps}
        />
      )}
    </div>
  )
}<|MERGE_RESOLUTION|>--- conflicted
+++ resolved
@@ -3,7 +3,7 @@
 import { Card, CardContent, CardHeader, CardTitle } from "./ui/card"
 import { Badge } from "./ui/badge"
 import { FinalizationWizard } from "./FinalizationWizard"
-<<<<<<< HEAD
+
 import type { FinalizeNoteResponse } from "./FinalizationWizard"
 import { 
   Shield,
@@ -13,10 +13,8 @@
   Activity,
   Stethoscope
 } from "lucide-react"
-=======
 import { defaultFinalizationSteps } from "./finalizationSteps"
 import { Shield, FileText } from "lucide-react"
->>>>>>> e70ba60a
 
 export function FinalizationWizardDemo() {
   const [showWizard, setShowWizard] = useState(false)
