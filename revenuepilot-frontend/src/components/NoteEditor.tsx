--- conflicted
+++ resolved
@@ -2099,7 +2099,7 @@
         </div>
       </div>
       
-<<<<<<< HEAD
+
       {/* Draft Editor & Beautified Preview */}
       <div className="flex min-h-0 flex-1 flex-col">
         <Tabs
@@ -2169,27 +2169,7 @@
             />
           </TabsContent>
         </Tabs>
-=======
-      {/* Rich Text Editor */}
-      <div className="flex-1">
-        <RichTextEditor
-          disabled={isEditorDisabled}
-          complianceIssues={complianceIssues}
-          onDismissIssue={handleDismissIssue}
-          onRestoreIssue={handleRestoreIssue}
-          onContentChange={(content) => {
-            setNoteContent(content)
-            if (onNoteContentChange) {
-              onNoteContentChange(content)
-            }
-            if (!noteId && patientId.trim().length > 0) {
-              void ensureNoteCreated(content).catch(() => {})
-            }
-          }}
-          noteId={noteId ?? undefined}
-          initialContent={initialNoteData?.content}
-        />
->>>>>>> 818e1cca
+
       </div>
 
       {/* Full Transcript Modal */}
