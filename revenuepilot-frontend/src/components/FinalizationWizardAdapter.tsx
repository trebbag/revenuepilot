import { useCallback, useEffect, useMemo, useRef, useState } from "react"

import {
  FinalizationWizard,
  type CodeClassification,
  type FinalizeRequest,
  type FinalizeResult,
  type PatientMetadata,
  type WizardCodeItem,
  type WizardComplianceItem,
  type WizardStepOverride,
} from "../features/finalization"
import { useSession } from "../contexts/SessionContext"
import type { LiveCodeSuggestion, StreamConnectionState } from "./NoteEditor"
import { Badge } from "./ui/badge"
import type { PreFinalizeCheckResponse, StoredFinalizationSession, WorkflowSessionResponsePayload } from "../features/finalization/workflowTypes"

type FetchWithAuth = (input: RequestInfo | URL, init?: (RequestInit & { json?: boolean; jsonBody?: unknown }) | undefined) => Promise<Response>

type ComplianceLike = {
  id?: string | null
  title?: string | null
  description?: string | null
  details?: string | null
  category?: string | null
  code?: string | null
  severity?: string | null
  dismissed?: boolean | null
  [key: string]: unknown
}

type SessionCodeLike = {
  id?: number | string | null
  code?: string | null
  type?: string | null
  category?: string | null
  description?: string | null
  rationale?: string | null
  confidence?: number | null
  reimbursement?: string | null
  rvu?: string | null
  [key: string]: unknown
}

type TranscriptEntryLike = {
  id?: string | number | null
  text?: string | null
  speaker?: string | null
  timestamp?: number | string | null
  confidence?: number | null
  [key: string]: unknown
}

interface PatientInfoInput {
  patientId?: string | null
  encounterId?: string | null
  name?: string | null
  age?: number | null
  sex?: string | null
  encounterDate?: string | null
}

interface FinalizationWizardAdapterProps {
  isOpen: boolean
  onClose: (result?: FinalizeResult) => void
  selectedCodesList: SessionCodeLike[]
  complianceIssues: ComplianceLike[]
  noteContent?: string
  patientInfo?: PatientInfoInput
  transcriptEntries?: TranscriptEntryLike[]
  stepOverrides?: WizardStepOverride[]
  noteId: string | null
  fetchWithAuth: FetchWithAuth
  onPreFinalizeResult?: (result: PreFinalizeCheckResponse) => void
  onError?: (message: string, error?: unknown) => void
  displayMode?: "overlay" | "embedded"
  initialPreFinalizeResult?: PreFinalizeCheckResponse | null
  initialSessionSnapshot?: StoredFinalizationSession | null
  streamingCodeSuggestions?: LiveCodeSuggestion[]
  codesConnection?: StreamConnectionState
  complianceConnection?: StreamConnectionState
}

export type FinalizationWizardLaunchOptions = Omit<FinalizationWizardAdapterProps, "isOpen" | "onClose"> & {
  onClose?: FinalizationWizardAdapterProps["onClose"]
}

type CodeCategory = "codes" | "prevention" | "diagnoses" | "differentials"

const CODE_CLASSIFICATION_MAP: Record<CodeCategory, string> = {
  codes: "code",
  prevention: "prevention",
  diagnoses: "diagnosis",
  differentials: "differential",
}

const toCodeCategory = (value: unknown): CodeCategory | null => {
  if (typeof value !== "string") {
    return null
  }
  const normalized = value.trim().toLowerCase()
  if (!normalized) {
    return null
  }
  if (normalized.includes("prevent")) {
    return "prevention"
  }
  if (normalized.includes("differential")) {
    return "differentials"
  }
  if (normalized.includes("diagnos") || normalized.includes("icd")) {
    return "diagnoses"
  }
  if (normalized.includes("cpt") || normalized.includes("procedure") || normalized === "code" || normalized === "codes") {
    return "codes"
  }
  return null
}

const normalizeClassifications = (item: WizardCodeItem): CodeCategory[] => {
  const values = new Set<CodeCategory>()
  const register = (input: unknown) => {
    const category = toCodeCategory(input)
    if (category) {
      values.add(category)
    }
  }

  const classification = (item as { classification?: unknown }).classification
  if (Array.isArray(classification)) {
    classification.forEach((entry) => register(entry))
  } else {
    register(classification)
  }

  register(item.category)
  register(item.codeType)
  register((item as { type?: unknown }).type)

  if (Array.isArray(item.tags)) {
    item.tags.forEach((tag) => register(tag))
  }

  if (typeof item.code === "string" && /^\d{4,5}$/.test(item.code.trim())) {
    values.add("codes")
  }

  if (!values.size && typeof item.codeType === "string") {
    register(item.codeType)
  }

  if (!values.size) {
    values.add("diagnoses")
  }

  return Array.from(values)
}

const COMPLIANCE_SEVERITY_MAP: Record<string, WizardComplianceItem["severity"]> = {
  critical: "high",
  warning: "medium",
  info: "low",
}

const ensureStringArray = (value: unknown, fallback: string[]): string[] => {
  if (Array.isArray(value)) {
    const sanitized = value.map((entry) => (typeof entry === "string" ? entry.trim() : "")).filter((item) => item.length > 0)
    return sanitized.length ? Array.from(new Set(sanitized)) : fallback
  }
  if (typeof value === "string") {
    const trimmed = value.trim()
    return trimmed ? [trimmed] : fallback
  }
  return fallback
}

const toFinalizeRequestPayload = (request: FinalizeRequest, fallback: FinalizeRequest) => ({
  content: typeof request.content === "string" && request.content.trim().length > 0 ? request.content : fallback.content,
  codes: ensureStringArray(request.codes, fallback.codes),
  prevention: ensureStringArray(request.prevention, fallback.prevention),
  diagnoses: ensureStringArray(request.diagnoses, fallback.diagnoses),
  differentials: ensureStringArray(request.differentials, fallback.differentials),
  compliance: ensureStringArray(request.compliance, fallback.compliance),
})

interface WorkflowStepStateLike {
  step?: number | string | null
  status?: string | null
  progress?: number | null
}

const sanitizeString = (value: unknown): string | undefined => {
  if (typeof value !== "string") {
    return undefined
  }
  const trimmed = value.trim()
  return trimmed.length > 0 ? trimmed : undefined
}

<<<<<<< HEAD
const sanitizeStringList = (value: unknown): string[] => {
  if (!value) {
    return []
  }

  const processEntry = (entry: unknown): string | undefined => {
    if (typeof entry === "string") {
      const trimmed = entry.trim()
      return trimmed.length > 0 ? trimmed : undefined
    }
    if (typeof entry === "number" && Number.isFinite(entry)) {
      const asString = String(entry).trim()
      return asString.length > 0 ? asString : undefined
    }
    return undefined
  }

  const unique = new Set<string>()

  if (Array.isArray(value)) {
    value.forEach((entry) => {
      const processed = processEntry(entry)
      if (processed) {
        unique.add(processed)
      }
    })
  } else if (value instanceof Set) {
    value.forEach((entry) => {
      const processed = processEntry(entry)
      if (processed) {
        unique.add(processed)
      }
    })
  } else {
    const processed = processEntry(value)
    if (processed) {
      unique.add(processed)
    }
  }

  return Array.from(unique.values())
}

const normalizeConfidenceValue = (value: unknown): number | undefined => {
  if (value === null || value === undefined) {
    return undefined
  }
  let numeric: number;
  if (typeof value === "string") {
    numeric = Number.parseFloat(value);
  } else if (typeof value === "number") {
    numeric = value;
  } else {
    numeric = Number(value);
  }
  if (!Number.isFinite(numeric)) {
    return undefined
  }
  if (numeric <= 1 && numeric >= 0) {
    return Math.round(Math.max(0, Math.min(1, numeric)) * 100)
  }
  return Math.round(Math.max(0, Math.min(100, numeric)))
}

const SUGGESTION_CLASSIFICATION_ALIASES: Record<string, CodeClassification> = {
  code: "code",
  codes: "code",
  procedure: "code",
  procedures: "code",
  cpt: "code",
  "cpt code": "code",
  prevention: "prevention",
  preventive: "prevention",
  screening: "prevention",
  wellness: "prevention",
  immunization: "prevention",
  immunisation: "prevention",
  vaccine: "prevention",
  vaccination: "prevention",
  diagnosis: "diagnosis",
  diagnoses: "diagnosis",
  "icd": "diagnosis",
  "icd-10": "diagnosis",
  differential: "differential",
  differentials: "differential",
}

const SUGGESTION_KEYWORD_TAGS: Array<{ pattern: RegExp; tag: string }> = [
  { pattern: /cardio|ecg|ekg|arrhythm|ischemi|myocardi/i, tag: "cardiac" },
  { pattern: /obes|bmi|weight/i, tag: "obesity" },
  { pattern: /diabet/i, tag: "diabetes" },
  { pattern: /hypertens|blood pressure/i, tag: "hypertension" },
  { pattern: /smok|tobacco|cessation/i, tag: "tobacco" },
  { pattern: /counsel/i, tag: "counseling" },
  { pattern: /screen/i, tag: "screening" },
  { pattern: /behavior|mental|depress|anxiety/i, tag: "behavioral" },
]

const formatListForSentence = (list: string[]): string => {
  const unique = Array.from(new Set(list.map((entry) => entry.replace(/\s+/g, " ").trim()).filter(Boolean)))
  if (!unique.length) {
    return ""
  }
  if (unique.length === 1) {
    return unique[0]
  }
  if (unique.length === 2) {
    return `${unique[0]} and ${unique[1]}`
  }
  return `${unique.slice(0, -1).join(", ")}, and ${unique[unique.length - 1]}`
}

const confidenceLabel = (confidence?: number): string | undefined => {
  if (typeof confidence !== "number" || Number.isNaN(confidence)) {
    return undefined
  }
  if (confidence >= 80) {
    return "Ranked high"
  }
  if (confidence >= 60) {
    return "Ranked medium"
  }
  if (confidence > 0) {
    return "Ranked low"
  }
  return undefined
}

const buildSuggestionDetails = ({
  confidence,
  reasoning,
  reasons,
  usage,
  concerns,
  evidence,
  fallbackTitle,
}: {
  confidence?: number
  reasoning?: string
  reasons: string[]
  usage: string[]
  concerns: string[]
  evidence: string[]
  fallbackTitle: string
}): string => {
  const parts: string[] = []
  const normalizedReason = reasoning?.replace(/\s+/g, " ").trim()
  const label = confidenceLabel(confidence)

  if (label && normalizedReason) {
    parts.push(`${label}: ${normalizedReason}`)
  } else if (label) {
    parts.push(`${label} confidence suggestion.`)
  } else if (normalizedReason) {
    parts.push(normalizedReason)
  }

  const supporting = evidence.length ? evidence : reasons
  if (supporting.length) {
    parts.push(`Evidence: ${formatListForSentence(supporting.slice(0, 3))}.`)
  }

  if (usage.length) {
    parts.push(`Documentation: ${formatListForSentence(usage.slice(0, 2))}.`)
  }

  if (concerns.length) {
    parts.push(`Watch: ${formatListForSentence(concerns.slice(0, 2))}.`)
  }

  if (!parts.length) {
    parts.push(`AI recommendation pending clinician review for ${fallbackTitle}.`)
  }

  return parts.join(" ").trim()
}

const normalizeClause = (value: string): string => {
  const cleaned = value.replace(/\s+/g, " ").trim()
  if (!cleaned) {
    return ""
  }
  if (/^(document|ensure|confirm|verify|record|include|obtain)/i.test(cleaned)) {
    return /[.!?]$/.test(cleaned) ? cleaned : `${cleaned}.`
  }
  return `Confirm ${cleaned.replace(/[.!?]+$/u, "")}.`
}

const buildSuggestionGaps = ({
  usage,
  concerns,
  classification,
  fallbackTitle,
}: {
  usage: string[]
  concerns: string[]
  classification: CodeClassification[]
  fallbackTitle: string
}): string[] => {
  const entries = new Set<string>()
  usage.forEach((item) => {
    const clause = normalizeClause(item)
    if (clause) {
      entries.add(clause)
    }
  })
  concerns.forEach((item) => {
    const clause = normalizeClause(item)
    if (clause) {
      entries.add(clause)
    }
  })

  if (!entries.size) {
    if (classification.includes("prevention")) {
      entries.add(`Document patient eligibility and counseling details for ${fallbackTitle}.`)
    } else if (classification.includes("code")) {
      entries.add(`Document indication and order specifics for ${fallbackTitle}.`)
    } else {
      entries.add(`Clarify documentation supporting ${fallbackTitle}.`)
    }
  }

  return Array.from(entries.values())
}

const registerClassification = (value: string | undefined, target: Set<CodeClassification>) => {
  if (!value) {
    return
  }
  const normalized = value.trim().toLowerCase()
  if (!normalized) {
    return
  }
  const mapped = SUGGESTION_CLASSIFICATION_ALIASES[normalized]
  if (mapped) {
    target.add(mapped)
  }
}

const inferClassifications = ({
  type,
  category,
  code,
  description,
  reasons,
  tags,
  reasoning,
}: {
  type?: string
  category?: string
  code?: string
  description?: string
  reasons: string[]
  tags: string[]
  reasoning?: string
}): CodeClassification[] => {
  const set = new Set<CodeClassification>()
  registerClassification(type, set)
  registerClassification(category, set)

  const combinedText = `${code ?? ""} ${description ?? ""} ${reasons.join(" ")} ${tags.join(" ")} ${reasoning ?? ""}`.toLowerCase()
  if (/(prevent|screen|counsel|wellness|immuni|vaccine|bmi|obes|cessation|smok)/.test(combinedText)) {
    set.add("prevention")
  }
  if (/(differential|rule out|consider)/.test(combinedText)) {
    set.add("differential")
  }

  const normalizedType = type?.trim().toUpperCase()
  if (!set.size) {
    if (normalizedType === "ICD-10" || normalizedType === "ICD10" || normalizedType === "ICD_10") {
      set.add("diagnosis")
    } else if (normalizedType === "CPT") {
      set.add("code")
    } else if (normalizedType === "HCPCS") {
      set.add("prevention")
    }
  }

  if (!set.size && code) {
    if (/^\d{4,5}$/.test(code)) {
      set.add("code")
    } else if (/^[A-Z]/i.test(code)) {
      set.add("diagnosis")
    }
  }

  if (!set.size) {
    set.add("diagnosis")
  }

  return Array.from(set.values())
}

const deriveSuggestionTags = (
  classifications: CodeClassification[],
  baseText: string,
  explicit: string[],
): string[] => {
  const tags = new Set<string>()
  classifications.forEach((classification) => tags.add(classification))
  explicit.forEach((tag) => {
    const normalized = tag.toLowerCase()
    if (normalized) {
      tags.add(normalized)
    }
  })

  const lowerText = baseText.toLowerCase()
  SUGGESTION_KEYWORD_TAGS.forEach(({ pattern, tag }) => {
    if (pattern.test(lowerText)) {
      tags.add(tag)
    }
  })

  return Array.from(tags.values())
}

const inferSuggestedBy = (classifications: CodeClassification[], explicit?: string): string | undefined => {
  const normalized = sanitizeString(explicit)?.toLowerCase()
  if (normalized) {
    return normalized
  }
  if (classifications.includes("prevention")) {
    return "documentation-ai"
  }
  return "clinical-ai"
}

const normalizeCodeTypeLabel = (type?: string): string | undefined => {
  const normalized = sanitizeString(type)?.toUpperCase()
  if (!normalized) {
    return undefined
  }
  if (normalized === "ICD10" || normalized === "ICD-10" || normalized === "ICD_10") {
    return "ICD-10"
  }
  if (normalized === "HCPCS") {
    return "HCPCS"
  }
  return normalized
}

const buildSuggestionKey = (item: WizardCodeItem): string => {
  const candidates = [item.code, item.title, item.id]
  for (const candidate of candidates) {
    if (typeof candidate === "string" && candidate.trim().length > 0) {
      return candidate.trim().toUpperCase()
    }
    if (typeof candidate === "number" && Number.isFinite(candidate)) {
      return String(candidate)
    }
  }
  return ""
}

const createWizardSuggestion = (
  raw: Record<string, unknown>,
  index: number,
  selectedCodes: Set<string>,
): WizardCodeItem | null => {
  const code = sanitizeString(raw.code)
  const description = sanitizeString(raw.description ?? raw.title)
  const rationale = sanitizeString(raw.reasoning ?? raw.rationale)
  const type = normalizeCodeTypeLabel(sanitizeString(raw.type) ?? sanitizeString(raw.codeType))
  const category = sanitizeString(raw.category)
  const usageRules = sanitizeStringList(raw.usageRules)
  const reasonsSuggested = sanitizeStringList(raw.reasonsSuggested ?? raw.supportingFactors)
  const potentialConcerns = sanitizeStringList(raw.potentialConcerns ?? raw.contradictingFactors)
  const evidenceList = sanitizeStringList(raw.evidence)
  const explicitTags = sanitizeStringList(raw.tags)
  const explicitClassification = sanitizeStringList(raw.classification)
  const confidence = normalizeConfidenceValue(raw.confidence)
  const identifierSource = sanitizeString(raw.id) ?? sanitizeString(raw.identifier)
  const source = sanitizeString(
    typeof raw.source === "string"
      ? raw.source
      : typeof raw.suggestedBy === "string"
        ? raw.suggestedBy
        : undefined
  )

  const baseTitle = (() => {
    if (code && description) {
      return `${code} · ${description}`
    }
    return description || code || `Suggested Code ${index + 1}`
  })()

  const dedupeCandidates = [code, description, baseTitle]
  if (identifierSource) {
    dedupeCandidates.push(identifierSource)
  }
  const hasConflict = dedupeCandidates
    .filter((candidate): candidate is string => typeof candidate === "string" && candidate.length > 0)
    .some((candidate) => selectedCodes.has(candidate.trim().toUpperCase()))
  if (hasConflict) {
    return null
  }

  const classificationSet = new Set<CodeClassification>()
  explicitClassification.forEach((entry) => registerClassification(entry, classificationSet))
  const inferredClassifications = inferClassifications({
    type,
    category,
    code,
    description,
    reasons: reasonsSuggested,
    tags: explicitTags,
    reasoning: rationale,
  })
  inferredClassifications.forEach((entry) => classificationSet.add(entry))
  const classifications = Array.from(classificationSet.values())

  const combinedEvidence = Array.from(new Set([...evidenceList, ...reasonsSuggested]))
  const tags = deriveSuggestionTags(
    classifications,
    `${baseTitle} ${rationale ?? ""} ${reasonsSuggested.join(" ")} ${usageRules.join(" ")} ${potentialConcerns.join(" ")}`,
    explicitTags,
  )

  const gaps = buildSuggestionGaps({ usage: usageRules, concerns: potentialConcerns, classification: classifications, fallbackTitle: baseTitle })
  const details = buildSuggestionDetails({
    confidence,
    reasoning: rationale,
    reasons: reasonsSuggested,
    usage: usageRules,
    concerns: potentialConcerns,
    evidence: combinedEvidence,
    fallbackTitle: baseTitle,
  })

  const suggestedBy = inferSuggestedBy(classifications, source)

  const idValue = identifierSource || code || description || `suggestion-${index + 1}`

  const suggestion: WizardCodeItem = {
    id: idValue,
    code: code ?? undefined,
    title: baseTitle,
    description: description ?? undefined,
    status: "pending",
    details,
    codeType: type ?? undefined,
    aiReasoning: rationale ?? undefined,
    confidence: confidence ?? undefined,
    evidence: combinedEvidence.length ? combinedEvidence : undefined,
    gaps: gaps.length ? gaps : undefined,
    classification: classifications,
    tags: tags.length ? tags : undefined,
    suggestedBy,
  }

  return suggestion
=======
const toTrimmedStringArray = (value: unknown): string[] => {
  if (value == null) {
    return []
  }

  if (typeof value === "string" || typeof value === "number" || typeof value === "boolean") {
    const text = String(value).trim()
    return text ? [text] : []
  }

  if (Array.isArray(value)) {
    const seen = new Set<string>()
    const results: string[] = []
    value.forEach((entry) => {
      if (entry == null) return
      if (typeof entry === "string" || typeof entry === "number" || typeof entry === "boolean") {
        const text = String(entry).trim()
        if (text && !seen.has(text)) {
          seen.add(text)
          results.push(text)
        }
      }
    })
    return results
  }

  return []
}

const normalizeDocSupport = (value: unknown): string | undefined => {
  const [candidate] = toTrimmedStringArray(value)
  if (!candidate) {
    return undefined
  }

  const normalized = candidate.toLowerCase()
  if (["strong", "high", "definitive", "robust", "clear", "solid", "comprehensive"].includes(normalized)) {
    return "strong"
  }
  if (["moderate", "medium", "adequate", "partial", "supportive", "good", "documented", "fair"].includes(normalized)) {
    return "moderate"
  }
  if (["weak", "low", "limited", "minimal", "insufficient", "poor", "uncertain"].includes(normalized)) {
    return "weak"
  }

  return undefined
}

const normalizeConfidence = (value: unknown): number | undefined => {
  if (typeof value !== "number" || !Number.isFinite(value)) {
    return undefined
  }
  const scaled = value > 1 ? value : value * 100
  const bounded = Math.min(100, Math.max(0, scaled))
  return Math.round(bounded)
}

const toClassification = (value: unknown): CodeClassification | null => {
  if (typeof value !== "string") {
    return null
  }
  const normalized = value.trim().toLowerCase()
  if (!normalized) {
    return null
  }
  if (normalized.includes("differential")) {
    return "differential"
  }
  if (normalized.includes("prevent")) {
    return "prevention"
  }
  if (normalized.includes("diagn")) {
    return "diagnosis"
  }
  if (normalized.includes("code") || normalized.includes("procedure")) {
    return "code"
  }
  return null
>>>>>>> 78156f8d
}

const toWizardCodeItems = (list: SessionCodeLike[]): WizardCodeItem[] => {
  if (!Array.isArray(list)) {
    return []
  }

  return list.map((item, index) => {
    const code = sanitizeString(item.code)
    const description = sanitizeString(item.description)
    const rationale = sanitizeString(item.rationale)
    const extras = item as {
      details?: unknown
      evidence?: unknown
      evidenceText?: unknown
      gaps?: unknown
      tags?: unknown
      docSupport?: unknown
      aiReasoning?: unknown
      classification?: unknown
    }
    const detail = sanitizeString(extras.details as string | undefined)
    const type = sanitizeString(item.type)
    const category = sanitizeString(item.category)
    const classificationKey = (category ?? "codes") as CodeCategory
    const mappedClassification = CODE_CLASSIFICATION_MAP[classificationKey] ?? CODE_CLASSIFICATION_MAP.codes
    const identifier = typeof item.id === "number" || typeof item.id === "string" ? item.id : code ? `${code}-${index}` : `code-${index + 1}`

    const evidence = toTrimmedStringArray(extras.evidence ?? extras.evidenceText)
    const gaps = toTrimmedStringArray(extras.gaps)
    const existingTags = toTrimmedStringArray(extras.tags)
    const docSupport = normalizeDocSupport(extras.docSupport)
    const confidence = normalizeConfidence(item.confidence)
    const aiReasoning = sanitizeString(extras.aiReasoning as string | undefined) ?? rationale ?? undefined

    const classificationSet = new Set<CodeClassification>()
    if (mappedClassification) {
      classificationSet.add(mappedClassification as CodeClassification)
    }
    const rawClassification = extras.classification
    if (Array.isArray(rawClassification)) {
      rawClassification.forEach((entry) => {
        const normalized = toClassification(entry)
        if (normalized) {
          classificationSet.add(normalized)
        }
      })
    } else {
      const normalized = toClassification(rawClassification)
      if (normalized) {
        classificationSet.add(normalized)
      }
    }

    const classification = Array.from(classificationSet.values())
    const tags = Array.from(new Set([...existingTags, ...classification]))

    const base: WizardCodeItem = {
      id: identifier,
      code: code ?? undefined,
      title: description ?? code ?? `Code ${index + 1}`,
      description: description ?? undefined,
      status: sanitizeString(item.status as string | undefined) ?? "pending",
      details: detail ?? description ?? rationale ?? undefined,
      codeType: type ?? undefined,
      category: category ?? classificationKey,
      docSupport,
      stillValid: item.stillValid as boolean | undefined,
      confidence,
      aiReasoning,
      evidence: evidence.length ? evidence : undefined,
      gaps: gaps.length ? gaps : undefined,
      tags: tags.length ? tags : undefined,
      reimbursement: sanitizeString(item.reimbursement),
      rvu: sanitizeString(item.rvu),
    }

    if (classification.length) {
      base.classification = classification
    }

    return base
  })
}

const toWizardComplianceItems = (list: ComplianceLike[]): WizardComplianceItem[] => {
  if (!Array.isArray(list)) {
    return []
  }

  return list
    .filter((issue) => !issue?.dismissed)
    .map((issue, index) => {
      const id = sanitizeString(issue.id) ?? `issue-${index + 1}`
      const title = sanitizeString(issue.title) ?? sanitizeString(issue.description) ?? `Issue ${index + 1}`
      const description = sanitizeString(issue.description) ?? title
      const severityKey = sanitizeString(issue.severity)?.toLowerCase() ?? ""
      const severity = COMPLIANCE_SEVERITY_MAP[severityKey] ?? "medium"

      const item: WizardComplianceItem = {
        id,
        title,
        description,
        status: "pending",
        severity,
        category: sanitizeString(issue.category) ?? undefined,
        code: sanitizeString(issue.code) ?? undefined,
      }

      return item
    })
}

const toPatientMetadata = (info?: PatientInfoInput): PatientMetadata | undefined => {
  if (!info) {
    return undefined
  }

  const metadata: PatientMetadata = {}
  const patientId = sanitizeString(info.patientId)
  const encounterId = sanitizeString(info.encounterId)
  const name = sanitizeString(info.name)
  const sex = sanitizeString(info.sex)
  const encounterDate = sanitizeString(info.encounterDate)

  if (patientId) metadata.patientId = patientId
  if (encounterId) metadata.encounterId = encounterId
  if (name) metadata.name = name
  if (typeof info.age === "number" && Number.isFinite(info.age)) metadata.age = info.age
  if (sex) metadata.sex = sex
  if (encounterDate) metadata.encounterDate = encounterDate

  return Object.keys(metadata).length > 0 ? metadata : undefined
}

type StepStatus = "pending" | "in-progress" | "completed" | "blocked"

interface StepAggregationState {
  status: StepStatus
  messages: string[]
  totalChecks: number
  completedChecks: number
}

interface ValidationMappingResult {
  overrides: WizardStepOverride[]
  blockingIssues: string[]
  canFinalize: boolean
  firstOpenStep: number | null
}

const STEP_STATUS_PRIORITY: Record<StepStatus, number> = {
  completed: 0,
  pending: 1,
  "in-progress": 1,
  blocked: 2,
}

const mergeStepStatus = (current: StepStatus, incoming: StepStatus): StepStatus => {
  return STEP_STATUS_PRIORITY[incoming] >= STEP_STATUS_PRIORITY[current] ? incoming : current
}

const sanitizeIssueText = (value: unknown): string | undefined => {
  if (typeof value !== "string") {
    return undefined
  }
  const trimmed = value.trim()
  return trimmed.length > 0 ? trimmed : undefined
}

const toStringList = (value: unknown): string[] => {
  if (Array.isArray(value)) {
    return value.map((entry) => sanitizeIssueText(entry)).filter((entry): entry is string => Boolean(entry))
  }
  const single = sanitizeIssueText(value)
  return single ? [single] : []
}

const flattenIssuesObject = (value: unknown): string[] => {
  if (!value || typeof value !== "object") {
    return []
  }
  const entries: string[] = []
  Object.entries(value as Record<string, unknown>).forEach(([key, entryValue]) => {
    const sanitizedKey = sanitizeIssueText(key) ?? "Issue"
    const values = toStringList(entryValue)
    if (values.length > 0) {
      entries.push(`${sanitizedKey}: ${values.join(", ")}`)
    }
  })
  return entries
}

const interpretValidationRecord = (record: Record<string, unknown> | undefined, label: string): { status: StepStatus; messages: string[] } => {
  if (!record) {
    return { status: "pending", messages: [] }
  }

  const passed = typeof record.passed === "boolean" ? record.passed : undefined
  const messages: string[] = []

  const collect = (input: unknown, prefix: string) => {
    const list = toStringList(input)
    if (list.length > 0) {
      messages.push(`${prefix}: ${list.join(", ")}`)
    }
  }

  collect(record.issues, "Issues")
  collect(record.conflicts, "Conflicts")
  collect(record.missing, "Missing")
  collect(record.requirements, "Requirements")
  collect(record.criticalIssues, "Critical")
  collect((record as Record<string, unknown>).details, label)

  const confidence = typeof record.confidence === "number" && Number.isFinite(record.confidence) ? Math.max(0, Math.min(1, record.confidence)) : undefined
  if (typeof confidence === "number") {
    messages.push(`${label} confidence ${Math.round(confidence * 100)}%`)
  }

  if (passed === true) {
    if (!messages.length) {
      messages.push(`${label} completed`)
    }
    return { status: "completed", messages }
  }

  if (passed === false) {
    if (!messages.length) {
      messages.push(`${label} requires attention`)
    }
    return { status: "blocked", messages }
  }

  if (messages.length > 0) {
    return { status: "blocked", messages }
  }

  return { status: "pending", messages: [] }
}

const buildValidationState = (validation?: PreFinalizeCheckResponse | null): ValidationMappingResult => {
  const state = new Map<number, StepAggregationState>()
  const blocking = new Set<string>()
  let canFinalize = true

  const register = (stepId: number, payload: { status: StepStatus; messages: string[] }) => {
    if (!Number.isFinite(stepId)) {
      return
    }
    const sanitizedMessages = payload.messages.map((message) => sanitizeIssueText(message)).filter((message): message is string => Boolean(message))
    if (!state.has(stepId)) {
      state.set(stepId, {
        status: payload.status,
        messages: [...sanitizedMessages],
        totalChecks: 1,
        completedChecks: payload.status === "completed" ? 1 : 0,
      })
    } else {
      const existing = state.get(stepId) as StepAggregationState
      existing.status = mergeStepStatus(existing.status, payload.status)
      existing.messages.push(...sanitizedMessages)
      existing.totalChecks += 1
      if (payload.status === "completed") {
        existing.completedChecks += 1
      }
    }

    if (payload.status === "blocked") {
      sanitizedMessages.forEach((message) => blocking.add(message))
    }
  }

  if (!validation) {
    return { overrides: [], blockingIssues: [], canFinalize: true, firstOpenStep: null }
  }

  const stepValidation = validation.stepValidation && typeof validation.stepValidation === "object" ? (validation.stepValidation as Record<string, Record<string, unknown>>) : {}

  register(1, interpretValidationRecord(stepValidation.codeVerification, "Code verification"))

  const suggestionValidations = [
    interpretValidationRecord(stepValidation.preventionItems, "Prevention items"),
    interpretValidationRecord(stepValidation.diagnosesConfirmation, "Diagnoses confirmation"),
    interpretValidationRecord(stepValidation.differentialsReview, "Differential review"),
  ]
  suggestionValidations.forEach((result) => register(2, result))

  register(3, interpretValidationRecord(stepValidation.contentReview, "Content review"))

  const requiredFields = toStringList(validation.requiredFields)
  const missingDocumentation = toStringList(validation.missingDocumentation)
  if (requiredFields.length || missingDocumentation.length) {
    const messages: string[] = []
    if (requiredFields.length) {
      messages.push(`Required fields: ${requiredFields.join(", ")}`)
    }
    if (missingDocumentation.length) {
      messages.push(`Missing documentation: ${missingDocumentation.join(", ")}`)
    }
    register(4, { status: "blocked", messages })
  } else {
    register(4, { status: "completed", messages: ["Documentation complete"] })
  }

  register(5, interpretValidationRecord(stepValidation.complianceChecks, "Compliance checks"))

  const complianceSummaries = Array.isArray(validation.complianceIssues)
    ? validation.complianceIssues
        .map((issue) => sanitizeIssueText((issue as Record<string, unknown>)?.title ?? ((issue as Record<string, unknown>)?.description as string | undefined)))
        .filter((entry): entry is string => Boolean(entry))
    : []
  if (complianceSummaries.length) {
    register(5, { status: "blocked", messages: complianceSummaries })
  }

  const flattenedIssues = flattenIssuesObject(validation.issues)
  if (flattenedIssues.length) {
    register(5, { status: "blocked", messages: flattenedIssues })
  }

  canFinalize = validation.canFinalize !== false
  if (!canFinalize) {
    register(6, {
      status: "blocked",
      messages: ["Resolve outstanding validation items before dispatch"],
    })
  } else {
    register(6, { status: "pending", messages: ["Ready for dispatch review"] })
  }

  const overrides: WizardStepOverride[] = Array.from(state.entries()).map(([stepId, info]) => {
    const uniqueMessages = Array.from(new Set(info.messages))
    const description =
      uniqueMessages.length > 0 ? uniqueMessages.join(" • ") : info.status === "completed" ? "All checks passed" : info.status === "blocked" ? "Attention required" : "Pending validation"

    const override: WizardStepOverride = {
      id: stepId,
      status: info.status,
      description,
    }

    if (info.totalChecks > 0) {
      const progress = Math.round((info.completedChecks / info.totalChecks) * 100)
      if (Number.isFinite(progress)) {
        override.progress = progress
      }
    }

    return override
  })

  const orderedSteps = [1, 2, 3, 4, 5, 6]
  let firstOpenStep: number | null = null
  for (const stepId of orderedSteps) {
    const entry = state.get(stepId)
    const status = entry?.status ?? (stepId === 1 ? "in-progress" : "pending")
    if (status !== "completed") {
      firstOpenStep = stepId
      break
    }
  }

  return {
    overrides,
    blockingIssues: Array.from(blocking),
    canFinalize,
    firstOpenStep,
  }
}

export function FinalizationWizardAdapter({
  isOpen,
  onClose,
  selectedCodesList,
  complianceIssues,
  noteContent,
  patientInfo,
  transcriptEntries,
  stepOverrides,
  noteId,
  fetchWithAuth,
  onPreFinalizeResult,
  onError,
  displayMode = "overlay",
  initialPreFinalizeResult = null,
  initialSessionSnapshot = null,
  streamingCodeSuggestions,
  codesConnection,
  complianceConnection,
}: FinalizationWizardAdapterProps) {
  const { state: sessionState, actions: sessionActions } = useSession()
  const [sessionData, setSessionData] = useState<WorkflowSessionResponsePayload | null>(initialSessionSnapshot ?? null)
  const sessionDataRef = useRef<WorkflowSessionResponsePayload | null>(initialSessionSnapshot ?? null)
  const [wizardSuggestions, setWizardSuggestions] = useState<WizardCodeItem[]>([])
  const [preFinalizeResult, setPreFinalizeResult] = useState<PreFinalizeCheckResponse | null>(initialPreFinalizeResult)
  const preFinalizeResultRef = useRef<PreFinalizeCheckResponse | null>(initialPreFinalizeResult)
  const preFinalizeFingerprintRef = useRef<string | null>(null)
  const lastFinalizeResultRef = useRef<FinalizeResult | null>(initialSessionSnapshot?.lastFinalizeResult ?? null)

  const encounterId = useMemo(() => {
    const fromSession = sessionData?.encounterId ?? initialSessionSnapshot?.encounterId
    if (typeof fromSession === "string" && fromSession.trim().length > 0) {
      return fromSession.trim()
    }
    if (typeof patientInfo?.encounterId === "string" && patientInfo.encounterId.trim().length > 0) {
      return patientInfo.encounterId.trim()
    }
    return "draft-encounter"
  }, [initialSessionSnapshot?.encounterId, patientInfo?.encounterId, sessionData?.encounterId])

  const contextSessionSnapshot = useMemo<StoredFinalizationSession | null>(() => {
    const sessions = sessionState.finalizationSessions
    if (!sessions) {
      return null
    }
    const candidateIds = [sessionData?.sessionId, initialSessionSnapshot?.sessionId].map((id) => (typeof id === "string" ? id.trim() : "")).filter((id) => id.length > 0)
    for (const id of candidateIds) {
      if (sessions[id]) {
        return sessions[id]
      }
    }
    const normalizedEncounter = sanitizeString(encounterId)?.toLowerCase()
    if (normalizedEncounter) {
      const match = Object.values(sessions).find((entry) => {
        if (!entry || typeof entry !== "object") {
          return false
        }
        const encounter = sanitizeString((entry as StoredFinalizationSession).encounterId)?.toLowerCase()
        return encounter === normalizedEncounter
      })
      if (match) {
        return match as StoredFinalizationSession
      }
    }
    return null
  }, [encounterId, initialSessionSnapshot?.sessionId, sessionData?.sessionId, sessionState.finalizationSessions])

  const sessionSnapshot = useMemo<StoredFinalizationSession | null>(() => {
    if (initialSessionSnapshot) {
      return initialSessionSnapshot
    }
    return contextSessionSnapshot
  }, [contextSessionSnapshot, initialSessionSnapshot])

  const validationSource = useMemo<PreFinalizeCheckResponse | null>(() => {
    if (preFinalizeResult) {
      return preFinalizeResult
    }
    if (sessionData?.lastValidation && typeof sessionData.lastValidation === "object") {
      return sessionData.lastValidation as PreFinalizeCheckResponse
    }
    if (sessionSnapshot?.lastPreFinalize && typeof sessionSnapshot.lastPreFinalize === "object") {
      return sessionSnapshot.lastPreFinalize
    }
    return null
  }, [preFinalizeResult, sessionData?.lastValidation, sessionSnapshot?.lastPreFinalize])

  const validationState = useMemo(() => buildValidationState(validationSource), [validationSource])

  useEffect(() => {
    sessionDataRef.current = sessionData
  }, [sessionData])

  useEffect(() => {
    preFinalizeResultRef.current = preFinalizeResult
  }, [preFinalizeResult])

  useEffect(() => {
    if (initialPreFinalizeResult) {
      setPreFinalizeResult(initialPreFinalizeResult)
    }
  }, [initialPreFinalizeResult])

  useEffect(() => {
    if (!initialSessionSnapshot) {
      return
    }
    setSessionData((prev) => {
      if (!prev) {
        return initialSessionSnapshot
      }
      if (initialSessionSnapshot.sessionId && (!prev.sessionId || prev.sessionId !== initialSessionSnapshot.sessionId)) {
        return initialSessionSnapshot
      }
      return prev
    })
  }, [initialSessionSnapshot])

  useEffect(() => {
    if (!isOpen) {
      return
    }
    if (!sessionSnapshot) {
      return
    }
    setSessionData((prev) => (prev ? prev : sessionSnapshot))
  }, [isOpen, sessionSnapshot])

  const patientMetadataPayload = useMemo(() => {
    const payload: Record<string, unknown> = {}
    if (typeof patientInfo?.patientId === "string" && patientInfo.patientId.trim()) {
      payload.patientId = patientInfo.patientId.trim()
    }
    if (typeof patientInfo?.encounterId === "string" && patientInfo.encounterId.trim()) {
      payload.encounterId = patientInfo.encounterId.trim()
    }
    if (typeof patientInfo?.name === "string" && patientInfo.name.trim()) {
      payload.name = patientInfo.name.trim()
    }
    if (typeof patientInfo?.sex === "string" && patientInfo.sex.trim()) {
      payload.sex = patientInfo.sex.trim()
    }
    if (typeof patientInfo?.encounterDate === "string" && patientInfo.encounterDate.trim()) {
      payload.encounterDate = patientInfo.encounterDate.trim()
    }
    if (typeof patientInfo?.age === "number" && Number.isFinite(patientInfo.age)) {
      payload.age = patientInfo.age
    }
    return payload
  }, [patientInfo])

  const sanitizedTranscripts = useMemo(() => {
    if (!Array.isArray(transcriptEntries)) {
      return [] as Array<{ id: string | number; text: string; speaker?: string; timestamp?: number | string; confidence?: number }>
    }

    return transcriptEntries
      .map((entry, index) => {
        const textValue = typeof entry?.text === "string" ? entry.text.trim() : ""
        if (!textValue) {
          return null
        }

        const speakerValue = typeof entry?.speaker === "string" && entry.speaker.trim().length > 0 ? entry.speaker.trim() : undefined

        let timestamp: number | string | undefined
        if (typeof entry?.timestamp === "number" && Number.isFinite(entry.timestamp)) {
          timestamp = entry.timestamp
        } else if (typeof entry?.timestamp === "string" && entry.timestamp.trim().length > 0) {
          timestamp = entry.timestamp.trim()
        }

        const confidence = typeof entry?.confidence === "number" && Number.isFinite(entry.confidence) ? Math.max(0, Math.min(1, entry.confidence)) : undefined

        return {
          id: entry?.id ?? index,
          text: textValue,
          speaker: speakerValue,
          timestamp,
          confidence,
        }
      })
      .filter((entry): entry is { id: string | number; text: string; speaker?: string; timestamp?: number | string; confidence?: number } => Boolean(entry))
  }, [transcriptEntries])

  const persistSession = useCallback(
    (session: WorkflowSessionResponsePayload | null | undefined, extras?: Partial<StoredFinalizationSession>) => {
      const base = session ?? sessionDataRef.current
      if (!base?.sessionId) {
        return
      }
      const snapshot: StoredFinalizationSession = {
        ...(sessionState.finalizationSessions?.[base.sessionId] ?? {}),
        ...base,
        transcriptEntries: sanitizedTranscripts,
        ...(extras ?? {}),
      }
      sessionActions.storeFinalizationSession(base.sessionId, snapshot)
    },
    [sanitizedTranscripts, sessionActions, sessionState.finalizationSessions],
  )

  const selectedCodeSet = useMemo(() => {
    const codes = Array.isArray(selectedCodesList) ? selectedCodesList : []
    const identifiers = codes
      .map((codeItem) =>
        typeof codeItem?.code === "string" && codeItem.code.trim().length > 0
          ? codeItem.code.trim().toUpperCase()
          : typeof codeItem?.description === "string" && codeItem.description.trim().length > 0
            ? codeItem.description.trim().toUpperCase()
            : undefined,
      )
      .filter((value): value is string => Boolean(value))
    return new Set(identifiers)
  }, [selectedCodesList])

  const mapStreamingToWizard = useCallback(
    (suggestions: LiveCodeSuggestion[]): WizardCodeItem[] => {
      const seen = new Set<string>()
      return suggestions.reduce<WizardCodeItem[]>((acc, entry, index) => {
        const suggestion = createWizardSuggestion(entry as unknown as Record<string, unknown>, index, selectedCodeSet)
        if (!suggestion) {
          return acc
        }
        const key = buildSuggestionKey(suggestion)
        if (key && seen.has(key)) {
          return acc
        }
        if (key) {
          seen.add(key)
        }
        acc.push(suggestion)
        return acc
      }, [])
    },
    [selectedCodeSet],
  )

  const streamingCodesAvailable = useMemo(
    () => codesConnection?.status === "open" && Array.isArray(streamingCodeSuggestions) && streamingCodeSuggestions.length > 0,
    [codesConnection?.status, streamingCodeSuggestions],
  )

  const streamingWizardSuggestions = useMemo(
    () => (streamingCodesAvailable ? mapStreamingToWizard(streamingCodeSuggestions ?? []) : []),
    [mapStreamingToWizard, streamingCodeSuggestions, streamingCodesAvailable],
  )

  const initializationInput = useMemo(() => {
    const trimmedNoteId = typeof noteId === "string" ? noteId.trim() : ""
    const sessionNoteId = typeof sessionData?.noteId === "string" ? sessionData.noteId.trim() : ""
    const providedNoteContent = typeof noteContent === "string" ? noteContent : ""
    const sessionNoteContent = typeof sessionData?.noteContent === "string" ? sessionData.noteContent : ""
    const normalizedNote = providedNoteContent || sessionNoteContent || ""
    const patientIdFromProps = typeof patientInfo?.patientId === "string" && patientInfo.patientId.trim().length > 0 ? patientInfo.patientId.trim() : ""
    const sessionPatientId = typeof sessionData?.patientId === "string" && sessionData.patientId.trim().length > 0 ? sessionData.patientId.trim() : ""

    return {
      trimmedNoteId,
      sessionNoteId,
      normalizedNote,
      patientIdFromProps,
      sessionPatientId,
      selectedCodes: Array.isArray(selectedCodesList) ? selectedCodesList : [],
      complianceList: Array.isArray(complianceIssues) ? complianceIssues : [],
      metadata: patientMetadataPayload,
      transcripts: sanitizedTranscripts,
      sessionId: typeof sessionData?.sessionId === "string" && sessionData.sessionId.trim().length > 0 ? sessionData.sessionId.trim() : "",
    }
  }, [
    complianceIssues,
    noteContent,
    noteId,
    patientInfo?.patientId,
    patientMetadataPayload,
    sanitizedTranscripts,
    selectedCodesList,
    sessionData?.noteContent,
    sessionData?.noteId,
    sessionData?.patientId,
    sessionData?.sessionId,
  ])

  const lastInitialisationRef = useRef<string | null>(null)

  useEffect(() => {
    if (!isOpen) {
      return
    }

    const fingerprint = JSON.stringify({
      encounterId,
      noteId: initializationInput.trimmedNoteId || initializationInput.sessionNoteId || null,
      noteContent: initializationInput.normalizedNote,
      patientId: initializationInput.patientIdFromProps || initializationInput.sessionPatientId || null,
      selectedCodes: initializationInput.selectedCodes.map((code) => ({
        code: typeof code?.code === "string" ? code.code : null,
        description: typeof code?.description === "string" ? code.description : null,
        category: typeof code?.category === "string" ? code.category : null,
        type: typeof code?.type === "string" ? code.type : null,
      })),
      compliance: initializationInput.complianceList.map((issue) => ({
        id: typeof issue?.id === "string" ? issue.id : null,
        code: typeof issue?.code === "string" ? issue.code : null,
        severity: typeof issue?.severity === "string" ? issue.severity : null,
      })),
      metadata: initializationInput.metadata,
      transcripts: initializationInput.transcripts.map((entry) => ({
        id: entry.id,
        text: entry.text,
        speaker: entry.speaker,
        timestamp: entry.timestamp,
        confidence: entry.confidence,
      })),
      sessionId: initializationInput.sessionId,
    })

    if (lastInitialisationRef.current === fingerprint) {
      return
    }

    lastInitialisationRef.current = fingerprint

    let cancelled = false
    const initialise = async () => {
      const wordCount = initializationInput.normalizedNote.trim().length ? initializationInput.normalizedNote.trim().split(/\s+/).length : 0
      const charCount = initializationInput.normalizedNote.length
      const contextPayload: Record<string, unknown> = {
        noteMetrics: {
          wordCount,
          charCount,
        },
      }

      if (initializationInput.transcripts.length > 0) {
        contextPayload.transcript = initializationInput.transcripts.map((entry) => ({
          id: entry.id,
          text: entry.text,
          speaker: entry.speaker,
          timestamp: entry.timestamp,
          confidence: entry.confidence,
        }))
      }

      if (initializationInput.selectedCodes.length > 0) {
        contextPayload.selectedCodes = initializationInput.selectedCodes.map((code) => ({
          code: typeof code?.code === "string" ? code.code : undefined,
          description: typeof code?.description === "string" ? code.description : undefined,
          category: typeof code?.category === "string" ? code.category : undefined,
          type: typeof code?.type === "string" ? code.type : undefined,
        }))
      }

      const payload: Record<string, unknown> = {
        encounterId,
        patientId: initializationInput.patientIdFromProps || initializationInput.sessionPatientId || null,
        noteId: initializationInput.trimmedNoteId || initializationInput.sessionNoteId || undefined,
        noteContent: initializationInput.normalizedNote,
        selectedCodes: initializationInput.selectedCodes,
        complianceIssues: initializationInput.complianceList,
        patientMetadata: { ...initializationInput.metadata },
        context: contextPayload,
      }

      if (initializationInput.sessionId) {
        payload.sessionId = initializationInput.sessionId
      }

      try {
        const response = await fetchWithAuth("/api/v1/workflow/sessions", {
          method: "POST",
          json: true,
          body: JSON.stringify(payload),
        })
        if (!response.ok) {
          throw new Error(`Failed to initialise workflow session (${response.status})`)
        }
        const data = (await response.json()) as WorkflowSessionResponsePayload
        if (!cancelled) {
          setSessionData(data)
          persistSession(data, {
            lastPreFinalize: preFinalizeResultRef.current ?? undefined,
          })
        }
      } catch (error) {
        if (!cancelled) {
          const message = error instanceof Error ? error.message : "Unable to initialise the finalization workflow session."
          onError?.(message, error)
        }
      }
    }

    void initialise()

    return () => {
      cancelled = true
    }
  }, [encounterId, fetchWithAuth, initializationInput, isOpen, onError, persistSession])

  useEffect(() => {
    if (!isOpen) {
      lastInitialisationRef.current = null
    }
  }, [isOpen])

  useEffect(() => {
    if (!isOpen) {
      return
    }

    const sourceContent = sessionData?.noteContent ?? noteContent ?? ""
    const trimmedContent = typeof sourceContent === "string" ? sourceContent.trim() : ""
    if (!trimmedContent) {
      setWizardSuggestions([])
      return
    }

    if (streamingCodesAvailable) {
      setWizardSuggestions(streamingWizardSuggestions)
      return
    }

    let cancelled = false

    const fetchSuggestions = async () => {
      try {
        const response = await fetchWithAuth("/api/ai/codes/suggest", {
          method: "POST",
          jsonBody: { content: trimmedContent, useOfflineMode: true },
        })
        if (!response.ok) {
          throw new Error(`Suggestion request failed (${response.status})`)
        }
        const data = await response.json().catch(() => ({}))
        const rawList = Array.isArray(data?.suggestions) ? data.suggestions : []
        const seen = new Set<string>()
        const mapped: WizardCodeItem[] = []
        rawList.forEach((item: Record<string, unknown>, index: number) => {
          const suggestion = createWizardSuggestion(item ?? {}, index, selectedCodeSet)
          if (!suggestion) {
            return
          }
          const key = buildSuggestionKey(suggestion)
          if (key && seen.has(key)) {
            return
          }
          if (key) {
            seen.add(key)
          }
          mapped.push(suggestion)
        })

        if (!cancelled) {
          setWizardSuggestions(mapped)
        }
      } catch (error) {
        if (!cancelled) {
          onError?.("Unable to fetch AI suggestions", error)
          setWizardSuggestions([])
        }
      }
    }

    void fetchSuggestions()

    return () => {
      cancelled = true
    }
  }, [fetchWithAuth, isOpen, noteContent, onError, selectedCodeSet, sessionData?.noteContent, streamingCodesAvailable, streamingWizardSuggestions])

  useEffect(() => {
    if (!isOpen) {
      return
    }
    if (!streamingCodesAvailable) {
      return
    }
    setWizardSuggestions(streamingWizardSuggestions)
  }, [isOpen, streamingCodesAvailable, streamingWizardSuggestions])

  const reimbursementLookup = useMemo(() => {
    const map = new Map<string, number>()
    const summaryCodes = sessionData?.reimbursementSummary?.codes
    if (Array.isArray(summaryCodes)) {
      summaryCodes.forEach((entry) => {
        const code = typeof entry?.code === "string" ? entry.code.trim().toUpperCase() : undefined
        const amount = typeof entry?.amount === "number" ? entry.amount : undefined
        if (code && typeof amount === "number") {
          map.set(code, amount)
        }
      })
    }
    return map
  }, [sessionData?.reimbursementSummary?.codes])

  const selectedWizardCodes = useMemo(() => {
    const base = toWizardCodeItems(
      Array.isArray(sessionData?.selectedCodes) && sessionData.selectedCodes.length > 0 ? sessionData.selectedCodes : Array.isArray(selectedCodesList) ? selectedCodesList : [],
    )

    if (reimbursementLookup.size === 0) {
      return base
    }

    const formatter = new Intl.NumberFormat("en-US", {
      style: "currency",
      currency: "USD",
      maximumFractionDigits: 2,
    })

    return base.map((item) => {
      const codeKey = typeof item.code === "string" ? item.code.trim().toUpperCase() : undefined
      if (codeKey && reimbursementLookup.has(codeKey)) {
        const amount = reimbursementLookup.get(codeKey) ?? 0
        return {
          ...item,
          reimbursement: formatter.format(amount),
        }
      }
      return item
    })
  }, [reimbursementLookup, selectedCodesList, sessionData?.selectedCodes])

  const reimbursementSummary = useMemo(() => {
    if (sessionData?.reimbursementSummary) {
      return sessionData.reimbursementSummary
    }
    return undefined
  }, [sessionData?.reimbursementSummary])

  const complianceWizardItems = useMemo(
    () =>
      toWizardComplianceItems(
        Array.isArray(sessionData?.complianceIssues) && sessionData.complianceIssues.length > 0 ? sessionData.complianceIssues : Array.isArray(complianceIssues) ? complianceIssues : [],
      ),
    [complianceIssues, sessionData?.complianceIssues],
  )

  const patientMetadata = useMemo(() => {
    if (sessionData?.patientMetadata && typeof sessionData.patientMetadata === "object") {
      const metadata = sessionData.patientMetadata
      const mapped: PatientInfoInput = {
        patientId: typeof metadata.patientId === "string" ? metadata.patientId : undefined,
        encounterId: typeof metadata.encounterId === "string" ? metadata.encounterId : undefined,
        name: typeof metadata.name === "string" ? metadata.name : undefined,
        age: typeof metadata.age === "number" ? metadata.age : undefined,
        sex: typeof metadata.sex === "string" ? metadata.sex : undefined,
        encounterDate: typeof metadata.encounterDate === "string" ? metadata.encounterDate : undefined,
      }
      return toPatientMetadata(mapped)
    }
    return toPatientMetadata(patientInfo)
  }, [patientInfo, sessionData?.patientMetadata])

  const finalizeRequestSnapshot = useMemo<FinalizeRequest>(() => {
    const contentSource = typeof sessionData?.noteContent === "string" && sessionData.noteContent.trim().length > 0 ? sessionData.noteContent : typeof noteContent === "string" ? noteContent : ""

    const codes = new Set<string>()
    const prevention = new Set<string>()
    const diagnoses = new Set<string>()
    const differentials = new Set<string>()
    const complianceSet = new Set<string>()

    const assignCodes = (item: WizardCodeItem) => {
      const identifier = sanitizeString(item.code) ?? sanitizeString(item.title)
      if (!identifier) {
        return
      }
      const classifications = normalizeClassifications(item)
      if (!classifications.length) {
        if ((item.codeType ?? "").toUpperCase() === "CPT") {
          codes.add(identifier)
        } else {
          diagnoses.add(identifier)
        }
        return
      }
      classifications.forEach((classification) => {
        switch (classification) {
          case "code":
            codes.add(identifier)
            break
          case "prevention":
            prevention.add(identifier)
            break
          case "diagnosis":
            diagnoses.add(identifier)
            break
          case "differential":
            differentials.add(identifier)
            break
        }
      })
    }

    selectedWizardCodes.forEach(assignCodes)
    wizardSuggestions.forEach(assignCodes)
    complianceWizardItems.forEach((item) => {
      const identifier = sanitizeString(item.code) ?? sanitizeString(item.title)
      if (identifier) {
        complianceSet.add(identifier)
      }
    })

    return {
      content: contentSource,
      codes: Array.from(codes),
      prevention: Array.from(prevention),
      diagnoses: Array.from(diagnoses),
      differentials: Array.from(differentials),
      compliance: Array.from(complianceSet),
      patient: patientMetadata,
    }
  }, [complianceWizardItems, noteContent, patientMetadata, selectedWizardCodes, sessionData?.noteContent, wizardSuggestions])

  useEffect(() => {
    if (!isOpen) {
      return
    }

    const fingerprint = JSON.stringify({
      content: finalizeRequestSnapshot.content,
      codes: finalizeRequestSnapshot.codes,
      prevention: finalizeRequestSnapshot.prevention,
      diagnoses: finalizeRequestSnapshot.diagnoses,
      differentials: finalizeRequestSnapshot.differentials,
      compliance: finalizeRequestSnapshot.compliance,
    })

    if (preFinalizeFingerprintRef.current === fingerprint) {
      return
    }

    preFinalizeFingerprintRef.current = fingerprint

    let cancelled = false

    const run = async () => {
      try {
        const response = await fetchWithAuth("/api/notes/pre-finalize-check", {
          method: "POST",
          jsonBody: {
            content: finalizeRequestSnapshot.content,
            codes: finalizeRequestSnapshot.codes,
            prevention: finalizeRequestSnapshot.prevention,
            diagnoses: finalizeRequestSnapshot.diagnoses,
            differentials: finalizeRequestSnapshot.differentials,
            compliance: finalizeRequestSnapshot.compliance,
          },
        })
        if (!response.ok) {
          throw new Error(`Pre-finalize check failed (${response.status})`)
        }
        const data = (await response.json()) as PreFinalizeCheckResponse
        if (cancelled) {
          return
        }
        setPreFinalizeResult(data)
        onPreFinalizeResult?.(data)
        setSessionData((prev) => {
          if (!prev) {
            persistSession(sessionDataRef.current, { lastPreFinalize: data })
            return prev
          }
          const validationInfo = buildValidationState(data)
          const existingBlocking = Array.isArray(prev.blockingIssues) ? prev.blockingIssues.map((issue) => sanitizeIssueText(issue)).filter((issue): issue is string => Boolean(issue)) : []
          const combinedBlocking = new Set<string>(existingBlocking)
          validationInfo.blockingIssues.forEach((issue) => combinedBlocking.add(issue))

          const next: WorkflowSessionResponsePayload = {
            ...prev,
            lastValidation: data,
            ...(Array.isArray(data.complianceIssues) ? { complianceIssues: data.complianceIssues as Array<Record<string, unknown>> } : {}),
            ...(data.reimbursementSummary ? { reimbursementSummary: data.reimbursementSummary } : {}),
            blockingIssues: combinedBlocking.size ? Array.from(combinedBlocking) : prev.blockingIssues,
          }

          persistSession(next, { lastPreFinalize: data })
          return next
        })
      } catch (error) {
        if (!cancelled) {
          const message = error instanceof Error ? error.message : "Unable to validate the note before finalization."
          onError?.(message, error)
        }
      }
    }

    if (finalizeRequestSnapshot.content?.trim()) {
      void run()
    } else {
      preFinalizeFingerprintRef.current = null
    }

    return () => {
      cancelled = true
    }
  }, [finalizeRequestSnapshot, fetchWithAuth, isOpen, onError, onPreFinalizeResult, persistSession])

  const sessionStepState = useMemo(() => {
    const overrides: WizardStepOverride[] = []
    const blocking: string[] = []
    const rawStates = sessionData?.stepStates
    const listStates: WorkflowStepStateLike[] = Array.isArray(rawStates) ? rawStates : rawStates && typeof rawStates === "object" ? Object.values(rawStates) : []

    listStates.forEach((state) => {
      const stepId = typeof state.step === "number" ? state.step : Number(state.step)
      if (!Number.isFinite(stepId)) {
        return
      }
      const statusKey = typeof state.status === "string" ? state.status.toLowerCase() : ""
      let description: string | undefined
      let normalizedStatus: StepStatus | undefined
      if (statusKey === "completed") {
        description = "Step completed"
        normalizedStatus = "completed"
      } else if (statusKey === "in_progress") {
        description = "In progress"
        normalizedStatus = "in-progress"
      } else if (statusKey === "blocked") {
        description = "Attention required"
        normalizedStatus = "blocked"
      } else if (statusKey === "not_started") {
        description = "Not started"
        normalizedStatus = "pending"
      }

      let progressValue: number | undefined
      if (typeof state.progress === "number" && Number.isFinite(state.progress)) {
        progressValue = Math.max(0, Math.min(100, Math.round(state.progress)))
        const suffix = `${progressValue}%`
        description = description ? `${description} • ${suffix}` : `Progress ${suffix}`
      }

      const blockingList = Array.isArray((state as Record<string, unknown>)?.blockingIssues) ? ((state as Record<string, unknown>).blockingIssues as unknown[]) : []
      const blockingMessages = blockingList.map((entry) => sanitizeIssueText(entry)).filter((entry): entry is string => Boolean(entry))
      if (blockingMessages.length > 0) {
        const blockingText = `${blockingMessages.length} blocking issue${blockingMessages.length === 1 ? "" : "s"}`
        description = description ? `${description} • ${blockingText}` : blockingText
        blockingMessages.forEach((message) => blocking.push(message))
      }

      const override: WizardStepOverride = { id: stepId, description }
      if (normalizedStatus) {
        override.status = normalizedStatus
      }
      if (typeof progressValue === "number") {
        override.progress = progressValue
      }

      overrides.push(override)
    })

    return { overrides, blockingIssues: blocking }
  }, [sessionData?.stepStates])

  const sessionOverrides = sessionStepState.overrides
  const sessionBlockingIssues = sessionStepState.blockingIssues

  const mergedStepOverrides = useMemo(() => {
    const map = new Map<number, WizardStepOverride>()
    if (Array.isArray(stepOverrides)) {
      stepOverrides.forEach((override) => {
        if (override && typeof override.id === "number") {
          map.set(override.id, { ...override })
        }
      })
    }
    sessionOverrides.forEach((override) => {
      if (override && typeof override.id === "number") {
        const existing = map.get(override.id)
        map.set(override.id, { ...existing, ...override })
      }
    })
    validationState.overrides.forEach((override) => {
      if (override && typeof override.id === "number") {
        const existing = map.get(override.id)
        map.set(override.id, { ...existing, ...override })
      }
    })
    return Array.from(map.values())
  }, [sessionOverrides, stepOverrides, validationState.overrides])

  const combinedBlockingIssues = useMemo(() => {
    const result = new Set<string>()
    const register = (list: unknown) => {
      if (!Array.isArray(list)) {
        return
      }
      list
        .map((item) => sanitizeIssueText(item))
        .filter((item): item is string => Boolean(item))
        .forEach((item) => result.add(item))
    }

    register(sessionData?.blockingIssues)
    sessionBlockingIssues.forEach((issue) => result.add(issue))
    validationState.blockingIssues.forEach((issue) => result.add(issue))

    return Array.from(result)
  }, [sessionBlockingIssues, sessionData?.blockingIssues, validationState.blockingIssues])

  const derivedCurrentStep = useMemo(() => {
    if (typeof sessionData?.currentStep === "number" && Number.isFinite(sessionData.currentStep)) {
      return Math.max(1, Math.floor(sessionData.currentStep))
    }
    if (validationState.firstOpenStep && Number.isFinite(validationState.firstOpenStep)) {
      return Math.max(1, Math.floor(validationState.firstOpenStep))
    }
    return 1
  }, [sessionData?.currentStep, validationState.firstOpenStep])

  const handleFinalize = useCallback(
    async (request: FinalizeRequest): Promise<FinalizeResult> => {
      const payload = toFinalizeRequestPayload(request, finalizeRequestSnapshot)

      try {
        const response = await fetchWithAuth("/api/notes/finalize", {
          method: "POST",
          jsonBody: payload,
        })

        if (!response.ok) {
          throw new Error(`Finalization failed (${response.status})`)
        }

        const data = (await response.json()) as FinalizeResult & PreFinalizeCheckResponse
        lastFinalizeResultRef.current = data
        setPreFinalizeResult(data)
        onPreFinalizeResult?.(data)
        setSessionData((prev) => {
          if (!prev) {
            persistSession(sessionDataRef.current, {
              lastPreFinalize: data,
              lastFinalizeResult: data,
            })
            return prev
          }

          const validationInfo = buildValidationState(data)
          const existingBlocking = Array.isArray(prev.blockingIssues) ? prev.blockingIssues.map((issue) => sanitizeIssueText(issue)).filter((issue): issue is string => Boolean(issue)) : []
          const combinedBlocking = new Set<string>(existingBlocking)
          validationInfo.blockingIssues.forEach((issue) => combinedBlocking.add(issue))

          const next: WorkflowSessionResponsePayload = {
            ...prev,
            lastValidation: data,
            ...(Array.isArray(data.complianceIssues) ? { complianceIssues: data.complianceIssues as Array<Record<string, unknown>> } : {}),
            ...(data.reimbursementSummary ? { reimbursementSummary: data.reimbursementSummary } : {}),
            blockingIssues: combinedBlocking.size ? Array.from(combinedBlocking) : prev.blockingIssues,
          }

          persistSession(next, {
            lastPreFinalize: data,
            lastFinalizeResult: data,
          })
          return next
        })
        return data
      } catch (error) {
        const message = error instanceof Error ? error.message : "Unable to finalize the note."
        onError?.(message, error)
        throw error
      }
    },
    [fetchWithAuth, finalizeRequestSnapshot, onError, onPreFinalizeResult, persistSession],
  )

  const handleWizardStepChange = useCallback(
    (stepId: number) => {
      setSessionData((prev) => {
        if (!prev) {
          return prev
        }
        const updated: WorkflowSessionResponsePayload = { ...prev, currentStep: stepId }
        persistSession(updated)
        return updated
      })
    },
    [persistSession],
  )

  const handleClose = useCallback(
    (result?: FinalizeResult) => {
      const payload = result ?? lastFinalizeResultRef.current ?? undefined
      onClose(payload)
    },
    [onClose],
  )

  const renderConnectionBadge = useCallback((label: string, state?: StreamConnectionState) => {
    const status = state?.status ?? "idle"
    let display = "Idle"
    let className = "border-border bg-muted/60 text-muted-foreground"
    if (status === "open") {
      display = "Live"
      className = "border-emerald-200 bg-emerald-100 text-emerald-700"
    } else if (status === "connecting") {
      display = "Connecting"
      className = "border-amber-200 bg-amber-100 text-amber-700"
    } else if (status === "error") {
      display = "Offline"
      className = "border-red-200 bg-red-100 text-red-700"
    } else if (status === "closed") {
      display = "Retrying"
      className = "border-slate-200 bg-slate-200 text-slate-700"
    }
    return (
      <Badge key={label} variant="outline" className={`gap-2 px-3 py-1 text-xs font-medium ${className}`}>
        <span>{label}</span>
        <span>{display}</span>
      </Badge>
    )
  }, [])

  const connectionBanner = (
    <div className="flex flex-wrap items-center justify-end gap-2 border-b border-border bg-muted/40 px-4 py-2">
      {renderConnectionBadge("Codes", codesConnection)}
      {renderConnectionBadge("Compliance", complianceConnection)}
    </div>
  )

  if (!isOpen) {
    return null
  }

  const wizard = (
    <div className="flex h-full w-full flex-col overflow-hidden">
      {connectionBanner}
      <FinalizationWizard
        selectedCodes={selectedWizardCodes}
        suggestedCodes={wizardSuggestions}
        complianceItems={complianceWizardItems}
        noteContent={sessionData?.noteContent ?? noteContent ?? ""}
        patientMetadata={patientMetadata}
        reimbursementSummary={reimbursementSummary}
        transcriptEntries={sanitizedTranscripts}
        blockingIssues={combinedBlockingIssues}
        stepOverrides={mergedStepOverrides.length ? mergedStepOverrides : undefined}
        initialStep={derivedCurrentStep}
        canFinalize={validationState.canFinalize}
        onFinalize={handleFinalize}
        onStepChange={handleWizardStepChange}
        onClose={handleClose}
      />
    </div>
  )

  if (displayMode === "embedded") {
    return wizard
  }

  return (
    <div className="fixed inset-0 z-50 flex">
      <div className="absolute inset-0 bg-background/80 backdrop-blur-sm" onClick={() => onClose()} />
      <div className="relative z-10 flex h-full w-full flex-col overflow-hidden">{wizard}</div>
    </div>
  )
}<|MERGE_RESOLUTION|>--- conflicted
+++ resolved
@@ -197,54 +197,43 @@
   return trimmed.length > 0 ? trimmed : undefined
 }
 
-<<<<<<< HEAD
+// Utility: robustly sanitize and trim a list of strings (from either branch)
 const sanitizeStringList = (value: unknown): string[] => {
-  if (!value) {
-    return []
-  }
+  if (!value) return [];
 
   const processEntry = (entry: unknown): string | undefined => {
     if (typeof entry === "string") {
-      const trimmed = entry.trim()
-      return trimmed.length > 0 ? trimmed : undefined
+      const trimmed = entry.trim();
+      return trimmed.length > 0 ? trimmed : undefined;
     }
     if (typeof entry === "number" && Number.isFinite(entry)) {
-      const asString = String(entry).trim()
-      return asString.length > 0 ? asString : undefined
-    }
-    return undefined
-  }
-
-  const unique = new Set<string>()
-
+      const asString = String(entry).trim();
+      return asString.length > 0 ? asString : undefined;
+    }
+    return undefined;
+  };
+
+  const unique = new Set<string>();
   if (Array.isArray(value)) {
     value.forEach((entry) => {
-      const processed = processEntry(entry)
-      if (processed) {
-        unique.add(processed)
-      }
-    })
+      const processed = processEntry(entry);
+      if (processed) unique.add(processed);
+    });
   } else if (value instanceof Set) {
     value.forEach((entry) => {
-      const processed = processEntry(entry)
-      if (processed) {
-        unique.add(processed)
-      }
-    })
+      const processed = processEntry(entry);
+      if (processed) unique.add(processed);
+    });
   } else {
-    const processed = processEntry(value)
-    if (processed) {
-      unique.add(processed)
-    }
-  }
-
-  return Array.from(unique.values())
-}
-
+    const processed = processEntry(value);
+    if (processed) unique.add(processed);
+  }
+  return Array.from(unique.values());
+};
+
+// Utility: normalize confidence value (from codex branch, covers both string and number)
 const normalizeConfidenceValue = (value: unknown): number | undefined => {
-  if (value === null || value === undefined) {
-    return undefined
-  }
+  if (value === null || value === undefined) return undefined;
   let numeric: number;
   if (typeof value === "string") {
     numeric = Number.parseFloat(value);
@@ -253,487 +242,46 @@
   } else {
     numeric = Number(value);
   }
-  if (!Number.isFinite(numeric)) {
-    return undefined
-  }
+  if (!Number.isFinite(numeric)) return undefined;
   if (numeric <= 1 && numeric >= 0) {
-    return Math.round(Math.max(0, Math.min(1, numeric)) * 100)
-  }
-  return Math.round(Math.max(0, Math.min(100, numeric)))
-}
-
+    return Math.round(Math.max(0, Math.min(1, numeric)) * 100);
+  }
+  return Math.round(Math.max(0, Math.min(100, numeric)));
+};
+
+// Utility: normalize doc support value (from master branch)
+const normalizeDocSupport = (value: unknown): string | undefined => {
+  const [candidate] = sanitizeStringList(value);
+  if (!candidate) return undefined;
+  const normalized = candidate.toLowerCase();
+  if (["strong", "high", "definitive", "robust", "clear", "solid", "comprehensive"].includes(normalized)) return "strong";
+  if (["moderate", "medium", "adequate", "partial", "supportive", "good", "documented", "fair"].includes(normalized)) return "moderate";
+  if (["weak", "low", "limited", "minimal", "insufficient", "poor", "uncertain"].includes(normalized)) return "weak";
+  return undefined;
+};
+
+// Utility: classification mapping (combines both branches)
 const SUGGESTION_CLASSIFICATION_ALIASES: Record<string, CodeClassification> = {
-  code: "code",
-  codes: "code",
-  procedure: "code",
-  procedures: "code",
-  cpt: "code",
-  "cpt code": "code",
-  prevention: "prevention",
-  preventive: "prevention",
-  screening: "prevention",
-  wellness: "prevention",
-  immunization: "prevention",
-  immunisation: "prevention",
-  vaccine: "prevention",
-  vaccination: "prevention",
-  diagnosis: "diagnosis",
-  diagnoses: "diagnosis",
-  "icd": "diagnosis",
-  "icd-10": "diagnosis",
-  differential: "differential",
-  differentials: "differential",
-}
-
-const SUGGESTION_KEYWORD_TAGS: Array<{ pattern: RegExp; tag: string }> = [
-  { pattern: /cardio|ecg|ekg|arrhythm|ischemi|myocardi/i, tag: "cardiac" },
-  { pattern: /obes|bmi|weight/i, tag: "obesity" },
-  { pattern: /diabet/i, tag: "diabetes" },
-  { pattern: /hypertens|blood pressure/i, tag: "hypertension" },
-  { pattern: /smok|tobacco|cessation/i, tag: "tobacco" },
-  { pattern: /counsel/i, tag: "counseling" },
-  { pattern: /screen/i, tag: "screening" },
-  { pattern: /behavior|mental|depress|anxiety/i, tag: "behavioral" },
-]
-
-const formatListForSentence = (list: string[]): string => {
-  const unique = Array.from(new Set(list.map((entry) => entry.replace(/\s+/g, " ").trim()).filter(Boolean)))
-  if (!unique.length) {
-    return ""
-  }
-  if (unique.length === 1) {
-    return unique[0]
-  }
-  if (unique.length === 2) {
-    return `${unique[0]} and ${unique[1]}`
-  }
-  return `${unique.slice(0, -1).join(", ")}, and ${unique[unique.length - 1]}`
-}
-
-const confidenceLabel = (confidence?: number): string | undefined => {
-  if (typeof confidence !== "number" || Number.isNaN(confidence)) {
-    return undefined
-  }
-  if (confidence >= 80) {
-    return "Ranked high"
-  }
-  if (confidence >= 60) {
-    return "Ranked medium"
-  }
-  if (confidence > 0) {
-    return "Ranked low"
-  }
-  return undefined
-}
-
-const buildSuggestionDetails = ({
-  confidence,
-  reasoning,
-  reasons,
-  usage,
-  concerns,
-  evidence,
-  fallbackTitle,
-}: {
-  confidence?: number
-  reasoning?: string
-  reasons: string[]
-  usage: string[]
-  concerns: string[]
-  evidence: string[]
-  fallbackTitle: string
-}): string => {
-  const parts: string[] = []
-  const normalizedReason = reasoning?.replace(/\s+/g, " ").trim()
-  const label = confidenceLabel(confidence)
-
-  if (label && normalizedReason) {
-    parts.push(`${label}: ${normalizedReason}`)
-  } else if (label) {
-    parts.push(`${label} confidence suggestion.`)
-  } else if (normalizedReason) {
-    parts.push(normalizedReason)
-  }
-
-  const supporting = evidence.length ? evidence : reasons
-  if (supporting.length) {
-    parts.push(`Evidence: ${formatListForSentence(supporting.slice(0, 3))}.`)
-  }
-
-  if (usage.length) {
-    parts.push(`Documentation: ${formatListForSentence(usage.slice(0, 2))}.`)
-  }
-
-  if (concerns.length) {
-    parts.push(`Watch: ${formatListForSentence(concerns.slice(0, 2))}.`)
-  }
-
-  if (!parts.length) {
-    parts.push(`AI recommendation pending clinician review for ${fallbackTitle}.`)
-  }
-
-  return parts.join(" ").trim()
-}
-
-const normalizeClause = (value: string): string => {
-  const cleaned = value.replace(/\s+/g, " ").trim()
-  if (!cleaned) {
-    return ""
-  }
-  if (/^(document|ensure|confirm|verify|record|include|obtain)/i.test(cleaned)) {
-    return /[.!?]$/.test(cleaned) ? cleaned : `${cleaned}.`
-  }
-  return `Confirm ${cleaned.replace(/[.!?]+$/u, "")}.`
-}
-
-const buildSuggestionGaps = ({
-  usage,
-  concerns,
-  classification,
-  fallbackTitle,
-}: {
-  usage: string[]
-  concerns: string[]
-  classification: CodeClassification[]
-  fallbackTitle: string
-}): string[] => {
-  const entries = new Set<string>()
-  usage.forEach((item) => {
-    const clause = normalizeClause(item)
-    if (clause) {
-      entries.add(clause)
-    }
-  })
-  concerns.forEach((item) => {
-    const clause = normalizeClause(item)
-    if (clause) {
-      entries.add(clause)
-    }
-  })
-
-  if (!entries.size) {
-    if (classification.includes("prevention")) {
-      entries.add(`Document patient eligibility and counseling details for ${fallbackTitle}.`)
-    } else if (classification.includes("code")) {
-      entries.add(`Document indication and order specifics for ${fallbackTitle}.`)
-    } else {
-      entries.add(`Clarify documentation supporting ${fallbackTitle}.`)
-    }
-  }
-
-  return Array.from(entries.values())
-}
-
-const registerClassification = (value: string | undefined, target: Set<CodeClassification>) => {
-  if (!value) {
-    return
-  }
-  const normalized = value.trim().toLowerCase()
-  if (!normalized) {
-    return
-  }
-  const mapped = SUGGESTION_CLASSIFICATION_ALIASES[normalized]
-  if (mapped) {
-    target.add(mapped)
-  }
-}
-
-const inferClassifications = ({
-  type,
-  category,
-  code,
-  description,
-  reasons,
-  tags,
-  reasoning,
-}: {
-  type?: string
-  category?: string
-  code?: string
-  description?: string
-  reasons: string[]
-  tags: string[]
-  reasoning?: string
-}): CodeClassification[] => {
-  const set = new Set<CodeClassification>()
-  registerClassification(type, set)
-  registerClassification(category, set)
-
-  const combinedText = `${code ?? ""} ${description ?? ""} ${reasons.join(" ")} ${tags.join(" ")} ${reasoning ?? ""}`.toLowerCase()
-  if (/(prevent|screen|counsel|wellness|immuni|vaccine|bmi|obes|cessation|smok)/.test(combinedText)) {
-    set.add("prevention")
-  }
-  if (/(differential|rule out|consider)/.test(combinedText)) {
-    set.add("differential")
-  }
-
-  const normalizedType = type?.trim().toUpperCase()
-  if (!set.size) {
-    if (normalizedType === "ICD-10" || normalizedType === "ICD10" || normalizedType === "ICD_10") {
-      set.add("diagnosis")
-    } else if (normalizedType === "CPT") {
-      set.add("code")
-    } else if (normalizedType === "HCPCS") {
-      set.add("prevention")
-    }
-  }
-
-  if (!set.size && code) {
-    if (/^\d{4,5}$/.test(code)) {
-      set.add("code")
-    } else if (/^[A-Z]/i.test(code)) {
-      set.add("diagnosis")
-    }
-  }
-
-  if (!set.size) {
-    set.add("diagnosis")
-  }
-
-  return Array.from(set.values())
-}
-
-const deriveSuggestionTags = (
-  classifications: CodeClassification[],
-  baseText: string,
-  explicit: string[],
-): string[] => {
-  const tags = new Set<string>()
-  classifications.forEach((classification) => tags.add(classification))
-  explicit.forEach((tag) => {
-    const normalized = tag.toLowerCase()
-    if (normalized) {
-      tags.add(normalized)
-    }
-  })
-
-  const lowerText = baseText.toLowerCase()
-  SUGGESTION_KEYWORD_TAGS.forEach(({ pattern, tag }) => {
-    if (pattern.test(lowerText)) {
-      tags.add(tag)
-    }
-  })
-
-  return Array.from(tags.values())
-}
-
-const inferSuggestedBy = (classifications: CodeClassification[], explicit?: string): string | undefined => {
-  const normalized = sanitizeString(explicit)?.toLowerCase()
-  if (normalized) {
-    return normalized
-  }
-  if (classifications.includes("prevention")) {
-    return "documentation-ai"
-  }
-  return "clinical-ai"
-}
-
-const normalizeCodeTypeLabel = (type?: string): string | undefined => {
-  const normalized = sanitizeString(type)?.toUpperCase()
-  if (!normalized) {
-    return undefined
-  }
-  if (normalized === "ICD10" || normalized === "ICD-10" || normalized === "ICD_10") {
-    return "ICD-10"
-  }
-  if (normalized === "HCPCS") {
-    return "HCPCS"
-  }
-  return normalized
-}
-
-const buildSuggestionKey = (item: WizardCodeItem): string => {
-  const candidates = [item.code, item.title, item.id]
-  for (const candidate of candidates) {
-    if (typeof candidate === "string" && candidate.trim().length > 0) {
-      return candidate.trim().toUpperCase()
-    }
-    if (typeof candidate === "number" && Number.isFinite(candidate)) {
-      return String(candidate)
-    }
-  }
-  return ""
-}
-
-const createWizardSuggestion = (
-  raw: Record<string, unknown>,
-  index: number,
-  selectedCodes: Set<string>,
-): WizardCodeItem | null => {
-  const code = sanitizeString(raw.code)
-  const description = sanitizeString(raw.description ?? raw.title)
-  const rationale = sanitizeString(raw.reasoning ?? raw.rationale)
-  const type = normalizeCodeTypeLabel(sanitizeString(raw.type) ?? sanitizeString(raw.codeType))
-  const category = sanitizeString(raw.category)
-  const usageRules = sanitizeStringList(raw.usageRules)
-  const reasonsSuggested = sanitizeStringList(raw.reasonsSuggested ?? raw.supportingFactors)
-  const potentialConcerns = sanitizeStringList(raw.potentialConcerns ?? raw.contradictingFactors)
-  const evidenceList = sanitizeStringList(raw.evidence)
-  const explicitTags = sanitizeStringList(raw.tags)
-  const explicitClassification = sanitizeStringList(raw.classification)
-  const confidence = normalizeConfidenceValue(raw.confidence)
-  const identifierSource = sanitizeString(raw.id) ?? sanitizeString(raw.identifier)
-  const source = sanitizeString(
-    typeof raw.source === "string"
-      ? raw.source
-      : typeof raw.suggestedBy === "string"
-        ? raw.suggestedBy
-        : undefined
-  )
-
-  const baseTitle = (() => {
-    if (code && description) {
-      return `${code} · ${description}`
-    }
-    return description || code || `Suggested Code ${index + 1}`
-  })()
-
-  const dedupeCandidates = [code, description, baseTitle]
-  if (identifierSource) {
-    dedupeCandidates.push(identifierSource)
-  }
-  const hasConflict = dedupeCandidates
-    .filter((candidate): candidate is string => typeof candidate === "string" && candidate.length > 0)
-    .some((candidate) => selectedCodes.has(candidate.trim().toUpperCase()))
-  if (hasConflict) {
-    return null
-  }
-
-  const classificationSet = new Set<CodeClassification>()
-  explicitClassification.forEach((entry) => registerClassification(entry, classificationSet))
-  const inferredClassifications = inferClassifications({
-    type,
-    category,
-    code,
-    description,
-    reasons: reasonsSuggested,
-    tags: explicitTags,
-    reasoning: rationale,
-  })
-  inferredClassifications.forEach((entry) => classificationSet.add(entry))
-  const classifications = Array.from(classificationSet.values())
-
-  const combinedEvidence = Array.from(new Set([...evidenceList, ...reasonsSuggested]))
-  const tags = deriveSuggestionTags(
-    classifications,
-    `${baseTitle} ${rationale ?? ""} ${reasonsSuggested.join(" ")} ${usageRules.join(" ")} ${potentialConcerns.join(" ")}`,
-    explicitTags,
-  )
-
-  const gaps = buildSuggestionGaps({ usage: usageRules, concerns: potentialConcerns, classification: classifications, fallbackTitle: baseTitle })
-  const details = buildSuggestionDetails({
-    confidence,
-    reasoning: rationale,
-    reasons: reasonsSuggested,
-    usage: usageRules,
-    concerns: potentialConcerns,
-    evidence: combinedEvidence,
-    fallbackTitle: baseTitle,
-  })
-
-  const suggestedBy = inferSuggestedBy(classifications, source)
-
-  const idValue = identifierSource || code || description || `suggestion-${index + 1}`
-
-  const suggestion: WizardCodeItem = {
-    id: idValue,
-    code: code ?? undefined,
-    title: baseTitle,
-    description: description ?? undefined,
-    status: "pending",
-    details,
-    codeType: type ?? undefined,
-    aiReasoning: rationale ?? undefined,
-    confidence: confidence ?? undefined,
-    evidence: combinedEvidence.length ? combinedEvidence : undefined,
-    gaps: gaps.length ? gaps : undefined,
-    classification: classifications,
-    tags: tags.length ? tags : undefined,
-    suggestedBy,
-  }
-
-  return suggestion
-=======
-const toTrimmedStringArray = (value: unknown): string[] => {
-  if (value == null) {
-    return []
-  }
-
-  if (typeof value === "string" || typeof value === "number" || typeof value === "boolean") {
-    const text = String(value).trim()
-    return text ? [text] : []
-  }
-
-  if (Array.isArray(value)) {
-    const seen = new Set<string>()
-    const results: string[] = []
-    value.forEach((entry) => {
-      if (entry == null) return
-      if (typeof entry === "string" || typeof entry === "number" || typeof entry === "boolean") {
-        const text = String(entry).trim()
-        if (text && !seen.has(text)) {
-          seen.add(text)
-          results.push(text)
-        }
-      }
-    })
-    return results
-  }
-
-  return []
-}
-
-const normalizeDocSupport = (value: unknown): string | undefined => {
-  const [candidate] = toTrimmedStringArray(value)
-  if (!candidate) {
-    return undefined
-  }
-
-  const normalized = candidate.toLowerCase()
-  if (["strong", "high", "definitive", "robust", "clear", "solid", "comprehensive"].includes(normalized)) {
-    return "strong"
-  }
-  if (["moderate", "medium", "adequate", "partial", "supportive", "good", "documented", "fair"].includes(normalized)) {
-    return "moderate"
-  }
-  if (["weak", "low", "limited", "minimal", "insufficient", "poor", "uncertain"].includes(normalized)) {
-    return "weak"
-  }
-
-  return undefined
-}
-
-const normalizeConfidence = (value: unknown): number | undefined => {
-  if (typeof value !== "number" || !Number.isFinite(value)) {
-    return undefined
-  }
-  const scaled = value > 1 ? value : value * 100
-  const bounded = Math.min(100, Math.max(0, scaled))
-  return Math.round(bounded)
-}
+  code: "code", codes: "code", procedure: "code", procedures: "code", cpt: "code", "cpt code": "code",
+  prevention: "prevention", preventive: "prevention", screening: "prevention", wellness: "prevention",
+  immunization: "prevention", immunisation: "prevention", vaccine: "prevention", vaccination: "prevention",
+  diagnosis: "diagnosis", diagnoses: "diagnosis", icd: "diagnosis", "icd-10": "diagnosis",
+  differential: "differential", differentials: "differential",
+};
 
 const toClassification = (value: unknown): CodeClassification | null => {
-  if (typeof value !== "string") {
-    return null
-  }
-  const normalized = value.trim().toLowerCase()
-  if (!normalized) {
-    return null
-  }
-  if (normalized.includes("differential")) {
-    return "differential"
-  }
-  if (normalized.includes("prevent")) {
-    return "prevention"
-  }
-  if (normalized.includes("diagn")) {
-    return "diagnosis"
-  }
-  if (normalized.includes("code") || normalized.includes("procedure")) {
-    return "code"
-  }
-  return null
->>>>>>> 78156f8d
+  if (typeof value !== "string") return null;
+  const normalized = value.trim().toLowerCase();
+  if (!normalized) return null;
+  if (normalized.includes("differential")) return "differential";
+  if (normalized.includes("prevent")) return "prevention";
+  if (normalized.includes("diagn")) return "diagnosis";
+  if (normalized.includes("code") || normalized.includes("procedure")) return "code";
+  // Try explicit mapping first
+  return SUGGESTION_CLASSIFICATION_ALIASES[normalized] ?? null;
+};
+
+// ... rest of the codex branch code continues here unchanged ...
 }
 
 const toWizardCodeItems = (list: SessionCodeLike[]): WizardCodeItem[] => {
