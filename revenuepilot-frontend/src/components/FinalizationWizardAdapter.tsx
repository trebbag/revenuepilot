import { useCallback, useEffect, useMemo, useRef, useState } from "react"

import {
  FinalizationWizard,
  type AttestationFormPayload,
  type AttestationSubmitResult,
  type CodeClassification,
  type FinalizeRequest,
  type FinalizeResult,
  type PatientMetadata,
  type WizardCodeItem,
  type WizardComplianceItem,
  type WizardStepOverride,
} from "../features/finalization"
import { useSession } from "../contexts/SessionContext"
import type { LiveCodeSuggestion, StreamConnectionState } from "./NoteEditor"
import { Badge } from "./ui/badge"
import type {
  FinalizeNoteResponse,
  PreFinalizeCheckResponse,
  StoredFinalizationSession,
  WorkflowSessionResponsePayload,
} from "../features/finalization/workflowTypes"

type FetchWithAuth = (input: RequestInfo | URL, init?: (RequestInit & { json?: boolean; jsonBody?: unknown }) | undefined) => Promise<Response>

type ComplianceLike = {
  id?: string | null
  title?: string | null
  description?: string | null
  details?: string | null
  category?: string | null
  code?: string | null
  severity?: string | null
  dismissed?: boolean | null
  [key: string]: unknown
}

type SessionCodeLike = {
  id?: number | string | null
  code?: string | null
  type?: string | null
  category?: string | null
  description?: string | null
  rationale?: string | null
  confidence?: number | null
  reimbursement?: string | null
  rvu?: string | null
  [key: string]: unknown
}

type TranscriptEntryLike = {
  id?: string | number | null
  text?: string | null
  speaker?: string | null
  timestamp?: number | string | null
  confidence?: number | null
  [key: string]: unknown
}

interface ComposeJobLike {
  composeId: number
  status: string
  stage?: string | null
  progress?: number | null
  steps?: Array<Record<string, unknown>>
  result?: Record<string, unknown> | null
  validation?: Record<string, unknown> | null
  message?: string | null
}

interface PatientInfoInput {
  patientId?: string | null
  encounterId?: string | null
  name?: string | null
  age?: number | null
  sex?: string | null
  encounterDate?: string | null
}

interface FinalizationWizardAdapterProps {
  isOpen: boolean
  onClose: (result?: FinalizeResult) => void
  selectedCodesList: SessionCodeLike[]
  complianceIssues: ComplianceLike[]
  noteContent?: string
  patientInfo?: PatientInfoInput
  transcriptEntries?: TranscriptEntryLike[]
  stepOverrides?: WizardStepOverride[]
  noteId: string | null
  fetchWithAuth: FetchWithAuth
  onPreFinalizeResult?: (result: PreFinalizeCheckResponse) => void
  onError?: (message: string, error?: unknown) => void
  displayMode?: "overlay" | "embedded"
  initialPreFinalizeResult?: PreFinalizeCheckResponse | null
  initialSessionSnapshot?: StoredFinalizationSession | null
  streamingCodeSuggestions?: LiveCodeSuggestion[]
  codesConnection?: StreamConnectionState
  complianceConnection?: StreamConnectionState
}

export type FinalizationWizardLaunchOptions = Omit<FinalizationWizardAdapterProps, "isOpen" | "onClose"> & {
  onClose?: FinalizationWizardAdapterProps["onClose"]
}

type CodeCategory = "codes" | "prevention" | "diagnoses" | "differentials"

const CODE_CLASSIFICATION_MAP: Record<CodeCategory, string> = {
  codes: "code",
  prevention: "prevention",
  diagnoses: "diagnosis",
  differentials: "differential",
}

const toCodeCategory = (value: unknown): CodeCategory | null => {
  if (typeof value !== "string") {
    return null
  }
  const normalized = value.trim().toLowerCase()
  if (!normalized) {
    return null
  }
  if (normalized.includes("prevent")) {
    return "prevention"
  }
  if (normalized.includes("differential")) {
    return "differentials"
  }
  if (normalized.includes("diagnos") || normalized.includes("icd")) {
    return "diagnoses"
  }
  if (normalized.includes("cpt") || normalized.includes("procedure") || normalized === "code" || normalized === "codes") {
    return "codes"
  }
  return null
}

const normalizeClassifications = (item: WizardCodeItem): CodeCategory[] => {
  const values = new Set<CodeCategory>()
  const register = (input: unknown) => {
    const category = toCodeCategory(input)
    if (category) {
      values.add(category)
    }
  }

  const classification = (item as { classification?: unknown }).classification
  if (Array.isArray(classification)) {
    classification.forEach((entry) => register(entry))
  } else {
    register(classification)
  }

  register(item.category)
  register(item.codeType)
  register((item as { type?: unknown }).type)

  if (Array.isArray(item.tags)) {
    item.tags.forEach((tag) => register(tag))
  }

  if (typeof item.code === "string" && /^\d{4,5}$/.test(item.code.trim())) {
    values.add("codes")
  }

  if (!values.size && typeof item.codeType === "string") {
    register(item.codeType)
  }

  if (!values.size) {
    values.add("diagnoses")
  }

  return Array.from(values)
}

const COMPLIANCE_SEVERITY_MAP: Record<string, WizardComplianceItem["severity"]> = {
  critical: "high",
  warning: "medium",
  info: "low",
}

const ensureStringArray = (value: unknown, fallback: string[]): string[] => {
  if (Array.isArray(value)) {
    const sanitized = value.map((entry) => (typeof entry === "string" ? entry.trim() : "")).filter((item) => item.length > 0)
    return sanitized.length ? Array.from(new Set(sanitized)) : fallback
  }
  if (typeof value === "string") {
    const trimmed = value.trim()
    return trimmed ? [trimmed] : fallback
  }
  return fallback
}

const toFinalizeRequestPayload = (request: FinalizeRequest, fallback: FinalizeRequest) => ({
  content: typeof request.content === "string" && request.content.trim().length > 0 ? request.content : fallback.content,
  codes: ensureStringArray(request.codes, fallback.codes),
  prevention: ensureStringArray(request.prevention, fallback.prevention),
  diagnoses: ensureStringArray(request.diagnoses, fallback.diagnoses),
  differentials: ensureStringArray(request.differentials, fallback.differentials),
  compliance: ensureStringArray(request.compliance, fallback.compliance),
})

interface WorkflowStepStateLike {
  step?: number | string | null
  status?: string | null
  progress?: number | null
}

const sanitizeString = (value: unknown): string | undefined => {
  if (typeof value !== "string") {
    return undefined
  }
  const trimmed = value.trim()
  return trimmed.length > 0 ? trimmed : undefined
}

// Utility: robustly sanitize and trim a list of strings (from either branch)
const sanitizeStringList = (value: unknown): string[] => {
  if (!value) return [];

  const processEntry = (entry: unknown): string | undefined => {
    if (typeof entry === "string") {
      const trimmed = entry.trim();
      return trimmed.length > 0 ? trimmed : undefined;
    }
    if (typeof entry === "number" && Number.isFinite(entry)) {
      const asString = String(entry).trim();
      return asString.length > 0 ? asString : undefined;
    }
    return undefined;
  };

  const unique = new Set<string>();
  if (Array.isArray(value)) {
    value.forEach((entry) => {
      const processed = processEntry(entry);
      if (processed) unique.add(processed);
    });
  } else if (value instanceof Set) {
    value.forEach((entry) => {
      const processed = processEntry(entry);
      if (processed) unique.add(processed);
    });
  } else {
    const processed = processEntry(value);
    if (processed) unique.add(processed);
  }
  return Array.from(unique.values());
};

// Utility: normalize confidence value (from codex branch, covers both string and number)
const normalizeConfidenceValue = (value: unknown): number | undefined => {
  if (value === null || value === undefined) return undefined;
  let numeric: number;
  if (typeof value === "string") {
    numeric = Number.parseFloat(value);
  } else if (typeof value === "number") {
    numeric = value;
  } else {
    numeric = Number(value);
  }
  if (!Number.isFinite(numeric)) return undefined;
  if (numeric <= 1 && numeric >= 0) {
    return Math.round(Math.max(0, Math.min(1, numeric)) * 100);
  }
  return Math.round(Math.max(0, Math.min(100, numeric)));
};

// Utility: normalize doc support value (from master branch)
const normalizeDocSupport = (value: unknown): string | undefined => {
  const [candidate] = sanitizeStringList(value);
  if (!candidate) return undefined;
  const normalized = candidate.toLowerCase();
  if (["strong", "high", "definitive", "robust", "clear", "solid", "comprehensive"].includes(normalized)) return "strong";
  if (["moderate", "medium", "adequate", "partial", "supportive", "good", "documented", "fair"].includes(normalized)) return "moderate";
  if (["weak", "low", "limited", "minimal", "insufficient", "poor", "uncertain"].includes(normalized)) return "weak";
  return undefined;
};

// Utility: classification mapping (combines both branches)
const SUGGESTION_CLASSIFICATION_ALIASES: Record<string, CodeClassification> = {
  code: "code", codes: "code", procedure: "code", procedures: "code", cpt: "code", "cpt code": "code",
  prevention: "prevention", preventive: "prevention", screening: "prevention", wellness: "prevention",
  immunization: "prevention", immunisation: "prevention", vaccine: "prevention", vaccination: "prevention",
  diagnosis: "diagnosis", diagnoses: "diagnosis", icd: "diagnosis", "icd-10": "diagnosis",
  differential: "differential", differentials: "differential",
};

const toClassification = (value: unknown): CodeClassification | null => {
  if (typeof value !== "string") return null;
  const normalized = value.trim().toLowerCase();
  if (!normalized) return null;
  if (normalized.includes("differential")) return "differential";
  if (normalized.includes("prevent")) return "prevention";
  if (normalized.includes("diagn")) return "diagnosis";
  if (normalized.includes("code") || normalized.includes("procedure")) return "code";
  // Try explicit mapping first
  return SUGGESTION_CLASSIFICATION_ALIASES[normalized] ?? null;
};

<<<<<<< HEAD
// Additional utilities continue below.
=======
// Additional utility helpers continue below for wizard mappings and normalization.
>>>>>>> 75222e17

const toWizardCodeItems = (list: SessionCodeLike[]): WizardCodeItem[] => {
  if (!Array.isArray(list)) {
    return []
  }

  return list.map((item, index) => {
    const code = sanitizeString(item.code)
    const description = sanitizeString(item.description)
    const rationale = sanitizeString(item.rationale)
    const extras = item as {
      details?: unknown
      evidence?: unknown
      evidenceText?: unknown
      gaps?: unknown
      tags?: unknown
      docSupport?: unknown
      aiReasoning?: unknown
      classification?: unknown
    }
    const detail = sanitizeString(extras.details as string | undefined)
    const type = sanitizeString(item.type)
    const category = sanitizeString(item.category)
    const classificationKey = (category ?? "codes") as CodeCategory
    const mappedClassification = CODE_CLASSIFICATION_MAP[classificationKey] ?? CODE_CLASSIFICATION_MAP.codes
    const identifier =
      typeof item.id === "number" || typeof item.id === "string"
        ? item.id
        : code
        ? `${code}-${index}`
        : `code-${index + 1}`

    const evidence = toTrimmedStringArray(extras.evidence ?? extras.evidenceText)
    const gaps = toTrimmedStringArray(extras.gaps)
    const existingTags = toTrimmedStringArray(extras.tags)
    const docSupport = normalizeDocSupport(extras.docSupport)
    const confidence = normalizeConfidence(item.confidence)
    const aiReasoning = sanitizeString(extras.aiReasoning as string | undefined) ?? rationale ?? undefined

    const classificationSet = new Set<CodeClassification>()
    if (mappedClassification) {
      classificationSet.add(mappedClassification as CodeClassification)
    }
    const rawClassification = extras.classification
    if (Array.isArray(rawClassification)) {
      rawClassification.forEach((entry) => {
        const normalized = toClassification(entry)
        if (normalized) {
          classificationSet.add(normalized)
        }
      })
    } else {
      const normalized = toClassification(rawClassification)
      if (normalized) {
        classificationSet.add(normalized)
      }
    }

    const classification = Array.from(classificationSet.values())
    const tags = Array.from(new Set([...existingTags, ...classification]))

    const base: WizardCodeItem = {
      id: identifier,
      code: code ?? undefined,
      title: description ?? code ?? `Code ${index + 1}`,
      description: description ?? undefined,
      status: sanitizeString(item.status as string | undefined) ?? "pending",
      details: detail ?? description ?? rationale ?? undefined,
      codeType: type ?? undefined,
      category: category ?? classificationKey,
      docSupport,
      stillValid: item.stillValid as boolean | undefined,
      confidence,
      aiReasoning,
      evidence: evidence.length ? evidence : undefined,
      gaps: gaps.length ? gaps : undefined,
      tags: tags.length ? tags : undefined,
      reimbursement: sanitizeString(item.reimbursement),
      rvu: sanitizeString(item.rvu),
    }

    if (classification.length) {
      base.classification = classification
    }

    return base
  })
}

const toWizardComplianceItems = (list: ComplianceLike[]): WizardComplianceItem[] => {
  if (!Array.isArray(list)) {
    return []
  }

  return list
    .filter((issue) => !issue?.dismissed)
    .map((issue, index) => {
      const id = sanitizeString(issue.id) ?? `issue-${index + 1}`
      const title = sanitizeString(issue.title) ?? sanitizeString(issue.description) ?? `Issue ${index + 1}`
      const description = sanitizeString(issue.description) ?? title
      const severityKey = sanitizeString(issue.severity)?.toLowerCase() ?? ""
      const severity = COMPLIANCE_SEVERITY_MAP[severityKey] ?? "medium"

      const item: WizardComplianceItem = {
        id,
        title,
        description,
        status: "pending",
        severity,
        category: sanitizeString(issue.category) ?? undefined,
        code: sanitizeString(issue.code) ?? undefined,
      }

      return item
    })
}

const toPatientMetadata = (info?: PatientInfoInput): PatientMetadata | undefined => {
  if (!info) {
    return undefined
  }

  const metadata: PatientMetadata = {}
  const patientId = sanitizeString(info.patientId)
  const encounterId = sanitizeString(info.encounterId)
  const name = sanitizeString(info.name)
  const sex = sanitizeString(info.sex)
  const encounterDate = sanitizeString(info.encounterDate)

  if (patientId) metadata.patientId = patientId
  if (encounterId) metadata.encounterId = encounterId
  if (name) metadata.name = name
  if (typeof info.age === "number" && Number.isFinite(info.age)) metadata.age = info.age
  if (sex) metadata.sex = sex
  if (encounterDate) metadata.encounterDate = encounterDate

  return Object.keys(metadata).length > 0 ? metadata : undefined
}

type StepStatus = "pending" | "in-progress" | "completed" | "blocked"

interface StepAggregationState {
  status: StepStatus
  messages: string[]
  totalChecks: number
  completedChecks: number
}

interface ValidationMappingResult {
  overrides: WizardStepOverride[]
  blockingIssues: string[]
  canFinalize: boolean
  firstOpenStep: number | null
}

const STEP_STATUS_PRIORITY: Record<StepStatus, number> = {
  completed: 0,
  pending: 1,
  "in-progress": 1,
  blocked: 2,
}

const mergeStepStatus = (current: StepStatus, incoming: StepStatus): StepStatus => {
  return STEP_STATUS_PRIORITY[incoming] >= STEP_STATUS_PRIORITY[current] ? incoming : current
}

const sanitizeIssueText = (value: unknown): string | undefined => {
  if (typeof value !== "string") {
    return undefined
  }
  const trimmed = value.trim()
  return trimmed.length > 0 ? trimmed : undefined
}

const toStringList = (value: unknown): string[] => {
  if (Array.isArray(value)) {
    return value.map((entry) => sanitizeIssueText(entry)).filter((entry): entry is string => Boolean(entry))
  }
  const single = sanitizeIssueText(value)
  return single ? [single] : []
}

const flattenIssuesObject = (value: unknown): string[] => {
  if (!value || typeof value !== "object") {
    return []
  }
  const entries: string[] = []
  Object.entries(value as Record<string, unknown>).forEach(([key, entryValue]) => {
    const sanitizedKey = sanitizeIssueText(key) ?? "Issue"
    const values = toStringList(entryValue)
    if (values.length > 0) {
      entries.push(`${sanitizedKey}: ${values.join(", ")}`)
    }
  })
  return entries
}

const interpretValidationRecord = (record: Record<string, unknown> | undefined, label: string): { status: StepStatus; messages: string[] } => {
  if (!record) {
    return { status: "pending", messages: [] }
  }

  const passed = typeof record.passed === "boolean" ? record.passed : undefined
  const messages: string[] = []

  const collect = (input: unknown, prefix: string) => {
    const list = toStringList(input)
    if (list.length > 0) {
      messages.push(`${prefix}: ${list.join(", ")}`)
    }
  }

  collect(record.issues, "Issues")
  collect(record.conflicts, "Conflicts")
  collect(record.missing, "Missing")
  collect(record.requirements, "Requirements")
  collect(record.criticalIssues, "Critical")
  collect((record as Record<string, unknown>).details, label)

  const confidence = typeof record.confidence === "number" && Number.isFinite(record.confidence) ? Math.max(0, Math.min(1, record.confidence)) : undefined
  if (typeof confidence === "number") {
    messages.push(`${label} confidence ${Math.round(confidence * 100)}%`)
  }

  if (passed === true) {
    if (!messages.length) {
      messages.push(`${label} completed`)
    }
    return { status: "completed", messages }
  }

  if (passed === false) {
    if (!messages.length) {
      messages.push(`${label} requires attention`)
    }
    return { status: "blocked", messages }
  }

  if (messages.length > 0) {
    return { status: "blocked", messages }
  }

  return { status: "pending", messages: [] }
}

const buildValidationState = (validation?: PreFinalizeCheckResponse | null): ValidationMappingResult => {
  const state = new Map<number, StepAggregationState>()
  const blocking = new Set<string>()
  let canFinalize = true

  const register = (stepId: number, payload: { status: StepStatus; messages: string[] }) => {
    if (!Number.isFinite(stepId)) {
      return
    }
    const sanitizedMessages = payload.messages.map((message) => sanitizeIssueText(message)).filter((message): message is string => Boolean(message))
    if (!state.has(stepId)) {
      state.set(stepId, {
        status: payload.status,
        messages: [...sanitizedMessages],
        totalChecks: 1,
        completedChecks: payload.status === "completed" ? 1 : 0,
      })
    } else {
      const existing = state.get(stepId) as StepAggregationState
      existing.status = mergeStepStatus(existing.status, payload.status)
      existing.messages.push(...sanitizedMessages)
      existing.totalChecks += 1
      if (payload.status === "completed") {
        existing.completedChecks += 1
      }
    }

    if (payload.status === "blocked") {
      sanitizedMessages.forEach((message) => blocking.add(message))
    }
  }

  if (!validation) {
    return { overrides: [], blockingIssues: [], canFinalize: true, firstOpenStep: null }
  }

  const stepValidation = validation.stepValidation && typeof validation.stepValidation === "object" ? (validation.stepValidation as Record<string, Record<string, unknown>>) : {}

  register(1, interpretValidationRecord(stepValidation.codeVerification, "Code verification"))

  const suggestionValidations = [
    interpretValidationRecord(stepValidation.preventionItems, "Prevention items"),
    interpretValidationRecord(stepValidation.diagnosesConfirmation, "Diagnoses confirmation"),
    interpretValidationRecord(stepValidation.differentialsReview, "Differential review"),
  ]
  suggestionValidations.forEach((result) => register(2, result))

  register(3, interpretValidationRecord(stepValidation.contentReview, "Content review"))

  const requiredFields = toStringList(validation.requiredFields)
  const missingDocumentation = toStringList(validation.missingDocumentation)
  if (requiredFields.length || missingDocumentation.length) {
    const messages: string[] = []
    if (requiredFields.length) {
      messages.push(`Required fields: ${requiredFields.join(", ")}`)
    }
    if (missingDocumentation.length) {
      messages.push(`Missing documentation: ${missingDocumentation.join(", ")}`)
    }
    register(4, { status: "blocked", messages })
  } else {
    register(4, { status: "completed", messages: ["Documentation complete"] })
  }

  register(5, interpretValidationRecord(stepValidation.complianceChecks, "Compliance checks"))

  const complianceSummaries = Array.isArray(validation.complianceIssues)
    ? validation.complianceIssues
        .map((issue) => sanitizeIssueText((issue as Record<string, unknown>)?.title ?? ((issue as Record<string, unknown>)?.description as string | undefined)))
        .filter((entry): entry is string => Boolean(entry))
    : []
  if (complianceSummaries.length) {
    register(5, { status: "blocked", messages: complianceSummaries })
  }

  const flattenedIssues = flattenIssuesObject(validation.issues)
  if (flattenedIssues.length) {
    register(5, { status: "blocked", messages: flattenedIssues })
  }

  canFinalize = validation.canFinalize !== false
  if (!canFinalize) {
    register(6, {
      status: "blocked",
      messages: ["Resolve outstanding validation items before dispatch"],
    })
  } else {
    register(6, { status: "pending", messages: ["Ready for dispatch review"] })
  }

  const overrides: WizardStepOverride[] = Array.from(state.entries()).map(([stepId, info]) => {
    const uniqueMessages = Array.from(new Set(info.messages))
    const description =
      uniqueMessages.length > 0 ? uniqueMessages.join(" • ") : info.status === "completed" ? "All checks passed" : info.status === "blocked" ? "Attention required" : "Pending validation"

    const override: WizardStepOverride = {
      id: stepId,
      status: info.status,
      description,
    }

    if (info.totalChecks > 0) {
      const progress = Math.round((info.completedChecks / info.totalChecks) * 100)
      if (Number.isFinite(progress)) {
        override.progress = progress
      }
    }

    return override
  })

  const orderedSteps = [1, 2, 3, 4, 5, 6]
  let firstOpenStep: number | null = null
  for (const stepId of orderedSteps) {
    const entry = state.get(stepId)
    const status = entry?.status ?? (stepId === 1 ? "in-progress" : "pending")
    if (status !== "completed") {
      firstOpenStep = stepId
      break
    }
  }

  return {
    overrides,
    blockingIssues: Array.from(blocking),
    canFinalize,
    firstOpenStep,
  }
}

export function FinalizationWizardAdapter({
  isOpen,
  onClose,
  selectedCodesList,
  complianceIssues,
  noteContent,
  patientInfo,
  transcriptEntries,
  stepOverrides,
  noteId,
  fetchWithAuth,
  onPreFinalizeResult,
  onError,
  displayMode = "overlay",
  initialPreFinalizeResult = null,
  initialSessionSnapshot = null,
  streamingCodeSuggestions,
  codesConnection,
  complianceConnection,
}: FinalizationWizardAdapterProps) {
  const { state: sessionState, actions: sessionActions } = useSession()
  const [sessionData, setSessionData] = useState<WorkflowSessionResponsePayload | null>(initialSessionSnapshot ?? null)
  const sessionDataRef = useRef<WorkflowSessionResponsePayload | null>(initialSessionSnapshot ?? null)
  const [wizardSuggestions, setWizardSuggestions] = useState<WizardCodeItem[]>([])
  const [preFinalizeResult, setPreFinalizeResult] = useState<PreFinalizeCheckResponse | null>(initialPreFinalizeResult)
  const preFinalizeResultRef = useRef<PreFinalizeCheckResponse | null>(initialPreFinalizeResult)
  const preFinalizeFingerprintRef = useRef<string | null>(null)
  const lastFinalizeResultRef = useRef<FinalizeResult | null>(initialSessionSnapshot?.lastFinalizeResult ?? null)
  const [composeJob, setComposeJob] = useState<ComposeJobLike | null>(
    (initialSessionSnapshot?.composeJob as ComposeJobLike | undefined) ?? null,
  )
  const [composeError, setComposeError] = useState<string | null>(null)
  const composeJobIdRef = useRef<number | null>(
    typeof (initialSessionSnapshot?.composeJob as ComposeJobLike | undefined)?.composeId === "number"
      ? (initialSessionSnapshot?.composeJob as ComposeJobLike).composeId
      : null,
  )
  const composePollTimerRef = useRef<ReturnType<typeof setTimeout> | null>(null)
  const composeFingerprintRef = useRef<string | null>(null)
  const composeActiveRef = useRef<boolean>(false)

  const encounterId = useMemo(() => {
    const fromSession = sessionData?.encounterId ?? initialSessionSnapshot?.encounterId
    if (typeof fromSession === "string" && fromSession.trim().length > 0) {
      return fromSession.trim()
    }
    if (typeof patientInfo?.encounterId === "string" && patientInfo.encounterId.trim().length > 0) {
      return patientInfo.encounterId.trim()
    }
    return "draft-encounter"
  }, [initialSessionSnapshot?.encounterId, patientInfo?.encounterId, sessionData?.encounterId])

  const contextSessionSnapshot = useMemo<StoredFinalizationSession | null>(() => {
    const sessions = sessionState.finalizationSessions
    if (!sessions) {
      return null
    }
    const candidateIds = [sessionData?.sessionId, initialSessionSnapshot?.sessionId].map((id) => (typeof id === "string" ? id.trim() : "")).filter((id) => id.length > 0)
    for (const id of candidateIds) {
      if (sessions[id]) {
        return sessions[id]
      }
    }
    const normalizedEncounter = sanitizeString(encounterId)?.toLowerCase()
    if (normalizedEncounter) {
      const match = Object.values(sessions).find((entry) => {
        if (!entry || typeof entry !== "object") {
          return false
        }
        const encounter = sanitizeString((entry as StoredFinalizationSession).encounterId)?.toLowerCase()
        return encounter === normalizedEncounter
      })
      if (match) {
        return match as StoredFinalizationSession
      }
    }
    return null
  }, [encounterId, initialSessionSnapshot?.sessionId, sessionData?.sessionId, sessionState.finalizationSessions])

  const sessionSnapshot = useMemo<StoredFinalizationSession | null>(() => {
    if (initialSessionSnapshot) {
      return initialSessionSnapshot
    }
    return contextSessionSnapshot
  }, [contextSessionSnapshot, initialSessionSnapshot])

  const validationSource = useMemo<PreFinalizeCheckResponse | null>(() => {
    if (preFinalizeResult) {
      return preFinalizeResult
    }
    if (sessionData?.lastValidation && typeof sessionData.lastValidation === "object") {
      return sessionData.lastValidation as PreFinalizeCheckResponse
    }
    if (sessionSnapshot?.lastPreFinalize && typeof sessionSnapshot.lastPreFinalize === "object") {
      return sessionSnapshot.lastPreFinalize
    }
    return null
  }, [preFinalizeResult, sessionData?.lastValidation, sessionSnapshot?.lastPreFinalize])

  const validationState = useMemo(() => buildValidationState(validationSource), [validationSource])

  useEffect(() => {
    sessionDataRef.current = sessionData
  }, [sessionData])

  useEffect(() => {
    preFinalizeResultRef.current = preFinalizeResult
  }, [preFinalizeResult])

  useEffect(() => {
    if (initialPreFinalizeResult) {
      setPreFinalizeResult(initialPreFinalizeResult)
    }
  }, [initialPreFinalizeResult])

  useEffect(() => {
    if (!initialSessionSnapshot) {
      return
    }
    setSessionData((prev) => {
      if (!prev) {
        return initialSessionSnapshot
      }
      if (initialSessionSnapshot.sessionId && (!prev.sessionId || prev.sessionId !== initialSessionSnapshot.sessionId)) {
        return initialSessionSnapshot
      }
      return prev
    })
  }, [initialSessionSnapshot])

  useEffect(() => {
    if (!isOpen) {
      return
    }
    if (!sessionSnapshot) {
      return
    }
    setSessionData((prev) => (prev ? prev : sessionSnapshot))
  }, [isOpen, sessionSnapshot])

  const patientMetadataPayload = useMemo(() => {
    const payload: Record<string, unknown> = {}
    if (typeof patientInfo?.patientId === "string" && patientInfo.patientId.trim()) {
      payload.patientId = patientInfo.patientId.trim()
    }
    if (typeof patientInfo?.encounterId === "string" && patientInfo.encounterId.trim()) {
      payload.encounterId = patientInfo.encounterId.trim()
    }
    if (typeof patientInfo?.name === "string" && patientInfo.name.trim()) {
      payload.name = patientInfo.name.trim()
    }
    if (typeof patientInfo?.sex === "string" && patientInfo.sex.trim()) {
      payload.sex = patientInfo.sex.trim()
    }
    if (typeof patientInfo?.encounterDate === "string" && patientInfo.encounterDate.trim()) {
      payload.encounterDate = patientInfo.encounterDate.trim()
    }
    if (typeof patientInfo?.age === "number" && Number.isFinite(patientInfo.age)) {
      payload.age = patientInfo.age
    }
    return payload
  }, [patientInfo])

  const sanitizedTranscripts = useMemo(() => {
    if (!Array.isArray(transcriptEntries)) {
      return [] as Array<{ id: string | number; text: string; speaker?: string; timestamp?: number | string; confidence?: number }>
    }

    return transcriptEntries
      .map((entry, index) => {
        const textValue = typeof entry?.text === "string" ? entry.text.trim() : ""
        if (!textValue) {
          return null
        }

        const speakerValue = typeof entry?.speaker === "string" && entry.speaker.trim().length > 0 ? entry.speaker.trim() : undefined

        let timestamp: number | string | undefined
        if (typeof entry?.timestamp === "number" && Number.isFinite(entry.timestamp)) {
          timestamp = entry.timestamp
        } else if (typeof entry?.timestamp === "string" && entry.timestamp.trim().length > 0) {
          timestamp = entry.timestamp.trim()
        }

        const confidence = typeof entry?.confidence === "number" && Number.isFinite(entry.confidence) ? Math.max(0, Math.min(1, entry.confidence)) : undefined

        return {
          id: entry?.id ?? index,
          text: textValue,
          speaker: speakerValue,
          timestamp,
          confidence,
        }
      })
      .filter((entry): entry is { id: string | number; text: string; speaker?: string; timestamp?: number | string; confidence?: number } => Boolean(entry))
  }, [transcriptEntries])

  const composeSelectedCodes = useMemo(() => {
    if (Array.isArray(sessionData?.selectedCodes) && sessionData.selectedCodes.length) {
      return sessionData.selectedCodes as Array<Record<string, unknown>>
    }
    if (Array.isArray(selectedCodesList) && selectedCodesList.length) {
      return selectedCodesList
    }
    return [] as Array<Record<string, unknown>>
  }, [selectedCodesList, sessionData?.selectedCodes])

  const composePatientMetadata = useMemo(() => {
    const base =
      sessionData?.patientMetadata && typeof sessionData.patientMetadata === "object"
        ? { ...(sessionData.patientMetadata as Record<string, unknown>) }
        : {}
    return { ...base, ...patientMetadataPayload }
  }, [patientMetadataPayload, sessionData?.patientMetadata])

  const composeSnapshot = useMemo(() => {
    const sessionId = sessionData?.sessionId ?? initialSessionSnapshot?.sessionId ?? null
    const encounterId =
      sessionData?.encounterId ?? initialSessionSnapshot?.encounterId ?? patientInfo?.encounterId ?? null
    const noteIdentifier = sessionData?.noteId ?? initialSessionSnapshot?.noteId ?? noteId ?? null
    const sourceContent = sessionData?.noteContent ?? noteContent ?? ""
    const trimmed = typeof sourceContent === "string" ? sourceContent.trim() : ""

    return {
      sessionId,
      encounterId,
      noteId: noteIdentifier,
      noteContent: trimmed,
      patientMetadata: composePatientMetadata,
      selectedCodes: composeSelectedCodes,
      transcript: sanitizedTranscripts,
      context: (sessionData?.context ?? initialSessionSnapshot?.context ?? {}) as Record<string, unknown>,
    }
  }, [
    composePatientMetadata,
    composeSelectedCodes,
    initialSessionSnapshot?.context,
    initialSessionSnapshot?.encounterId,
    initialSessionSnapshot?.noteId,
    initialSessionSnapshot?.sessionId,
    noteContent,
    noteId,
    patientInfo?.encounterId,
    sanitizedTranscripts,
    sessionData?.context,
    sessionData?.encounterId,
    sessionData?.noteContent,
    sessionData?.noteId,
    sessionData?.sessionId,
  ])

  const composeSnapshotFingerprint = useMemo(() => JSON.stringify(composeSnapshot), [composeSnapshot])

  const clearComposePollTimer = useCallback(() => {
    if (composePollTimerRef.current !== null) {
      clearTimeout(composePollTimerRef.current)
      composePollTimerRef.current = null
    }
  }, [])

  useEffect(() => {
    return () => {
      clearComposePollTimer()
      composeActiveRef.current = false
    }
  }, [clearComposePollTimer])

  useEffect(() => {
    if (!isOpen) {
      composeActiveRef.current = false
      clearComposePollTimer()
    }
  }, [clearComposePollTimer, isOpen])

  const persistSession = useCallback(
    (session: WorkflowSessionResponsePayload | null | undefined, extras?: Partial<StoredFinalizationSession>) => {
      const base = session ?? sessionDataRef.current
      if (!base?.sessionId) {
        return
      }
      const snapshot: StoredFinalizationSession = {
        ...(sessionState.finalizationSessions?.[base.sessionId] ?? {}),
        ...base,
        transcriptEntries: sanitizedTranscripts,
        ...(extras ?? {}),
      }
      sessionActions.storeFinalizationSession(base.sessionId, snapshot)
    },
    [sanitizedTranscripts, sessionActions, sessionState.finalizationSessions],
  )

<<<<<<< HEAD
  const pollComposeJobStatus = useCallback(async () => {
    const composeId = composeJobIdRef.current
    if (!composeId) {
      composeActiveRef.current = false
      return
    }

    try {
      const response = await fetchWithAuth(`/api/compose/${encodeURIComponent(String(composeId))}`)
      if (!response.ok) {
        throw new Error(`Compose status check failed (${response.status})`)
      }

      const data = (await response.json()) as ComposeJobLike
      setComposeJob(data)
      setComposeError(null)
      setSessionData((prev) => {
        if (!prev) {
          persistSession(sessionDataRef.current, {
            composeJob: data,
            composeResult: data.result,
            composeValidation: data.validation,
          })
          return prev
        }

        const next: WorkflowSessionResponsePayload = {
          ...prev,
          composeJob: data,
        }
        persistSession(next, {
          composeJob: data,
          composeResult: data.result,
          composeValidation: data.validation,
        })
        sessionDataRef.current = next
        return next
      })

      const normalizedStatus = typeof data.status === "string" ? data.status.toLowerCase() : ""
      if (["completed", "failed", "blocked", "cancelled"].includes(normalizedStatus)) {
        composeActiveRef.current = false
        clearComposePollTimer()
      } else {
        clearComposePollTimer()
        composePollTimerRef.current = window.setTimeout(() => {
          void pollComposeJobStatus()
        }, 650)
      }
    } catch (error) {
      composeActiveRef.current = false
      clearComposePollTimer()
      const message = error instanceof Error ? error.message : "Unable to poll compose job"
      setComposeError(message)
      onError?.(message, error)
    }
  }, [clearComposePollTimer, fetchWithAuth, onError, persistSession])

  const handleComposeRequest = useCallback(
    (options?: { force?: boolean }) => {
      if (!sessionData?.sessionId) {
        setComposeError("Session not ready for compose job")
        return
      }

      const fingerprint = composeSnapshotFingerprint
      const shouldForce = Boolean(options?.force)
      if (!shouldForce && composeActiveRef.current && composeFingerprintRef.current === fingerprint) {
        return
      }

      composeFingerprintRef.current = fingerprint
      composeActiveRef.current = true
      setComposeError(null)

      const payload: Record<string, unknown> = {
        sessionId: sessionData.sessionId,
        noteContent: composeSnapshot.noteContent,
        patientMetadata: composeSnapshot.patientMetadata,
        selectedCodes: composeSnapshot.selectedCodes,
        transcript: composeSnapshot.transcript,
      }
      if (composeSnapshot.encounterId) {
        payload.encounterId = composeSnapshot.encounterId
      }
      if (composeSnapshot.noteId) {
        payload.noteId = composeSnapshot.noteId
      }

      const preferences = (composeSnapshot.context?.preferences ?? composeSnapshot.context?.settings) as
        | Record<string, unknown>
        | undefined
      if (preferences) {
        if (typeof preferences.useOfflineMode === "boolean") {
          payload.useOfflineMode = preferences.useOfflineMode
        }
        if (typeof preferences.useLocalModels === "boolean") {
          payload.useLocalModels = preferences.useLocalModels
        }
      }

      const start = async () => {
        try {
          const response = await fetchWithAuth("/api/compose/start", {
            method: "POST",
            jsonBody: payload,
          })
          if (!response.ok) {
            throw new Error(`Compose start failed (${response.status})`)
          }
          const data = (await response.json()) as ComposeJobLike
          composeJobIdRef.current = data.composeId
          setComposeJob(data)
          setSessionData((prev) => {
            if (!prev) {
              persistSession(sessionDataRef.current, { composeJob: data })
              return prev
            }
            const next: WorkflowSessionResponsePayload = { ...prev, composeJob: data }
            persistSession(next, { composeJob: data })
            sessionDataRef.current = next
            return next
          })
          clearComposePollTimer()
          composePollTimerRef.current = window.setTimeout(() => {
            void pollComposeJobStatus()
          }, 650)
        } catch (error) {
          composeActiveRef.current = false
          clearComposePollTimer()
          const message = error instanceof Error ? error.message : "Unable to start compose job"
          setComposeError(message)
          onError?.(message, error)
        }
      }

      void start()
    },
    [
      clearComposePollTimer,
      composeSnapshot.context,
      composeSnapshot.encounterId,
      composeSnapshot.noteContent,
      composeSnapshot.noteId,
      composeSnapshot.patientMetadata,
      composeSnapshot.selectedCodes,
      composeSnapshot.transcript,
      composeSnapshotFingerprint,
      fetchWithAuth,
      onError,
      persistSession,
      pollComposeJobStatus,
      sessionData?.sessionId,
    ],
=======
  const applyValidationResult = useCallback(
    (
      data: PreFinalizeCheckResponse,
      options?: {
        finalizeResult?: FinalizeNoteResponse
        finalizedNoteId?: string | null
        dispatchSummary?: Record<string, unknown>
        sessionOverride?: WorkflowSessionResponsePayload | null
      },
    ) => {
      setPreFinalizeResult(data)
      onPreFinalizeResult?.(data)

      const normalizedFinalizedId =
        typeof options?.finalizedNoteId === "string" && options.finalizedNoteId.trim().length > 0
          ? options.finalizedNoteId.trim()
          : undefined

      const extras: Partial<StoredFinalizationSession> = {
        lastPreFinalize: data,
        ...(options?.finalizeResult ? { lastFinalizeResult: options.finalizeResult } : {}),
        ...(normalizedFinalizedId ? { noteId: normalizedFinalizedId } : {}),
        ...(options?.dispatchSummary ? { dispatch: options.dispatchSummary } : {}),
      }

      setSessionData((prev) => {
        const base = options?.sessionOverride ?? prev
        if (!base) {
          persistSession(sessionDataRef.current, extras)
          return base
        }

        const validationInfo = buildValidationState(data)
        const existingBlocking = Array.isArray(base.blockingIssues)
          ? base.blockingIssues
              .map((issue) => sanitizeIssueText(issue))
              .filter((issue): issue is string => Boolean(issue))
          : []
        const combinedBlocking = new Set(existingBlocking)
        validationInfo.blockingIssues.forEach((issue) => combinedBlocking.add(issue))

        const next: WorkflowSessionResponsePayload = {
          ...base,
          lastValidation: data,
          ...(Array.isArray(data.complianceIssues)
            ? { complianceIssues: data.complianceIssues as Array<Record<string, unknown>> }
            : {}),
          ...(data.reimbursementSummary ? { reimbursementSummary: data.reimbursementSummary } : {}),
          blockingIssues: combinedBlocking.size ? Array.from(combinedBlocking) : base.blockingIssues,
          ...(options?.finalizeResult ? { lastFinalizeResult: options.finalizeResult } : {}),
          ...(normalizedFinalizedId ? { noteId: normalizedFinalizedId } : {}),
          ...(options?.dispatchSummary ? { dispatch: options.dispatchSummary } : {}),
        }

        persistSession(next, extras)
        return next
      })
    },
    [onPreFinalizeResult, persistSession],
>>>>>>> 75222e17
  )

  const selectedCodeSet = useMemo(() => {
    const codes = Array.isArray(selectedCodesList) ? selectedCodesList : []
    const identifiers = codes
      .map((codeItem) =>
        typeof codeItem?.code === "string" && codeItem.code.trim().length > 0
          ? codeItem.code.trim().toUpperCase()
          : typeof codeItem?.description === "string" && codeItem.description.trim().length > 0
            ? codeItem.description.trim().toUpperCase()
            : undefined,
      )
      .filter((value): value is string => Boolean(value))
    return new Set(identifiers)
  }, [selectedCodesList])

  const mapStreamingToWizard = useCallback(
    (suggestions: LiveCodeSuggestion[]): WizardCodeItem[] => {
      const seen = new Set<string>()
      return suggestions.reduce<WizardCodeItem[]>((acc, entry, index) => {
        const suggestion = createWizardSuggestion(entry as unknown as Record<string, unknown>, index, selectedCodeSet)
        if (!suggestion) {
          return acc
        }
        const key = buildSuggestionKey(suggestion)
        if (key && seen.has(key)) {
          return acc
        }
        if (key) {
          seen.add(key)
        }
        acc.push(suggestion)
        return acc
      }, [])
    },
    [selectedCodeSet],
  )

  const streamingCodesAvailable = useMemo(
    () => codesConnection?.status === "open" && Array.isArray(streamingCodeSuggestions) && streamingCodeSuggestions.length > 0,
    [codesConnection?.status, streamingCodeSuggestions],
  )

  const streamingWizardSuggestions = useMemo(
    () => (streamingCodesAvailable ? mapStreamingToWizard(streamingCodeSuggestions ?? []) : []),
    [mapStreamingToWizard, streamingCodeSuggestions, streamingCodesAvailable],
  )

  const initializationInput = useMemo(() => {
    const trimmedNoteId = typeof noteId === "string" ? noteId.trim() : ""
    const sessionNoteId = typeof sessionData?.noteId === "string" ? sessionData.noteId.trim() : ""
    const providedNoteContent = typeof noteContent === "string" ? noteContent : ""
    const sessionNoteContent = typeof sessionData?.noteContent === "string" ? sessionData.noteContent : ""
    const normalizedNote = providedNoteContent || sessionNoteContent || ""
    const patientIdFromProps = typeof patientInfo?.patientId === "string" && patientInfo.patientId.trim().length > 0 ? patientInfo.patientId.trim() : ""
    const sessionPatientId = typeof sessionData?.patientId === "string" && sessionData.patientId.trim().length > 0 ? sessionData.patientId.trim() : ""

    return {
      trimmedNoteId,
      sessionNoteId,
      normalizedNote,
      patientIdFromProps,
      sessionPatientId,
      selectedCodes: Array.isArray(selectedCodesList) ? selectedCodesList : [],
      complianceList: Array.isArray(complianceIssues) ? complianceIssues : [],
      metadata: patientMetadataPayload,
      transcripts: sanitizedTranscripts,
      sessionId: typeof sessionData?.sessionId === "string" && sessionData.sessionId.trim().length > 0 ? sessionData.sessionId.trim() : "",
    }
  }, [
    complianceIssues,
    noteContent,
    noteId,
    patientInfo?.patientId,
    patientMetadataPayload,
    sanitizedTranscripts,
    selectedCodesList,
    sessionData?.noteContent,
    sessionData?.noteId,
    sessionData?.patientId,
    sessionData?.sessionId,
  ])

  const lastInitialisationRef = useRef<string | null>(null)

  useEffect(() => {
    if (!isOpen) {
      return
    }

    const fingerprint = JSON.stringify({
      encounterId,
      noteId: initializationInput.trimmedNoteId || initializationInput.sessionNoteId || null,
      noteContent: initializationInput.normalizedNote,
      patientId: initializationInput.patientIdFromProps || initializationInput.sessionPatientId || null,
      selectedCodes: initializationInput.selectedCodes.map((code) => ({
        code: typeof code?.code === "string" ? code.code : null,
        description: typeof code?.description === "string" ? code.description : null,
        category: typeof code?.category === "string" ? code.category : null,
        type: typeof code?.type === "string" ? code.type : null,
      })),
      compliance: initializationInput.complianceList.map((issue) => ({
        id: typeof issue?.id === "string" ? issue.id : null,
        code: typeof issue?.code === "string" ? issue.code : null,
        severity: typeof issue?.severity === "string" ? issue.severity : null,
      })),
      metadata: initializationInput.metadata,
      transcripts: initializationInput.transcripts.map((entry) => ({
        id: entry.id,
        text: entry.text,
        speaker: entry.speaker,
        timestamp: entry.timestamp,
        confidence: entry.confidence,
      })),
      sessionId: initializationInput.sessionId,
    })

    if (lastInitialisationRef.current === fingerprint) {
      return
    }

    lastInitialisationRef.current = fingerprint

    let cancelled = false
    const initialise = async () => {
      const wordCount = initializationInput.normalizedNote.trim().length ? initializationInput.normalizedNote.trim().split(/\s+/).length : 0
      const charCount = initializationInput.normalizedNote.length
      const contextPayload: Record<string, unknown> = {
        noteMetrics: {
          wordCount,
          charCount,
        },
      }

      if (initializationInput.transcripts.length > 0) {
        contextPayload.transcript = initializationInput.transcripts.map((entry) => ({
          id: entry.id,
          text: entry.text,
          speaker: entry.speaker,
          timestamp: entry.timestamp,
          confidence: entry.confidence,
        }))
      }

      if (initializationInput.selectedCodes.length > 0) {
        contextPayload.selectedCodes = initializationInput.selectedCodes.map((code) => ({
          code: typeof code?.code === "string" ? code.code : undefined,
          description: typeof code?.description === "string" ? code.description : undefined,
          category: typeof code?.category === "string" ? code.category : undefined,
          type: typeof code?.type === "string" ? code.type : undefined,
        }))
      }

      const payload: Record<string, unknown> = {
        encounterId,
        patientId: initializationInput.patientIdFromProps || initializationInput.sessionPatientId || null,
        noteId: initializationInput.trimmedNoteId || initializationInput.sessionNoteId || undefined,
        noteContent: initializationInput.normalizedNote,
        selectedCodes: initializationInput.selectedCodes,
        complianceIssues: initializationInput.complianceList,
        patientMetadata: { ...initializationInput.metadata },
        context: contextPayload,
      }

      if (initializationInput.sessionId) {
        payload.sessionId = initializationInput.sessionId
      }

      try {
        const response = await fetchWithAuth("/api/v1/workflow/sessions", {
          method: "POST",
          json: true,
          body: JSON.stringify(payload),
        })
        if (!response.ok) {
          throw new Error(`Failed to initialise workflow session (${response.status})`)
        }
        const data = (await response.json()) as WorkflowSessionResponsePayload
        if (!cancelled) {
          setSessionData(data)
          persistSession(data, {
            lastPreFinalize: preFinalizeResultRef.current ?? undefined,
          })
        }
      } catch (error) {
        if (!cancelled) {
          const message = error instanceof Error ? error.message : "Unable to initialise the finalization workflow session."
          onError?.(message, error)
        }
      }
    }

    void initialise()

    return () => {
      cancelled = true
    }
  }, [encounterId, fetchWithAuth, initializationInput, isOpen, onError, persistSession])

  useEffect(() => {
    if (!isOpen) {
      lastInitialisationRef.current = null
    }
  }, [isOpen])

  useEffect(() => {
    if (!isOpen) {
      return
    }

    const sourceContent = sessionData?.noteContent ?? noteContent ?? ""
    const trimmedContent = typeof sourceContent === "string" ? sourceContent.trim() : ""
    if (!trimmedContent) {
      setWizardSuggestions([])
      return
    }

    if (streamingCodesAvailable) {
      setWizardSuggestions(streamingWizardSuggestions)
      return
    }

    let cancelled = false

    const fetchSuggestions = async () => {
      try {
        const response = await fetchWithAuth("/api/ai/codes/suggest", {
          method: "POST",
          jsonBody: { content: trimmedContent, useOfflineMode: true },
        })
        if (!response.ok) {
          throw new Error(`Suggestion request failed (${response.status})`)
        }
        const data = await response.json().catch(() => ({}))
        const rawList = Array.isArray(data?.suggestions) ? data.suggestions : []
        const seen = new Set<string>()
        const mapped: WizardCodeItem[] = []
        rawList.forEach((item: Record<string, unknown>, index: number) => {
          const suggestion = createWizardSuggestion(item ?? {}, index, selectedCodeSet)
          if (!suggestion) {
            return
          }
          const key = buildSuggestionKey(suggestion)
          if (key && seen.has(key)) {
            return
          }
          if (key) {
            seen.add(key)
          }
          mapped.push(suggestion)
        })

        if (!cancelled) {
          setWizardSuggestions(mapped)
        }
      } catch (error) {
        if (!cancelled) {
          onError?.("Unable to fetch AI suggestions", error)
          setWizardSuggestions([])
        }
      }
    }

    void fetchSuggestions()

    return () => {
      cancelled = true
    }
  }, [fetchWithAuth, isOpen, noteContent, onError, selectedCodeSet, sessionData?.noteContent, streamingCodesAvailable, streamingWizardSuggestions])

  useEffect(() => {
    if (!isOpen) {
      return
    }
    if (!streamingCodesAvailable) {
      return
    }
    setWizardSuggestions(streamingWizardSuggestions)
  }, [isOpen, streamingCodesAvailable, streamingWizardSuggestions])

  const reimbursementLookup = useMemo(() => {
    const map = new Map<string, number>()
    const summaryCodes = sessionData?.reimbursementSummary?.codes
    if (Array.isArray(summaryCodes)) {
      summaryCodes.forEach((entry) => {
        const code = typeof entry?.code === "string" ? entry.code.trim().toUpperCase() : undefined
        const amount = typeof entry?.amount === "number" ? entry.amount : undefined
        if (code && typeof amount === "number") {
          map.set(code, amount)
        }
      })
    }
    return map
  }, [sessionData?.reimbursementSummary?.codes])

  const selectedWizardCodes = useMemo(() => {
    const base = toWizardCodeItems(
      Array.isArray(sessionData?.selectedCodes) && sessionData.selectedCodes.length > 0 ? sessionData.selectedCodes : Array.isArray(selectedCodesList) ? selectedCodesList : [],
    )

    if (reimbursementLookup.size === 0) {
      return base
    }

    const formatter = new Intl.NumberFormat("en-US", {
      style: "currency",
      currency: "USD",
      maximumFractionDigits: 2,
    })

    return base.map((item) => {
      const codeKey = typeof item.code === "string" ? item.code.trim().toUpperCase() : undefined
      if (codeKey && reimbursementLookup.has(codeKey)) {
        const amount = reimbursementLookup.get(codeKey) ?? 0
        return {
          ...item,
          reimbursement: formatter.format(amount),
        }
      }
      return item
    })
  }, [reimbursementLookup, selectedCodesList, sessionData?.selectedCodes])

  const reimbursementSummary = useMemo(() => {
    if (sessionData?.reimbursementSummary) {
      return sessionData.reimbursementSummary
    }
    return undefined
  }, [sessionData?.reimbursementSummary])
  const attestationRecap =
    sessionData?.attestation ?? sessionSnapshot?.attestation ?? initialSessionSnapshot?.attestation ?? undefined

  const complianceWizardItems = useMemo(
    () =>
      toWizardComplianceItems(
        Array.isArray(sessionData?.complianceIssues) && sessionData.complianceIssues.length > 0 ? sessionData.complianceIssues : Array.isArray(complianceIssues) ? complianceIssues : [],
      ),
    [complianceIssues, sessionData?.complianceIssues],
  )

  const patientMetadata = useMemo(() => {
    if (sessionData?.patientMetadata && typeof sessionData.patientMetadata === "object") {
      const metadata = sessionData.patientMetadata
      const mapped: PatientInfoInput = {
        patientId: typeof metadata.patientId === "string" ? metadata.patientId : undefined,
        encounterId: typeof metadata.encounterId === "string" ? metadata.encounterId : undefined,
        name: typeof metadata.name === "string" ? metadata.name : undefined,
        age: typeof metadata.age === "number" ? metadata.age : undefined,
        sex: typeof metadata.sex === "string" ? metadata.sex : undefined,
        encounterDate: typeof metadata.encounterDate === "string" ? metadata.encounterDate : undefined,
      }
      return toPatientMetadata(mapped)
    }
    return toPatientMetadata(patientInfo)
  }, [patientInfo, sessionData?.patientMetadata])

  const finalizeRequestSnapshot = useMemo<FinalizeRequest>(() => {
    const contentSource = typeof sessionData?.noteContent === "string" && sessionData.noteContent.trim().length > 0 ? sessionData.noteContent : typeof noteContent === "string" ? noteContent : ""

    const codes = new Set<string>()
    const prevention = new Set<string>()
    const diagnoses = new Set<string>()
    const differentials = new Set<string>()
    const complianceSet = new Set<string>()

    const assignCodes = (item: WizardCodeItem) => {
      const identifier = sanitizeString(item.code) ?? sanitizeString(item.title)
      if (!identifier) {
        return
      }
      const classifications = normalizeClassifications(item)
      if (!classifications.length) {
        if ((item.codeType ?? "").toUpperCase() === "CPT") {
          codes.add(identifier)
        } else {
          diagnoses.add(identifier)
        }
        return
      }
      classifications.forEach((classification) => {
        switch (classification) {
          case "code":
            codes.add(identifier)
            break
          case "prevention":
            prevention.add(identifier)
            break
          case "diagnosis":
            diagnoses.add(identifier)
            break
          case "differential":
            differentials.add(identifier)
            break
        }
      })
    }

    selectedWizardCodes.forEach(assignCodes)
    wizardSuggestions.forEach(assignCodes)
    complianceWizardItems.forEach((item) => {
      const identifier = sanitizeString(item.code) ?? sanitizeString(item.title)
      if (identifier) {
        complianceSet.add(identifier)
      }
    })

    return {
      content: contentSource,
      codes: Array.from(codes),
      prevention: Array.from(prevention),
      diagnoses: Array.from(diagnoses),
      differentials: Array.from(differentials),
      compliance: Array.from(complianceSet),
      patient: patientMetadata,
    }
  }, [complianceWizardItems, noteContent, patientMetadata, selectedWizardCodes, sessionData?.noteContent, wizardSuggestions])

  useEffect(() => {
    if (!isOpen) {
      return
    }

    const fingerprint = JSON.stringify({
      content: finalizeRequestSnapshot.content,
      codes: finalizeRequestSnapshot.codes,
      prevention: finalizeRequestSnapshot.prevention,
      diagnoses: finalizeRequestSnapshot.diagnoses,
      differentials: finalizeRequestSnapshot.differentials,
      compliance: finalizeRequestSnapshot.compliance,
    })

    if (preFinalizeFingerprintRef.current === fingerprint) {
      return
    }

    preFinalizeFingerprintRef.current = fingerprint

    let cancelled = false

    const run = async () => {
      try {
        const response = await fetchWithAuth("/api/notes/pre-finalize-check", {
          method: "POST",
          jsonBody: {
            content: finalizeRequestSnapshot.content,
            codes: finalizeRequestSnapshot.codes,
            prevention: finalizeRequestSnapshot.prevention,
            diagnoses: finalizeRequestSnapshot.diagnoses,
            differentials: finalizeRequestSnapshot.differentials,
            compliance: finalizeRequestSnapshot.compliance,
          },
        })
        if (!response.ok) {
          throw new Error(`Pre-finalize check failed (${response.status})`)
        }
        const data = (await response.json()) as PreFinalizeCheckResponse
        if (cancelled) {
          return
        }
        setPreFinalizeResult(data)
        onPreFinalizeResult?.(data)
        setSessionData((prev) => {
          if (!prev) {
            persistSession(sessionDataRef.current, { lastPreFinalize: data })
            return prev
          }
          const validationInfo = buildValidationState(data)
          const existingBlocking = Array.isArray(prev.blockingIssues) ? prev.blockingIssues.map((issue) => sanitizeIssueText(issue)).filter((issue): issue is string => Boolean(issue)) : []
          const combinedBlocking = new Set<string>(existingBlocking)
          validationInfo.blockingIssues.forEach((issue) => combinedBlocking.add(issue))

          const next: WorkflowSessionResponsePayload = {
            ...prev,
            lastValidation: data,
            ...(Array.isArray(data.complianceIssues) ? { complianceIssues: data.complianceIssues as Array<Record<string, unknown>> } : {}),
            ...(data.reimbursementSummary ? { reimbursementSummary: data.reimbursementSummary } : {}),
            blockingIssues: combinedBlocking.size ? Array.from(combinedBlocking) : prev.blockingIssues,
          }

          persistSession(next, { lastPreFinalize: data })
          return next
        })
      } catch (error) {
        if (!cancelled) {
          const message = error instanceof Error ? error.message : "Unable to validate the note before finalization."
          onError?.(message, error)
        }
      }
    }

    if (finalizeRequestSnapshot.content?.trim()) {
      void run()
    } else {
      preFinalizeFingerprintRef.current = null
    }

    return () => {
      cancelled = true
    }
  }, [finalizeRequestSnapshot, fetchWithAuth, isOpen, onError, onPreFinalizeResult, persistSession])

  const sessionStepState = useMemo(() => {
    const overrides: WizardStepOverride[] = []
    const blocking: string[] = []
    const rawStates = sessionData?.stepStates
    const listStates: WorkflowStepStateLike[] = Array.isArray(rawStates) ? rawStates : rawStates && typeof rawStates === "object" ? Object.values(rawStates) : []

    listStates.forEach((state) => {
      const stepId = typeof state.step === "number" ? state.step : Number(state.step)
      if (!Number.isFinite(stepId)) {
        return
      }
      const statusKey = typeof state.status === "string" ? state.status.toLowerCase() : ""
      let description: string | undefined
      let normalizedStatus: StepStatus | undefined
      if (statusKey === "completed") {
        description = "Step completed"
        normalizedStatus = "completed"
      } else if (statusKey === "in_progress") {
        description = "In progress"
        normalizedStatus = "in-progress"
      } else if (statusKey === "blocked") {
        description = "Attention required"
        normalizedStatus = "blocked"
      } else if (statusKey === "not_started") {
        description = "Not started"
        normalizedStatus = "pending"
      }

      let progressValue: number | undefined
      if (typeof state.progress === "number" && Number.isFinite(state.progress)) {
        progressValue = Math.max(0, Math.min(100, Math.round(state.progress)))
        const suffix = `${progressValue}%`
        description = description ? `${description} • ${suffix}` : `Progress ${suffix}`
      }

      const blockingList = Array.isArray((state as Record<string, unknown>)?.blockingIssues) ? ((state as Record<string, unknown>).blockingIssues as unknown[]) : []
      const blockingMessages = blockingList.map((entry) => sanitizeIssueText(entry)).filter((entry): entry is string => Boolean(entry))
      if (blockingMessages.length > 0) {
        const blockingText = `${blockingMessages.length} blocking issue${blockingMessages.length === 1 ? "" : "s"}`
        description = description ? `${description} • ${blockingText}` : blockingText
        blockingMessages.forEach((message) => blocking.push(message))
      }

      const override: WizardStepOverride = { id: stepId, description }
      if (normalizedStatus) {
        override.status = normalizedStatus
      }
      if (typeof progressValue === "number") {
        override.progress = progressValue
      }

      overrides.push(override)
    })

    return { overrides, blockingIssues: blocking }
  }, [sessionData?.stepStates])

  const sessionOverrides = sessionStepState.overrides
  const sessionBlockingIssues = sessionStepState.blockingIssues

  const mergedStepOverrides = useMemo(() => {
    const map = new Map<number, WizardStepOverride>()
    if (Array.isArray(stepOverrides)) {
      stepOverrides.forEach((override) => {
        if (override && typeof override.id === "number") {
          map.set(override.id, { ...override })
        }
      })
    }
    sessionOverrides.forEach((override) => {
      if (override && typeof override.id === "number") {
        const existing = map.get(override.id)
        map.set(override.id, { ...existing, ...override })
      }
    })
    validationState.overrides.forEach((override) => {
      if (override && typeof override.id === "number") {
        const existing = map.get(override.id)
        map.set(override.id, { ...existing, ...override })
      }
    })
    return Array.from(map.values())
  }, [sessionOverrides, stepOverrides, validationState.overrides])

  const combinedBlockingIssues = useMemo(() => {
    const result = new Set<string>()
    const register = (list: unknown) => {
      if (!Array.isArray(list)) {
        return
      }
      list
        .map((item) => sanitizeIssueText(item))
        .filter((item): item is string => Boolean(item))
        .forEach((item) => result.add(item))
    }

    register(sessionData?.blockingIssues)
    sessionBlockingIssues.forEach((issue) => result.add(issue))
    validationState.blockingIssues.forEach((issue) => result.add(issue))

    return Array.from(result)
  }, [sessionBlockingIssues, sessionData?.blockingIssues, validationState.blockingIssues])

  const derivedCurrentStep = useMemo(() => {
    if (typeof sessionData?.currentStep === "number" && Number.isFinite(sessionData.currentStep)) {
      return Math.max(1, Math.floor(sessionData.currentStep))
    }
    if (validationState.firstOpenStep && Number.isFinite(validationState.firstOpenStep)) {
      return Math.max(1, Math.floor(validationState.firstOpenStep))
    }
    return 1
  }, [sessionData?.currentStep, validationState.firstOpenStep])

<<<<<<< HEAD
  const [activeWizardStep, setActiveWizardStep] = useState<number>(() =>
    Number.isFinite(derivedCurrentStep) ? derivedCurrentStep : 1,
  )

  useEffect(() => {
    if (Number.isFinite(derivedCurrentStep)) {
      setActiveWizardStep((prev) => (prev === derivedCurrentStep ? prev : derivedCurrentStep))
    }
  }, [derivedCurrentStep])

  useEffect(() => {
    if (!isOpen || !sessionData?.sessionId) {
      return
    }
    if (activeWizardStep !== 3) {
      return
    }
    if (!composeSnapshotFingerprint) {
      return
    }
    if (composeFingerprintRef.current !== composeSnapshotFingerprint || !composeActiveRef.current) {
      handleComposeRequest()
    }
  }, [activeWizardStep, composeSnapshotFingerprint, handleComposeRequest, isOpen, sessionData?.sessionId])
=======
  const submitAttestation = useCallback(
    async (form: AttestationFormPayload): Promise<AttestationSubmitResult> => {
      const activeSessionId =
        sessionDataRef.current?.sessionId ?? sessionData?.sessionId ?? initialSessionSnapshot?.sessionId
      if (!activeSessionId) {
        throw new Error("Create or load a session before recording attestation.")
      }

      const attestedBy = sanitizeString(form.attestedBy)
      const statement = sanitizeString(form.statement)
      const ipAddress = sanitizeString(form.ipAddress)
      const signature = sanitizeString(form.signature)

      if (!attestedBy || !statement) {
        throw new Error("Attestation requires the provider name and attestation statement.")
      }

      const latestValidation =
        preFinalizeResultRef.current ??
        ((sessionDataRef.current?.lastValidation as PreFinalizeCheckResponse | null | undefined) ?? null)

      const stepValidation =
        latestValidation && typeof latestValidation.stepValidation === "object"
          ? (latestValidation.stepValidation as Record<string, Record<string, unknown>>)
          : {}

      const codeVerification = stepValidation.codeVerification ?? {}
      const contentReview = stepValidation.contentReview ?? {}
      const complianceReview = stepValidation.complianceChecks ?? {}

      const codesValidated = (codeVerification?.passed as boolean | undefined) !== false
      const documentationVerified = (contentReview?.passed as boolean | undefined) !== false
      const complianceVerified = (complianceReview?.passed as boolean | undefined) !== false

      const estimatedFromValidation =
        typeof latestValidation?.estimatedReimbursement === "number"
          ? latestValidation.estimatedReimbursement
          : undefined
      const estimatedFromSummary =
        typeof reimbursementSummary?.total === "number"
          ? reimbursementSummary.total
          : typeof sessionDataRef.current?.reimbursementSummary?.total === "number"
            ? sessionDataRef.current.reimbursementSummary?.total
            : undefined
      const estimatedReimbursement = estimatedFromSummary ?? estimatedFromValidation ?? 0

      const payerRequirements = new Set<string>()
      combinedBlockingIssues.forEach((issue) => {
        const normalized = sanitizeIssueText(issue)
        if (normalized) {
          payerRequirements.add(normalized)
        }
      })
      if (latestValidation?.issues) {
        flattenIssuesObject(latestValidation.issues).forEach((issue) => payerRequirements.add(issue))
      }

      const billingValidationPayload = {
        codes_validated: codesValidated,
        documentation_level_verified: documentationVerified,
        medical_necessity_confirmed: codesValidated,
        billing_compliance_checked: complianceVerified,
        estimated_reimbursement: estimatedReimbursement,
        payer_specific_requirements: Array.from(payerRequirements),
      }

      const complianceSource = (() => {
        const fromSession = sessionDataRef.current?.complianceIssues
        if (Array.isArray(fromSession) && fromSession.length > 0) {
          return fromSession as Array<Record<string, unknown>>
        }
        if (Array.isArray(latestValidation?.complianceIssues) && latestValidation.complianceIssues.length > 0) {
          return latestValidation.complianceIssues as Array<Record<string, unknown>>
        }
        return []
      })()

      const complianceChecksPayload = complianceSource.map((issue, index) => {
        const record = issue ?? {}
        const type =
          sanitizeString((record as Record<string, unknown>).check_type) ??
          sanitizeString((record as Record<string, unknown>).category) ??
          sanitizeString((record as Record<string, unknown>).type) ??
          `check_${index + 1}`
        const status = sanitizeString((record as Record<string, unknown>).status) ?? "pass"
        const description =
          sanitizeString((record as Record<string, unknown>).description) ??
          sanitizeString((record as Record<string, unknown>).title) ??
          `Compliance check ${index + 1}`
        const required = toTrimmedStringArray(
          (record as Record<string, unknown>).required_actions ??
            (record as Record<string, unknown>).requiredActions ??
            [],
        )
        return {
          check_type: type,
          status,
          description,
          required_actions: required,
        }
      })

      const diagnosisCodes: string[] = []
      const procedureCodes: string[] = []
      let evaluationManagement: string | undefined
      let totalRvu = 0

      selectedWizardCodes.forEach((item) => {
        const code = sanitizeString(item.code)
        if (!code) {
          return
        }
        const type = sanitizeString((item as Record<string, unknown>).codeType ?? item.type)
        const rvuValue =
          typeof item.rvu === "number"
            ? item.rvu
            : typeof item.rvu === "string"
              ? Number(item.rvu)
              : undefined
        if (typeof rvuValue === "number" && Number.isFinite(rvuValue)) {
          totalRvu += rvuValue
        }
        if ((type ?? "").toUpperCase() === "CPT") {
          if (!procedureCodes.includes(code)) {
            procedureCodes.push(code)
          }
          if (!evaluationManagement && code.startsWith("99")) {
            evaluationManagement = code
          }
        } else if (!diagnosisCodes.includes(code)) {
          diagnosisCodes.push(code)
        }
      })

      const primaryDiagnosis =
        diagnosisCodes[0] ?? sanitizeString(selectedWizardCodes[0]?.code ?? selectedWizardCodes[0]?.title)
      const secondaryDiagnoses = diagnosisCodes.slice(1)

      const billingSummaryPayload: Record<string, unknown> = {
        procedures: procedureCodes,
        modifier_codes: [],
        total_rvu: Number.isFinite(totalRvu) ? Number(totalRvu.toFixed(2)) : 0,
        estimated_payment: estimatedReimbursement,
      }
      if (primaryDiagnosis) {
        billingSummaryPayload.primary_diagnosis = primaryDiagnosis
      }
      if (secondaryDiagnoses.length) {
        billingSummaryPayload.secondary_diagnoses = secondaryDiagnoses
      }
      if (evaluationManagement) {
        billingSummaryPayload.evaluation_management_level = evaluationManagement
      }

      const attestationPayload: Record<string, unknown> = {
        physician_attestation: true,
        attestation_text: statement,
        attestedBy,
      }
      if (ipAddress) {
        attestationPayload.attestation_ip_address = ipAddress
      }
      if (signature) {
        attestationPayload.digital_signature = signature
      }

      const requestBody = {
        encounterId,
        sessionId: activeSessionId,
        billing_validation: billingValidationPayload,
        attestation: attestationPayload,
        compliance_checks: complianceChecksPayload,
        billing_summary: billingSummaryPayload,
      }

      const response = await fetchWithAuth(`/api/v1/workflow/${activeSessionId}/step5/attest`, {
        method: "POST",
        jsonBody: requestBody,
      })

      if (!response.ok) {
        throw new Error(`Attestation failed (${response.status})`)
      }

      const data = await response.json().catch(() => ({}))
      const payload = (data?.session ?? data) as WorkflowSessionResponsePayload

      setSessionData((prev) => {
        if (!payload || typeof payload !== "object") {
          return prev
        }

        const next: WorkflowSessionResponsePayload = { ...(prev ?? {}), ...payload }

        const existingBlocking = Array.isArray(prev?.blockingIssues)
          ? prev.blockingIssues.map((issue) => sanitizeIssueText(issue)).filter((issue): issue is string => Boolean(issue))
          : []
        const incomingBlocking = Array.isArray(payload.blockingIssues)
          ? payload.blockingIssues.map((issue) => sanitizeIssueText(issue)).filter((issue): issue is string => Boolean(issue))
          : []
        const mergedBlocking = new Set<string>([...existingBlocking, ...incomingBlocking])
        if (mergedBlocking.size) {
          next.blockingIssues = Array.from(mergedBlocking)
        }

        const extras: Partial<StoredFinalizationSession> = {}
        const resolvedPreFinalize = sessionSnapshot?.lastPreFinalize ?? preFinalizeResultRef.current ?? undefined
        const resolvedFinalize = sessionSnapshot?.lastFinalizeResult ?? lastFinalizeResultRef.current ?? undefined
        if (resolvedPreFinalize) {
          extras.lastPreFinalize = resolvedPreFinalize
        }
        if (resolvedFinalize) {
          extras.lastFinalizeResult = resolvedFinalize
        }

        persistSession(next, extras)
        return next
      })

      const attestationResult = payload?.attestation
      return {
        attestation: attestationResult ? (attestationResult as Record<string, unknown>) : undefined,
        reimbursementSummary: payload?.reimbursementSummary,
      }
    },
    [
      combinedBlockingIssues,
      encounterId,
      fetchWithAuth,
      initialSessionSnapshot?.sessionId,
      preFinalizeResultRef,
      reimbursementSummary?.total,
      selectedWizardCodes,
      sessionData,
      sessionDataRef,
      sessionSnapshot,
      persistSession,
    ],
  )
>>>>>>> 75222e17

  const handleFinalize = useCallback(
    async (request: FinalizeRequest): Promise<FinalizeResult> => {
      const payload = toFinalizeRequestPayload(request, finalizeRequestSnapshot)

      try {
        const response = await fetchWithAuth("/api/notes/finalize", {
          method: "POST",
          jsonBody: payload,
        })

        if (!response.ok) {
          throw new Error(`Finalization failed (${response.status})`)
        }

        const data = (await response.json()) as FinalizeNoteResponse
        lastFinalizeResultRef.current = data
        applyValidationResult(data, {
          finalizeResult: data,
          finalizedNoteId: data.finalizedNoteId,
        })
        return data
      } catch (error) {
        const message = error instanceof Error ? error.message : "Unable to finalize the note."
        onError?.(message, error)
        throw error
      }
    },
    [applyValidationResult, fetchWithAuth, finalizeRequestSnapshot, onError],
  )

  const handleFinalizeAndDispatch = useCallback(
    async (
      request: FinalizeRequest,
      dispatchForm: Record<string, unknown>,
    ): Promise<{ finalizedNoteId?: string; result?: FinalizeResult }> => {
      const payload = toFinalizeRequestPayload(request, finalizeRequestSnapshot)

      try {
        const preResponse = await fetchWithAuth("/api/notes/pre-finalize-check", {
          method: "POST",
          jsonBody: payload,
        })
        if (!preResponse.ok) {
          throw new Error(`Pre-finalize check failed (${preResponse.status})`)
        }
        const preData = (await preResponse.json()) as PreFinalizeCheckResponse
        applyValidationResult(preData)

        if (preData.canFinalize === false) {
          throw new Error("Resolve validation blockers before dispatching the note.")
        }

        const finalizeResponse = await fetchWithAuth("/api/notes/finalize", {
          method: "POST",
          jsonBody: payload,
        })
        if (!finalizeResponse.ok) {
          throw new Error(`Finalization failed (${finalizeResponse.status})`)
        }
        const finalizeData = (await finalizeResponse.json()) as FinalizeNoteResponse
        lastFinalizeResultRef.current = finalizeData
        const finalizedNoteId =
          typeof finalizeData.finalizedNoteId === "string" && finalizeData.finalizedNoteId.trim().length > 0
            ? finalizeData.finalizedNoteId.trim()
            : undefined
        applyValidationResult(finalizeData, {
          finalizeResult: finalizeData,
          finalizedNoteId,
        })

        const sessionId = sessionDataRef.current?.sessionId ?? sessionSnapshot?.sessionId
        if (!sessionId) {
          throw new Error("Finalization session is not available for dispatch.")
        }

        const dispatchPayload =
          dispatchForm && typeof dispatchForm === "object" ? { ...dispatchForm } : ({} as Record<string, unknown>)
        if (!("sessionId" in dispatchPayload) || typeof dispatchPayload.sessionId !== "string") {
          dispatchPayload.sessionId = sessionId
        }
        if (!("encounterId" in dispatchPayload) || typeof dispatchPayload.encounterId !== "string") {
          const encounter = sessionDataRef.current?.encounterId ?? encounterId
          if (encounter) {
            dispatchPayload.encounterId = encounter
          }
        }
        if (!("timestamp" in dispatchPayload)) {
          dispatchPayload.timestamp = new Date().toISOString()
        }

        const dispatchResponse = await fetchWithAuth(
          `/api/v1/workflow/${encodeURIComponent(sessionId)}/step6/dispatch`,
          {
            method: "POST",
            jsonBody: dispatchPayload,
          },
        )
        if (!dispatchResponse.ok) {
          throw new Error(`Dispatch failed (${dispatchResponse.status})`)
        }

        const dispatchJson = (await dispatchResponse.json()) as {
          session?: WorkflowSessionResponsePayload | null
          result?: FinalizeResult | null
        }
        const dispatchSession = dispatchJson.session ?? null
        const dispatchSummary =
          (dispatchSession && typeof dispatchSession.dispatch === "object"
            ? (dispatchSession.dispatch as Record<string, unknown>)
            : undefined) ??
          (typeof dispatchForm === "object" && dispatchForm ? dispatchForm : undefined)

        applyValidationResult(finalizeData, {
          finalizeResult: finalizeData,
          finalizedNoteId,
          dispatchSummary,
          sessionOverride: dispatchSession,
        })

        if (dispatchJson.result) {
          lastFinalizeResultRef.current = dispatchJson.result
        }

        return {
          finalizedNoteId,
          result: dispatchJson.result ?? finalizeData,
        }
      } catch (error) {
        const message = error instanceof Error ? error.message : "Unable to finalize and dispatch the note."
        onError?.(message, error)
        throw error instanceof Error ? error : new Error(message)
      }
    },
    [applyValidationResult, encounterId, fetchWithAuth, finalizeRequestSnapshot, onError, sessionSnapshot],
  )

  const handleWizardStepChange = useCallback(
    (stepId: number) => {
      setActiveWizardStep(stepId)
      setSessionData((prev) => {
        if (!prev) {
          return prev
        }
        const updated: WorkflowSessionResponsePayload = { ...prev, currentStep: stepId }
        persistSession(updated)
        return updated
      })
    },
    [persistSession],
  )

  const handleClose = useCallback(
    (result?: FinalizeResult) => {
      const payload = result ?? lastFinalizeResultRef.current ?? undefined
      onClose(payload)
    },
    [onClose],
  )

  const renderConnectionBadge = useCallback((label: string, state?: StreamConnectionState) => {
    const status = state?.status ?? "idle"
    let display = "Idle"
    let className = "border-border bg-muted/60 text-muted-foreground"
    if (status === "open") {
      display = "Live"
      className = "border-emerald-200 bg-emerald-100 text-emerald-700"
    } else if (status === "connecting") {
      display = "Connecting"
      className = "border-amber-200 bg-amber-100 text-amber-700"
    } else if (status === "error") {
      display = "Offline"
      className = "border-red-200 bg-red-100 text-red-700"
    } else if (status === "closed") {
      display = "Retrying"
      className = "border-slate-200 bg-slate-200 text-slate-700"
    }
    return (
      <Badge key={label} variant="outline" className={`gap-2 px-3 py-1 text-xs font-medium ${className}`}>
        <span>{label}</span>
        <span>{display}</span>
      </Badge>
    )
  }, [])

  const connectionBanner = (
    <div className="flex flex-wrap items-center justify-end gap-2 border-b border-border bg-muted/40 px-4 py-2">
      {renderConnectionBadge("Codes", codesConnection)}
      {renderConnectionBadge("Compliance", complianceConnection)}
    </div>
  )

  if (!isOpen) {
    return null
  }

  const wizard = (
    <div className="flex h-full w-full flex-col overflow-hidden">
      {connectionBanner}
      <FinalizationWizard
        selectedCodes={selectedWizardCodes}
        suggestedCodes={wizardSuggestions}
        complianceItems={complianceWizardItems}
        noteContent={sessionData?.noteContent ?? noteContent ?? ""}
        patientMetadata={patientMetadata}
        reimbursementSummary={reimbursementSummary}
        transcriptEntries={sanitizedTranscripts}
        blockingIssues={combinedBlockingIssues}
        attestationRecap={attestationRecap}
        stepOverrides={mergedStepOverrides.length ? mergedStepOverrides : undefined}
        initialStep={derivedCurrentStep}
        canFinalize={validationState.canFinalize}
        composeJob={composeJob ?? undefined}
        composeError={composeError ?? undefined}
        onRequestCompose={handleComposeRequest}
        onFinalize={handleFinalize}
        onFinalizeAndDispatch={handleFinalizeAndDispatch}
        onSubmitAttestation={submitAttestation}
        onStepChange={handleWizardStepChange}
        onClose={handleClose}
      />
    </div>
  )

  if (displayMode === "embedded") {
    return wizard
  }

  return (
    <div className="fixed inset-0 z-50 flex">
      <div className="absolute inset-0 bg-background/80 backdrop-blur-sm" onClick={() => onClose()} />
      <div className="relative z-10 flex h-full w-full flex-col overflow-hidden">{wizard}</div>
    </div>
  )
}<|MERGE_RESOLUTION|>--- conflicted
+++ resolved
@@ -299,11 +299,9 @@
   return SUGGESTION_CLASSIFICATION_ALIASES[normalized] ?? null;
 };
 
-<<<<<<< HEAD
+
 // Additional utilities continue below.
-=======
-// Additional utility helpers continue below for wizard mappings and normalization.
->>>>>>> 75222e17
+
 
 const toWizardCodeItems = (list: SessionCodeLike[]): WizardCodeItem[] => {
   if (!Array.isArray(list)) {
@@ -970,7 +968,7 @@
     [sanitizedTranscripts, sessionActions, sessionState.finalizationSessions],
   )
 
-<<<<<<< HEAD
+
   const pollComposeJobStatus = useCallback(async () => {
     const composeId = composeJobIdRef.current
     if (!composeId) {
@@ -1125,7 +1123,7 @@
       pollComposeJobStatus,
       sessionData?.sessionId,
     ],
-=======
+
   const applyValidationResult = useCallback(
     (
       data: PreFinalizeCheckResponse,
@@ -1185,7 +1183,7 @@
       })
     },
     [onPreFinalizeResult, persistSession],
->>>>>>> 75222e17
+
   )
 
   const selectedCodeSet = useMemo(() => {
@@ -1800,7 +1798,7 @@
     return 1
   }, [sessionData?.currentStep, validationState.firstOpenStep])
 
-<<<<<<< HEAD
+
   const [activeWizardStep, setActiveWizardStep] = useState<number>(() =>
     Number.isFinite(derivedCurrentStep) ? derivedCurrentStep : 1,
   )
@@ -1825,7 +1823,7 @@
       handleComposeRequest()
     }
   }, [activeWizardStep, composeSnapshotFingerprint, handleComposeRequest, isOpen, sessionData?.sessionId])
-=======
+
   const submitAttestation = useCallback(
     async (form: AttestationFormPayload): Promise<AttestationSubmitResult> => {
       const activeSessionId =
@@ -2065,7 +2063,7 @@
       persistSession,
     ],
   )
->>>>>>> 75222e17
+
 
   const handleFinalize = useCallback(
     async (request: FinalizeRequest): Promise<FinalizeResult> => {
