--- conflicted
+++ resolved
@@ -1,5 +1,4 @@
 import { Button } from "./components/ui/button"
-<<<<<<< HEAD
 import { AuthProvider, useAuth } from "./contexts/AuthContext"
 import { SessionProvider, useSession } from "./contexts/SessionContext"
 import { ProtectedApp } from "./ProtectedApp"
@@ -26,7 +25,7 @@
     </div>
   )
 }
-=======
+
 import { Badge } from "./components/ui/badge"
 
 export default function App() {
@@ -597,7 +596,7 @@
       </TooltipProvider>
     )
   }
->>>>>>> 94bf6e20
+
 
 function AppShell() {
   const { status, checking, refresh } = useAuth()
@@ -639,13 +638,13 @@
 
 export default function App() {
   return (
-<<<<<<< HEAD
+
     <AuthProvider>
       <SessionProvider>
         <AppShell />
       </SessionProvider>
     </AuthProvider>
-=======
+
     <TooltipProvider>
       <SidebarProvider defaultOpen={false}>
         <div className="flex h-screen w-full bg-background">
@@ -747,6 +746,5 @@
         </div>
       </SidebarProvider>
     </TooltipProvider>
->>>>>>> 94bf6e20
   )
 }