--- conflicted
+++ resolved
@@ -198,17 +198,12 @@
   const [beautifiedNoteState, setBeautifiedNoteState] = useState<BeautifyResultState | null>(null)
   const [ehrExportStatus, setEhrExportStatus] = useState<EhrExportState | null>(null)
 
-<<<<<<< HEAD
-  const normalizeText = useCallback((value?: string | number | null, fallback = "") => {
-    if (value === undefined || value === null) {
-=======
   useEffect(() => {
     setNoteEditorContent(activeDraft?.content ?? "")
   }, [activeDraft])
 
-  const normalizeText = useCallback((value?: string | null, fallback = "") => {
-    if (!value) {
->>>>>>> 2efff750
+  const normalizeText = useCallback((value?: string | number | null, fallback = "") => {
+    if (value === undefined || value === null) {
       return fallback
     }
     const trimmed = String(value).trim()
