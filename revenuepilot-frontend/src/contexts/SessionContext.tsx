import { createContext, useCallback, useContext, useEffect, useMemo, useReducer, useRef, useState } from "react"
import { apiFetch, apiFetchJson } from "../lib/api"
import { useAuth } from "./AuthContext"

type CodeCategory = "codes" | "prevention" | "diagnoses" | "differentials"

export interface SelectedCodesCounts {
  codes: number
  prevention: number
  diagnoses: number
  differentials: number
}

export interface SessionCode {
  code: string
  type: string
  category: CodeCategory
  description: string
  rationale?: string
  confidence?: number
  reimbursement?: string
  rvu?: string
}

export interface SuggestionCodeInput {
  code: string
  type: string
  category?: CodeCategory
  description: string
  rationale?: string
  confidence?: number
  reimbursement?: string
  rvu?: string
}

export interface LayoutPreferences {
  noteEditor: number
  suggestionPanel: number
}

interface SessionState {
  selectedCodes: SelectedCodesCounts
  selectedCodesList: SessionCode[]
  addedCodes: string[]
  isSuggestionPanelOpen: boolean
  layout: LayoutPreferences
}

interface SessionContextValue {
  state: SessionState
  hydrated: boolean
  syncing: boolean
  actions: {
    addCode: (code: SuggestionCodeInput) => void
    removeCode: (code: SessionCode, options?: { returnToSuggestions?: boolean; reasoning?: string }) => void
    changeCodeCategory: (code: SessionCode, newCategory: "diagnoses" | "differentials") => void
    setSuggestionPanelOpen: (open: boolean) => void
    setLayout: (layout: Partial<LayoutPreferences>) => void
    refresh: () => Promise<void>
    reset: () => void
  }
}

type SessionAction =
  | { type: "reset" }
  | { type: "hydrate"; payload: { session?: Partial<SessionState>; layout?: Partial<LayoutPreferences> } }
  | { type: "addCode"; payload: { code: SuggestionCodeInput } }
  | { type: "removeCode"; payload: { code: SessionCode; returnToSuggestions: boolean } }
  | { type: "changeCategory"; payload: { code: SessionCode; newCategory: "diagnoses" | "differentials" } }
  | { type: "setSuggestionPanelOpen"; payload: boolean }
  | { type: "setLayout"; payload: Partial<LayoutPreferences> }

const SessionContext = createContext<SessionContextValue | undefined>(undefined)

const EMPTY_COUNTS: SelectedCodesCounts = {
  codes: 0,
  prevention: 0,
  diagnoses: 0,
  differentials: 0
}

function resolveCategory(code: SuggestionCodeInput | SessionCode): CodeCategory {
  if (code.category && ["codes", "prevention", "diagnoses", "differentials"].includes(code.category)) {
    return code.category as CodeCategory
  }
  const upperType = code.type?.toUpperCase?.() ?? ""
  if (upperType === "PREVENTION") {
    return "prevention"
  }
  if (upperType === "DIFFERENTIAL" || upperType === "DIFFERENTIALS") {
    return "differentials"
  }
  if (upperType === "ICD-10" || upperType === "ICD10") {
    return "diagnoses"
  }
  if (upperType === "CPT") {
    return "codes"
  }
  return "codes"
}

function normalizeCode(raw: SuggestionCodeInput | SessionCode): SessionCode {
  const category = resolveCategory(raw)
  return {
    code: String(raw.code),
    type: raw.type ?? "CPT",
    category,
    description: raw.description ?? "",
    rationale: raw.rationale,
    confidence: typeof raw.confidence === "number" ? raw.confidence : undefined,
    reimbursement: raw.reimbursement,
    rvu: raw.rvu
  }
}

function countCodes(list: SessionCode[]): SelectedCodesCounts {
  return list.reduce<SelectedCodesCounts>((acc, item) => {
    const key = item.category
    acc[key] = (acc[key] ?? 0) + 1
    return acc
  }, { ...EMPTY_COUNTS })
}

function createInitialSessionState(): SessionState {
<<<<<<< HEAD
  return {
    selectedCodes: { ...EMPTY_COUNTS },
    selectedCodesList: [],
=======
  const initialCodes: SessionCode[] = []

  return {
    selectedCodes: { ...EMPTY_COUNTS },
    selectedCodesList: initialCodes,
>>>>>>> 99b979e4
    addedCodes: [],
    isSuggestionPanelOpen: false,
    layout: {
      noteEditor: 70,
      suggestionPanel: 30
    }
  }
}

function sessionReducer(state: SessionState, action: SessionAction): SessionState {
  switch (action.type) {
    case "reset":
      return createInitialSessionState()
    case "hydrate": {
      const base = createInitialSessionState()
      const session = action.payload.session ?? {}
      const layout = action.payload.layout ?? {}

      const list = Array.isArray(session.selectedCodesList) && session.selectedCodesList.length > 0
        ? session.selectedCodesList.map(normalizeCode)
        : base.selectedCodesList

      const selectedCodes = session.selectedCodes
        ? { ...base.selectedCodes, ...session.selectedCodes }
        : countCodes(list)

      const addedCodes = Array.isArray(session.addedCodes)
        ? session.addedCodes.map(value => String(value))
        : base.addedCodes

      const isSuggestionPanelOpen = typeof session.isSuggestionPanelOpen === "boolean"
        ? session.isSuggestionPanelOpen
        : base.isSuggestionPanelOpen

      const nextLayout: LayoutPreferences = {
        noteEditor: typeof layout.noteEditor === "number" ? layout.noteEditor : base.layout.noteEditor,
        suggestionPanel: typeof layout.suggestionPanel === "number" ? layout.suggestionPanel : base.layout.suggestionPanel
      }

      return {
        selectedCodes,
        selectedCodesList: list,
        addedCodes,
        isSuggestionPanelOpen,
        layout: nextLayout
      }
    }
    case "addCode": {
      const normalized = normalizeCode(action.payload.code)
      const list = [...state.selectedCodesList, normalized]
      const addedCodes = Array.from(new Set([...state.addedCodes, normalized.code]))
      return {
        ...state,
        selectedCodesList: list,
        selectedCodes: countCodes(list),
        addedCodes
      }
    }
    case "removeCode": {
      const index = state.selectedCodesList.findIndex(
        item => item.code === action.payload.code.code && item.category === action.payload.code.category
      )
      if (index === -1) {
        return state
      }
      const list = state.selectedCodesList.filter((_, idx) => idx !== index)
      const addedCodes = action.payload.returnToSuggestions
        ? state.addedCodes.filter(code => code !== action.payload.code.code)
        : state.addedCodes
      return {
        ...state,
        selectedCodesList: list,
        selectedCodes: countCodes(list),
        addedCodes
      }
    }
    case "changeCategory": {
      const list = state.selectedCodesList.map(item =>
        item.code === action.payload.code.code
          ? { ...item, category: action.payload.newCategory }
          : item
      )
      return {
        ...state,
        selectedCodesList: list,
        selectedCodes: countCodes(list)
      }
    }
    case "setSuggestionPanelOpen":
      return { ...state, isSuggestionPanelOpen: action.payload }
    case "setLayout":
      return {
        ...state,
        layout: {
          noteEditor: typeof action.payload.noteEditor === "number" ? action.payload.noteEditor : state.layout.noteEditor,
          suggestionPanel: typeof action.payload.suggestionPanel === "number"
            ? action.payload.suggestionPanel
            : state.layout.suggestionPanel
        }
      }
    default:
      return state
  }
}

export function SessionProvider({ children }: { children: React.ReactNode }) {
  const auth = useAuth()
  const [state, dispatch] = useReducer(sessionReducer, undefined, createInitialSessionState)
  const [hydrated, setHydrated] = useState(false)
  const [syncing, setSyncing] = useState(false)
  const controllerRef = useRef<AbortController | null>(null)
  const syncCounter = useRef(0)

  const startSync = useCallback(() => {
    syncCounter.current += 1
    setSyncing(true)
  }, [])

  const finishSync = useCallback(() => {
    syncCounter.current = Math.max(0, syncCounter.current - 1)
    if (syncCounter.current === 0) {
      setSyncing(false)
    }
  }, [])

  const refresh = useCallback(async () => {
    if (auth.status !== "authenticated") {
      controllerRef.current?.abort()
      dispatch({ type: "reset" })
      setHydrated(false)
      return
    }

    controllerRef.current?.abort()
    const controller = new AbortController()
    controllerRef.current = controller

    setHydrated(false)

    try {
      const [sessionData, layoutData] = await Promise.all([
        apiFetchJson<Partial<SessionState>>("/api/user/session", {
          signal: controller.signal
        }),
        apiFetchJson<Partial<LayoutPreferences>>("/api/user/layout-preferences", {
          signal: controller.signal
        })
      ])

      dispatch({
        type: "hydrate",
        payload: {
          session: sessionData ?? undefined,
          layout: layoutData ?? undefined
        }
      })
    } catch (error) {
      if ((error as DOMException)?.name !== "AbortError") {
        console.error("Failed to load session data", error)
      }
    } finally {
      if (!controller.signal.aborted) {
        setHydrated(true)
      }
    }
  }, [auth.status])

  const reset = useCallback(() => {
    dispatch({ type: "reset" })
  }, [])

  useEffect(() => {
    if (auth.status === "authenticated") {
      refresh()
    } else {
      controllerRef.current?.abort()
      dispatch({ type: "reset" })
      setHydrated(false)
    }
    return () => {
      controllerRef.current?.abort()
    }
  }, [auth.status, refresh])

  const sessionPayload = useMemo(
    () => ({
      selectedCodes: state.selectedCodes,
      selectedCodesList: state.selectedCodesList,
      addedCodes: state.addedCodes,
      isSuggestionPanelOpen: state.isSuggestionPanelOpen
    }),
    [state.selectedCodes, state.selectedCodesList, state.addedCodes, state.isSuggestionPanelOpen]
  )

  const layoutPayload = useMemo(() => state.layout, [state.layout])

  useEffect(() => {
    if (!hydrated || auth.status !== "authenticated") {
      return
    }

    const controller = new AbortController()
    const timeout = window.setTimeout(() => {
      startSync()
      apiFetch("/api/user/session", {
        method: "PUT",
        jsonBody: sessionPayload,
        signal: controller.signal
      })
        .then(response => {
          if (!response.ok && response.status !== 204) {
            throw new Error(`Failed to persist session state: ${response.status}`)
          }
        })
        .catch(error => {
          if ((error as DOMException)?.name !== "AbortError") {
            console.error("Failed to persist session state", error)
          }
        })
        .finally(() => {
          finishSync()
        })
    }, 400)

    return () => {
      window.clearTimeout(timeout)
      controller.abort()
    }
  }, [sessionPayload, hydrated, auth.status, startSync, finishSync])

  useEffect(() => {
    if (!hydrated || auth.status !== "authenticated") {
      return
    }

    const controller = new AbortController()
    const timeout = window.setTimeout(() => {
      startSync()
      apiFetch("/api/user/layout-preferences", {
        method: "PUT",
        jsonBody: layoutPayload,
        signal: controller.signal
      })
        .then(response => {
          if (!response.ok && response.status !== 204) {
            throw new Error(`Failed to persist layout preferences: ${response.status}`)
          }
        })
        .catch(error => {
          if ((error as DOMException)?.name !== "AbortError") {
            console.error("Failed to persist layout preferences", error)
          }
        })
        .finally(() => {
          finishSync()
        })
    }, 400)

    return () => {
      window.clearTimeout(timeout)
      controller.abort()
    }
  }, [layoutPayload, hydrated, auth.status, startSync, finishSync])

  const addCode = useCallback((code: SuggestionCodeInput) => {
    dispatch({ type: "addCode", payload: { code } })
  }, [])

  const removeCode = useCallback(
    (code: SessionCode, options?: { returnToSuggestions?: boolean; reasoning?: string }) => {
      if (options?.reasoning) {
        console.debug("Code removed", { code, reasoning: options.reasoning })
      }
      dispatch({
        type: "removeCode",
        payload: {
          code,
          returnToSuggestions: Boolean(options?.returnToSuggestions)
        }
      })
    },
    []
  )

  const changeCodeCategory = useCallback((code: SessionCode, newCategory: "diagnoses" | "differentials") => {
    dispatch({ type: "changeCategory", payload: { code, newCategory } })
  }, [])

  const setSuggestionPanelOpen = useCallback((open: boolean) => {
    dispatch({ type: "setSuggestionPanelOpen", payload: open })
  }, [])

  const setLayout = useCallback((layout: Partial<LayoutPreferences>) => {
    dispatch({ type: "setLayout", payload: layout })
  }, [])

  const value = useMemo<SessionContextValue>(
    () => ({
      state,
      hydrated,
      syncing,
      actions: {
        addCode,
        removeCode,
        changeCodeCategory,
        setSuggestionPanelOpen,
        setLayout,
        refresh,
        reset
      }
    }),
    [state, hydrated, syncing, addCode, removeCode, changeCodeCategory, setSuggestionPanelOpen, setLayout, refresh, reset]
  )

  return <SessionContext.Provider value={value}>{children}</SessionContext.Provider>
}

export function useSession(): SessionContextValue {
  const context = useContext(SessionContext)
  if (!context) {
    throw new Error("useSession must be used within a SessionProvider")
  }
  return context
}<|MERGE_RESOLUTION|>--- conflicted
+++ resolved
@@ -122,17 +122,13 @@
 }
 
 function createInitialSessionState(): SessionState {
-<<<<<<< HEAD
-  return {
-    selectedCodes: { ...EMPTY_COUNTS },
-    selectedCodesList: [],
-=======
+
   const initialCodes: SessionCode[] = []
 
   return {
     selectedCodes: { ...EMPTY_COUNTS },
     selectedCodesList: initialCodes,
->>>>>>> 99b979e4
+
     addedCodes: [],
     isSuggestionPanelOpen: false,
     layout: {
