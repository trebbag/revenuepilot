--- conflicted
+++ resolved
@@ -65,82 +65,6 @@
 4. **Run the Electron shell**.  The project includes scripts to launch
    and package a desktop version:
 
-<<<<<<< HEAD
- ```bash
-  npm run electron:dev   # build the frontend and start Electron
-  npm run electron:build # generate a distributable with electron-builder
-  ```
-
-  Vite outputs files to `electron/dist`, which `electron/main.js`
-  loads when creating the Electron `BrowserWindow`.
-
-  The packaged application now bundles the FastAPI backend and a Python
-  runtime.  Ensure `backend/venv` contains all Python dependencies before
-  running `electron-builder`; this virtual environment will be shipped with
-  the app and used by `electron/main.js` to launch the backend subprocess.
-  If you prefer to ship a standalone Python build instead, place the
-  executable under `python/` so it is included in the distributable.
-=======
-   ```bash
-   npm run electron:dev   # build the frontend and start Electron
-   npm run electron:build # generate a distributable with electron-builder
-   ```
-
-Vite outputs files to `electron/dist`, which `electron/main.js`
-loads when creating the Electron `BrowserWindow`.
-
-## Backend integration
-
-The desktop build includes a Python service that handles API requests and
-other backend tasks.  For development the service runs with `uvicorn`, but
-for distribution it should be bundled into a standalone executable
-(for example with [PyInstaller](https://pyinstaller.org/)).  The resulting
-binary can be placed in the Electron resources directory and launched from
-`electron/main.js` when the app starts.  This keeps the FastAPI server
-running alongside the renderer without requiring a separate Python
-installation on the target machine.
-
-## Release process
-
-1. **Run builds.**  Generate production assets and desktop installers:
-
-   ```bash
-   npm run build
-   npm run electron:build
-   ```
-
-2. **Code signing.**  Provide signing certificates via the environment
-   variables `CSC_LINK` (path or URL to the certificate) and
-   `CSC_KEY_PASSWORD` (the certificate password).  These are consumed by
-   `electron-builder` for Windows and macOS builds.
-
-3. **Upload to the update server.**  Distributables can be published using
-   `electron-builder`'s publishing step, which targets the generic provider
-   configured in `package.json` (`https://updates.example.com`).  The
-   `UPDATE_SERVER_URL` variable in `electron/main.js` should point to the
-   same URL so the auto‑updater can fetch new versions.
-
-4. **Tag the release.**  After a successful build, tag the commit and push
-   the tag upstream:
-
-   ```bash
-   git tag vX.Y.Z
-   git push origin vX.Y.Z
-   ```
-
-## CI/CD environment variables and secrets
-
-Automated pipelines should provide required configuration via environment
-variables or secret managers:
-
-* `OPENAI_API_KEY` – OpenAI access key for the Python backend.
-* `VITE_API_URL` – Backend URL for the frontend during builds.
-* `UPDATE_SERVER_URL` – Feed URL for `electron-updater`.
-* `CSC_LINK` / `CSC_KEY_PASSWORD` – Certificates for code signing.
-
-Store these values in your CI/CD platform's secret store and reference them
-in the workflow configuration rather than committing them to the repository.
->>>>>>> 908e3fbf
 
 ## Structure
 
