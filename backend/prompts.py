"""
Prompt templates for the RevenuePilot AI agents.

These functions construct structured prompts for use with large language models.
They include instructions that specify the expected output format and scope
according to the RevenuePilot plan.  When integrating with the OpenAI API,
call `openai.ChatCompletion.create` with the returned messages.
"""

from typing import List, Dict, Any, Optional
import json
import os
from functools import lru_cache

from .guidelines import get_guidelines
try:
    import yaml
except Exception:  # pragma: no cover - yaml is optional
    yaml = None


@lru_cache()
def _load_custom_templates() -> Dict[str, Any]:
    """Load custom prompt templates from a JSON or YAML file if present."""
    base = os.path.dirname(__file__)
    for name in ("prompt_templates.json", "prompt_templates.yaml", "prompt_templates.yml"):
        path = os.path.join(base, name)
        if os.path.exists(path):
            with open(path, "r", encoding="utf-8") as f:
                if name.endswith("json"):
                    return json.load(f)
                if yaml:
                    return yaml.safe_load(f)
    return {}


def _resolve_lang(entry: Any, lang: str) -> Optional[str]:
    """Return a language-specific string from ``entry``.

    ``entry`` may either be a plain string or a mapping of language codes to
    strings.  If the requested ``lang`` is not present, English is used as a
    fallback when available.  ``None`` is returned when no suitable text is
    found.
    """

    if isinstance(entry, dict):
        return entry.get(lang) or entry.get("en")
    if isinstance(entry, str):
        return entry
    return None


def _get_custom_instruction(
    category: str, lang: str, specialty: Optional[str], payer: Optional[str]
) -> str:
    """Return additional instructions based on specialty and payer.

    The function reads ``prompt_templates.json`` or ``.yaml`` once and then
    composes any matching instructions in the following order:

    1. ``default`` instructions for the category
    2. ``specialty`` overrides matching the provided ``specialty``
    3. ``payer`` overrides matching the provided ``payer``

    Each piece is appended to the base prompt so the default instructions are
    always preserved.
    """

    templates = _load_custom_templates()

    def extract(section: Dict[str, Any]) -> Optional[str]:
        entry = section.get(category, {})
        if isinstance(entry, dict) and "examples" in entry:
            entry = {k: v for k, v in entry.items() if k != "examples"}
        return _resolve_lang(entry, lang)

    parts = []
    parts.append(extract(templates.get("default", {})))
    if specialty:
        parts.append(extract(templates.get("specialty", {}).get(specialty, {})))
    if payer:
        parts.append(extract(templates.get("payer", {}).get(payer, {})))
    return " ".join(p for p in parts if p)


def _get_custom_examples(
    category: str, lang: str, specialty: Optional[str], payer: Optional[str]
) -> List[Dict[str, str]]:
    """Return example message pairs for the given category."""

    def collect(entry: Dict[str, Any]) -> List[Dict[str, str]]:
        msgs: List[Dict[str, str]] = []
        for ex in entry.get("examples", []) if isinstance(entry, dict) else []:
            user = _resolve_lang(ex.get("user"), lang)
            assistant = _resolve_lang(ex.get("assistant"), lang)
            if user and assistant:
                msgs.append({"role": "user", "content": user})
                msgs.append({"role": "assistant", "content": assistant})
        return msgs

    templates = _load_custom_templates()
    messages: List[Dict[str, str]] = []
    messages.extend(collect(templates.get("default", {}).get(category, {})))
    if specialty:
        messages.extend(
            collect(templates.get("specialty", {}).get(specialty, {}).get(category, {}))
        )
    if payer:
        messages.extend(
            collect(templates.get("payer", {}).get(payer, {}).get(category, {}))
        )
    return messages


def build_beautify_prompt(
    text: str,
    lang: str = "en",
    specialty: Optional[str] = None,
    payer: Optional[str] = None,
) -> List[Dict[str, str]]:
    """Build a beautify prompt in the requested language."""
    default_instructions = {
        "en": (
            "You are a highly skilled clinical documentation specialist. Your task is to take "
            "an unformatted draft note and return a polished, professional version. Never "
            "invent or infer new clinical information and remove any patient identifiers or "
            "protected health information (PHI). Organise the provided content into separate "
            "'Subjective', 'Objective', 'Assessment' and 'Plan' sections when appropriate. If "
            "a section is missing in the source text, omit it rather than creating new content. "
            "Correct grammar and spelling, improve clarity and readability, and return only "
            "the cleaned note without extra commentary, headings or markup."
        ),
        "es": (
            "Usted es un especialista altamente capacitado en documentación clínica. Su tarea es tomar una nota clínica sin "
            "formato y devolver una versión pulida y profesional. No invente ni suponga nueva información clínica y elimine "
            "cualquier identificador del paciente o PHI. Organice el contenido proporcionado en secciones separadas 'Subjetivo', "
            "'Objetivo', 'Evaluación' y 'Plan' cuando corresponda. Si alguna sección no está presente en el texto original, omítala en "
            "lugar de crear contenido nuevo. Corrija la gramática y la ortografía, mejore la claridad y la legibilidad y devuelva "
            "únicamente la nota mejorada sin comentarios adicionales, encabezados ni marcas. La nota devuelta debe estar en español."
        ),
    }
    instructions = default_instructions.get(lang, default_instructions["en"])
    extra = _get_custom_instruction("beautify", lang, specialty, payer)
    if extra:
        instructions = f"{instructions} {extra}"
    if lang == "es":
        instructions = f"{instructions} Responde en español."
    messages: List[Dict[str, str]] = [{"role": "system", "content": instructions}]
    messages.extend(_get_custom_examples("beautify", lang, specialty, payer))
    messages.append({"role": "user", "content": text})
    return messages


def build_suggest_prompt(
    text: str,
    lang: str = "en",
    specialty: Optional[str] = None,
    payer: Optional[str] = None,
    age: Optional[int] = None,
    sex: Optional[str] = None,
    region: Optional[str] = None,
) -> List[Dict[str, str]]:
    """Build a suggestions prompt in the requested language."""
    default_instructions = {
        "en": (
            "You are an expert medical coder, compliance officer and clinical decision support assistant. "
            "Analyse the following de‑identified clinical note and return a JSON object with four keys:\n"
            "- codes: an array of objects with fields code (string), rationale (string), upgrade_to (string, optional) and upgrade_path (string, optional). Include only the most relevant CPT and ICD‑10 codes supported by the note. When the documentation would justify a higher‑level code, set upgrade_to to that code and describe the reason in upgrade_path, e.g. '99213 → 99214 due to time or medical decision complexity'. Limit to a maximum of five entries.\n"
            "- compliance: an array of succinct strings highlighting missing documentation elements, audit risks or compliance tips (e.g., incomplete history, missing ROS, insufficient exam). Focus on areas that could cause downcoding or denials.\n"
<<<<<<< HEAD
            "- public_health: an array of objects with fields recommendation (string) and reason (string) giving a brief explanation of why the measure is suggested. Suggest generic recommendations without assuming personal details.\n"
            "- differentials: an array of objects with fields diagnosis (string) and score (number). Estimate the likelihood of each differential based on the note and provide the score as a percentage from 0 to 100. Limit to a maximum of five entries.\n"
=======
            "- public_health: an array of objects with fields recommendation (string) and reason (string) for preventative measures, vaccinations or screenings that may apply given the patient’s context. Suggest generic recommendations without assuming personal details.\n"
            "- differentials: an array of objects with fields diagnosis (string) and score (number between 0 and 1). Estimate the likelihood of each differential based on the note and provide the score as a decimal between 0 and 1. Limit to a maximum of five entries.\n"
>>>>>>> 6741a28c
            "Return only valid JSON without any surrounding Markdown. Do not fabricate information beyond the note. If no suggestions apply to a category, return an empty array for that key."
        ),
        "es": (
            "Usted es un experto codificador médico, responsable de cumplimiento y asistente de apoyo a la decisión clínica. "
            "Analice la siguiente nota clínica desidentificada y devuelva un objeto JSON con cuatro claves:\n"
            "- codes: una matriz de objetos con los campos code (cadena), rationale (cadena), upgrade_to (cadena, opcional) y upgrade_path (cadena, opcional). Incluya solo los códigos CPT e ICD‑10 más relevantes basados en la información proporcionada. Cuando la documentación justifique un código de mayor nivel, establezca upgrade_to con ese código y describa la razón en upgrade_path, por ejemplo '99213 → 99214 por tiempo o complejidad de la decisión médica'. Límite a un máximo de cinco entradas.\n"
            "- compliance: una matriz de cadenas breves que resalten elementos faltantes de documentación, riesgos de auditoría o consejos de cumplimiento (por ejemplo, historial incompleto, ROS faltante, examen insuficiente). Concéntrese en áreas que podrían causar reducción de códigos o denegaciones.\n"
<<<<<<< HEAD
            "- public_health: una matriz de objetos con los campos recommendation (cadena) y reason (cadena) que brinden una breve explicación de por qué se sugiere la medida. Sugiera recomendaciones genéricas sin asumir detalles personales.\n"
            "- differentials: una matriz de objetos con los campos diagnosis (cadena) y score (número). Estime la probabilidad de cada diagnóstico diferencial según la nota y exprese score como un porcentaje de 0 a 100. Limítese a un máximo de cinco entradas.\n"
=======
            "- public_health: una matriz de objetos con los campos recommendation (cadena) y reason (cadena) para medidas preventivas, vacunaciones o cribados que puedan aplicar según el contexto del paciente. Sugiera recomendaciones genéricas sin asumir detalles personales.\n"
            "- differentials: una matriz de objetos con los campos diagnosis (cadena) y score (número entre 0 y 1). Estime la probabilidad de cada diagnóstico diferencial según la nota y exprese score como un decimal entre 0 y 1. Limítese a un máximo de cinco entradas.\n"
>>>>>>> 6741a28c
            "Devuelva solo JSON válido sin ningún Markdown adicional. No fabrique información más allá de la nota. Si no hay sugerencias para una categoría, devuelva un array vacío para esa clave. Todas las cadenas devueltas deben estar en español."
        ),
    }
    instructions = default_instructions.get(lang, default_instructions["en"])
    extra = _get_custom_instruction("suggest", lang, specialty, payer)
    if extra:
        instructions = f"{instructions} {extra}"
    if lang == "es":
        instructions = f"{instructions} Responde en español."
    user_content = text
    if age is not None and sex and region:
        try:
            data = get_guidelines(age, sex, region)
            tips: List[str] = []
            if data.get("vaccinations"):
                tips.extend(data["vaccinations"])
            if data.get("screenings"):
                tips.extend(data["screenings"])
            if tips:
                user_content = f"{text}\n\nConsider: " + ", ".join(tips)
        except Exception:
            pass
    messages: List[Dict[str, str]] = [{"role": "system", "content": instructions}]
    messages.extend(_get_custom_examples("suggest", lang, specialty, payer))
    messages.append({"role": "user", "content": user_content})
    return messages


def build_summary_prompt(
    text: str,
    lang: str = "en",
    specialty: Optional[str] = None,
    payer: Optional[str] = None,
) -> List[Dict[str, str]]:
    """Build a summary prompt in the requested language."""
    default_instructions = {
        "en": (
            "You are an expert clinical communicator.  Rewrite the following clinical note "
            "into a concise summary that a patient can easily understand.  Preserve all "
            "important medical facts (symptoms, diagnoses, treatments, follow‑up), but remove "
            "billing codes and technical jargon.  Write in plain language at about an 8th "
            "grade reading level.  Do not invent information that is not present in the note. "
            "Do not include any patient identifiers or PHI."
        ),
        "es": (
            "Usted es un experto comunicador clínico. Reescriba la siguiente nota clínica en un resumen conciso que un paciente pueda entender fácilmente. Preserve todos los hechos médicos importantes (síntomas, diagnósticos, tratamientos, seguimiento), pero elimine los códigos de facturación y la jerga técnica. Escriba en un lenguaje sencillo equivalente a un nivel de lectura de octavo grado. No invente información que no esté presente en la nota. No incluya identificadores del paciente ni PHI. El resumen debe estar en español."
        ),
    }
    instructions = default_instructions.get(lang, default_instructions["en"])
    extra = _get_custom_instruction("summary", lang, specialty, payer)
    if extra:
        instructions = f"{instructions} {extra}"
    if lang == "es":
        instructions = f"{instructions} Responde en español."
    messages: List[Dict[str, str]] = [{"role": "system", "content": instructions}]
    messages.extend(_get_custom_examples("summary", lang, specialty, payer))
    messages.append({"role": "user", "content": text})
    return messages


def build_template_prompt(text: str, lang: str = "en") -> List[Dict[str, str]]:
    """Build a template manager prompt in the requested language."""
    default_instructions = {
        "en": (
            "You help clinicians manage reusable documentation templates."
            " Provide concise guidance or content based on the request."
        ),
        "es": (
            "Usted ayuda a los clínicos a gestionar plantillas reutilizables de"
            " documentación. Proporcione orientación o contenido según lo solicitado."
        ),
    }
    instructions = default_instructions.get(lang, default_instructions["en"])
    if lang == "es":
        instructions = f"{instructions} Responde en español."
    return [
        {"role": "system", "content": instructions},
        {"role": "user", "content": text},
    ]


def build_export_prompt(text: str, lang: str = "en") -> List[Dict[str, str]]:
    """Build an EHR export prompt in the requested language."""
    default_instructions = {
        "en": (
            "You prepare a structured export of the clinical note for insertion"
            " into an EHR system. Summarise necessary data without PHI."
        ),
        "es": (
            "Usted prepara una exportación estructurada de la nota clínica para"
            " insertarla en un sistema EHR. Resuma los datos necesarios sin PHI."
        ),
    }
    instructions = default_instructions.get(lang, default_instructions["en"])
    if lang == "es":
        instructions = f"{instructions} Responde en español."
    return [
        {"role": "system", "content": instructions},
        {"role": "user", "content": text},
    ]<|MERGE_RESOLUTION|>--- conflicted
+++ resolved
@@ -167,13 +167,9 @@
             "Analyse the following de‑identified clinical note and return a JSON object with four keys:\n"
             "- codes: an array of objects with fields code (string), rationale (string), upgrade_to (string, optional) and upgrade_path (string, optional). Include only the most relevant CPT and ICD‑10 codes supported by the note. When the documentation would justify a higher‑level code, set upgrade_to to that code and describe the reason in upgrade_path, e.g. '99213 → 99214 due to time or medical decision complexity'. Limit to a maximum of five entries.\n"
             "- compliance: an array of succinct strings highlighting missing documentation elements, audit risks or compliance tips (e.g., incomplete history, missing ROS, insufficient exam). Focus on areas that could cause downcoding or denials.\n"
-<<<<<<< HEAD
             "- public_health: an array of objects with fields recommendation (string) and reason (string) giving a brief explanation of why the measure is suggested. Suggest generic recommendations without assuming personal details.\n"
             "- differentials: an array of objects with fields diagnosis (string) and score (number). Estimate the likelihood of each differential based on the note and provide the score as a percentage from 0 to 100. Limit to a maximum of five entries.\n"
-=======
-            "- public_health: an array of objects with fields recommendation (string) and reason (string) for preventative measures, vaccinations or screenings that may apply given the patient’s context. Suggest generic recommendations without assuming personal details.\n"
-            "- differentials: an array of objects with fields diagnosis (string) and score (number between 0 and 1). Estimate the likelihood of each differential based on the note and provide the score as a decimal between 0 and 1. Limit to a maximum of five entries.\n"
->>>>>>> 6741a28c
+
             "Return only valid JSON without any surrounding Markdown. Do not fabricate information beyond the note. If no suggestions apply to a category, return an empty array for that key."
         ),
         "es": (
@@ -181,13 +177,8 @@
             "Analice la siguiente nota clínica desidentificada y devuelva un objeto JSON con cuatro claves:\n"
             "- codes: una matriz de objetos con los campos code (cadena), rationale (cadena), upgrade_to (cadena, opcional) y upgrade_path (cadena, opcional). Incluya solo los códigos CPT e ICD‑10 más relevantes basados en la información proporcionada. Cuando la documentación justifique un código de mayor nivel, establezca upgrade_to con ese código y describa la razón en upgrade_path, por ejemplo '99213 → 99214 por tiempo o complejidad de la decisión médica'. Límite a un máximo de cinco entradas.\n"
             "- compliance: una matriz de cadenas breves que resalten elementos faltantes de documentación, riesgos de auditoría o consejos de cumplimiento (por ejemplo, historial incompleto, ROS faltante, examen insuficiente). Concéntrese en áreas que podrían causar reducción de códigos o denegaciones.\n"
-<<<<<<< HEAD
             "- public_health: una matriz de objetos con los campos recommendation (cadena) y reason (cadena) que brinden una breve explicación de por qué se sugiere la medida. Sugiera recomendaciones genéricas sin asumir detalles personales.\n"
             "- differentials: una matriz de objetos con los campos diagnosis (cadena) y score (número). Estime la probabilidad de cada diagnóstico diferencial según la nota y exprese score como un porcentaje de 0 a 100. Limítese a un máximo de cinco entradas.\n"
-=======
-            "- public_health: una matriz de objetos con los campos recommendation (cadena) y reason (cadena) para medidas preventivas, vacunaciones o cribados que puedan aplicar según el contexto del paciente. Sugiera recomendaciones genéricas sin asumir detalles personales.\n"
-            "- differentials: una matriz de objetos con los campos diagnosis (cadena) y score (número entre 0 y 1). Estime la probabilidad de cada diagnóstico diferencial según la nota y exprese score como un decimal entre 0 y 1. Limítese a un máximo de cinco entradas.\n"
->>>>>>> 6741a28c
             "Devuelva solo JSON válido sin ningún Markdown adicional. No fabrique información más allá de la nota. Si no hay sugerencias para una categoría, devuelva un array vacío para esa clave. Todas las cadenas devueltas deben estar en español."
         ),
     }
