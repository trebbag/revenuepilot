--- conflicted
+++ resolved
@@ -152,7 +152,7 @@
 def _seed_reference_data(conn: sqlite3.Connection) -> None:
     session: Optional[Session] = None
     try:
-<<<<<<< HEAD
+
         with session_scope(conn) as session:
             existing_rules = session.scalar(
                 sa.select(sa.func.count()).select_from(db_models.ComplianceRuleCatalogEntry)
@@ -225,7 +225,7 @@
                 seed_payer_schedules(session, schedules)
     except Exception as exc:  # pragma: no cover - best effort
         logger.warning("reference_data_seed_failed: %s", exc)
-=======
+
         existing_rules = conn.execute("SELECT COUNT(*) FROM compliance_rule_catalog").fetchone()[0]
     except sqlite3.Error as exc:  # pragma: no cover - defensive
         logger.warning("compliance_rules_table_inspect_failed %s", exc)
@@ -309,7 +309,7 @@
     finally:
         if session is not None:
             session.close()
->>>>>>> 33ae369a
+
 
 
 def _initialise_schema(conn: sqlite3.Connection) -> None:
