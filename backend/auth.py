"""Authentication helpers for the RevenuePilot backend."""

from __future__ import annotations

import sqlite3
import time
import uuid
from typing import Optional, Tuple

from passlib.context import CryptContext

from backend.migrations import (  # type: ignore
    ensure_users_table,
    ensure_settings_table,
    ensure_clinics_table,
)

# Password hashing context using bcrypt
pwd_context = CryptContext(schemes=["bcrypt"], deprecated="auto")

LOCKOUT_THRESHOLD = 5
LOCKOUT_DURATION_SECONDS = 15 * 60


def hash_password(password: str) -> str:
    """Hash a plaintext password using a secure algorithm."""

    return pwd_context.hash(password)


def verify_password(password: str, hashed: str) -> bool:
    """Verify a plaintext password against a stored hash."""

    try:
        return pwd_context.verify(password, hashed)
    except Exception:
        return False


def register_user(
    conn: sqlite3.Connection,
    username: str,
    password: str,
    role: str = "user",
    *,
    email: Optional[str] = None,
    name: Optional[str] = None,
    clinic_code: Optional[str] = None,
    mfa_enabled: bool = False,
    mfa_secret: Optional[str] = None,
) -> int:
    """Register a new user and create default settings.

    Returns the new user's ID.
    """

    ensure_clinics_table(conn)
    ensure_users_table(conn)
    ensure_settings_table(conn)

    pwd_hash = hash_password(password)
<<<<<<< HEAD
    columns = {row[1] for row in conn.execute("PRAGMA table_info(users)")}
    email = username
    name = username
    if {"email", "name"}.issubset(columns):
        cur = conn.execute(
            "INSERT INTO users (username, email, name, password_hash, role) VALUES (?, ?, ?, ?, ?)",
            (username, email, name, pwd_hash, role),
        )
    else:
        cur = conn.execute(
            "INSERT INTO users (username, password_hash, role) VALUES (?, ?, ?)",
            (username, pwd_hash, role),
        )
=======
    now = time.time()
    resolved_email = email or f"{username}@example.test"
    resolved_name = name or username

    clinic_id: Optional[str] = None
    if clinic_code:
        code = clinic_code.strip().upper()
        if code:
            row = conn.execute(
                "SELECT id FROM clinics WHERE code=?",
                (code,),
            ).fetchone()
            if row:
                clinic_id = row["id"]
            else:
                clinic_id = str(uuid.uuid4())
                conn.execute(
                    """
                    INSERT INTO clinics (id, code, name, settings, active, created_at)
                    VALUES (?, ?, ?, ?, 1, ?)
                    """,
                    (clinic_id, code, code, "{}", now),
                )

    cur = conn.execute(
        """
        INSERT INTO users (
            username,
            email,
            password_hash,
            name,
            role,
            clinic_id,
            mfa_enabled,
            mfa_secret,
            failed_login_attempts,
            created_at,
            updated_at
        )
        VALUES (?, ?, ?, ?, ?, ?, ?, ?, 0, ?, ?)
        """,
        (
            username,
            resolved_email,
            pwd_hash,
            resolved_name,
            role,
            clinic_id,
            1 if mfa_enabled else 0,
            mfa_secret,
            now,
            now,
        ),
    )
>>>>>>> cd3d8bba
    user_id = cur.lastrowid

    conn.execute(
        "INSERT OR IGNORE INTO settings (user_id, theme, categories, rules, lang, specialty, payer, region, use_local_models) "
        "VALUES (?, ?, ?, ?, ?, ?, ?, ?, ?)",
        (
            user_id,
            "modern",
            "{}",
            "[]",
            "en",
            None,
            None,
            "",
            0,
        ),
    )
    conn.execute(
        "UPDATE users SET updated_at=? WHERE id=?",
        (now, user_id),
    )
    conn.commit()
    return user_id


def authenticate_user(
    conn: sqlite3.Connection, username: str, password: str
) -> Optional[Tuple[int, str]]:
    """Validate user credentials.

    Returns a tuple of ``(user_id, role)`` when credentials are valid, otherwise
    ``None``.
    """

    ensure_users_table(conn)
    row = conn.execute(
        """
        SELECT id, password_hash, role, failed_login_attempts, account_locked_until
          FROM users
         WHERE username=?
        """,
        (username,),
    ).fetchone()
    if not row:
        return None

    user_id = row["id"]
    locked_until = row["account_locked_until"]
    if locked_until and float(locked_until) > time.time():
        return None

    if verify_password(password, row["password_hash"]):
        now = time.time()
        conn.execute(
            """
            UPDATE users
               SET failed_login_attempts=0,
                   account_locked_until=NULL,
                   last_login=?,
                   updated_at=?
             WHERE id=?
            """,
            (now, now, user_id),
        )
        conn.commit()
        return user_id, row["role"]

    attempts = (row["failed_login_attempts"] or 0) + 1
    lock_until: Optional[float] = None
    if attempts >= LOCKOUT_THRESHOLD:
        lock_until = time.time() + LOCKOUT_DURATION_SECONDS
    conn.execute(
        """
        UPDATE users
           SET failed_login_attempts=?,
               account_locked_until=?,
               updated_at=?
         WHERE id=?
        """,
        (attempts, lock_until, time.time(), user_id),
    )
    conn.commit()
    return None<|MERGE_RESOLUTION|>--- conflicted
+++ resolved
@@ -59,21 +59,7 @@
     ensure_settings_table(conn)
 
     pwd_hash = hash_password(password)
-<<<<<<< HEAD
-    columns = {row[1] for row in conn.execute("PRAGMA table_info(users)")}
-    email = username
-    name = username
-    if {"email", "name"}.issubset(columns):
-        cur = conn.execute(
-            "INSERT INTO users (username, email, name, password_hash, role) VALUES (?, ?, ?, ?, ?)",
-            (username, email, name, pwd_hash, role),
-        )
-    else:
-        cur = conn.execute(
-            "INSERT INTO users (username, password_hash, role) VALUES (?, ?, ?)",
-            (username, pwd_hash, role),
-        )
-=======
+
     now = time.time()
     resolved_email = email or f"{username}@example.test"
     resolved_name = name or username
@@ -128,7 +114,7 @@
             now,
         ),
     )
->>>>>>> cd3d8bba
+
     user_id = cur.lastrowid
 
     conn.execute(
