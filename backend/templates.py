--- conflicted
+++ resolved
@@ -61,13 +61,8 @@
     return templates
 
 
-<<<<<<< HEAD
+
 # Preload built-in templates at import time so that other modules can
 # reference them without repeatedly parsing the JSON file.
-=======
-# Expose built-in templates at import time for modules that expect a constant.
-# This mirrors previous behaviour where ``DEFAULT_TEMPLATES`` was defined in
-# this module and imported elsewhere.  The list is generated lazily once when
-# the module is imported which is sufficient for the small test suite.
->>>>>>> cd4f00ac
+
 DEFAULT_TEMPLATES: List[TemplateModel] = load_builtin_templates()
