"""Server-side AI gating logic for clinical note model calls.

The :class:`AIGatingService` centralises all heuristics that determine when a
clinical note should be sent to an AI model.  The service keeps the
authoritative state in the database so decisions never rely on client supplied
deltas.  The implementation favours clear, easily testable helpers so the
rules can evolve without touching the API surface.
"""

from __future__ import annotations

import builtins
import dataclasses
import builtins
import difflib
import hashlib
import json
import math
import os
import re
import statistics
import uuid
from dataclasses import dataclass
from datetime import datetime, timezone
from collections.abc import Mapping as MappingABC
from typing import Any, Dict, Iterable, List, Mapping, Optional, Sequence, Set, Tuple

import structlog
from prometheus_client import Counter, Histogram, REGISTRY

from backend.openai_client import get_embedding_client
from backend.dcsb_features import compute_dcb
from backend.db.models import (
    AIClinicianAggregate,
    AIClinicianDailyStat,
    AIJsonSnapshot,
    AINoteState,
)
from backend.encryption import decrypt_ai_payload, encrypt_ai_payload
from backend.migrations import session_scope


logger = structlog.get_logger(__name__)


SentenceBoundary = (".", "?", "!")

EMBED_SENTINEL_OLD = "<<OLD_NOTE_SPAN>>"
EMBED_SENTINEL_NEW = "<<NEW_NOTE_SPAN>>"

ZERO_WIDTH_REPLACEMENTS = str.maketrans({
    "\u200b": "",
    "\u200c": "",
    "\u200d": "",
    "\ufeff": "",
})


def _get_or_create_metric(metric_cls, name: str, documentation: str, labelnames):
    existing = REGISTRY._names_to_collectors.get(name)
    if existing is not None:
        return existing
    return metric_cls(name, documentation, labelnames=labelnames)


<<<<<<< HEAD
setattr(builtins, "_get_or_create_metric", _get_or_create_metric)
=======
if not hasattr(builtins, "_get_or_create_metric"):
    setattr(builtins, "_get_or_create_metric", _get_or_create_metric)
>>>>>>> 87d9ee55


def _env_int(name: str, default: int) -> int:
    try:
        return int(os.getenv(name, default))
    except (TypeError, ValueError):
        return default


def _env_float(name: str, default: float) -> float:
    try:
        return float(os.getenv(name, default))
    except (TypeError, ValueError):
        return default


AI_COLD_START_CHARS = _env_int("AI_COLD_START_CHARS", 500)
AI_AUTO_THRESHOLD_CHARS = _env_int("AI_AUTO_THRESHOLD_CHARS", 100)
AI_AUTO_THRESHOLD_PCT = _env_float("AI_AUTO_THRESHOLD_PCT", 0.10)
AI_MANUAL_THRESHOLD_CHARS = _env_int("AI_MANUAL_THRESHOLD_CHARS", 60)
AI_MANUAL_THRESHOLD_PCT = _env_float("AI_MANUAL_THRESHOLD_PCT", 0.05)
AI_SEMANTIC_DISTANCE_AUTO_MIN = _env_float("AI_SEMANTIC_DISTANCE_AUTO_MIN", 0.08)
AI_SEMANTIC_DISTANCE_MANUAL_MIN = _env_float("AI_SEMANTIC_DISTANCE_MANUAL_MIN", 0.15)
AI_EMBEDDING_MODEL = os.getenv("AI_EMBEDDING_MODEL", os.getenv("AI_EMBED_MODEL", "text-embedding-3-small"))
ASR_CONFIDENCE_MIN = _env_float("ASR_CONFIDENCE_MIN", 0.85)
AUDIO_SALIENCE_SCORE_MIN = _env_float("AUDIO_SALIENCE_SCORE_MIN", 1.60)


AI_GATE_ALLOWED_REASON_TOTAL = _get_or_create_metric(
    Counter,
    "revenuepilot_ai_gate_allowed_reason_total",
    "AI gating allowances grouped by route and reason",
    ("route", "reason"),
)
AI_GATE_BLOCKED_REASON_TOTAL = _get_or_create_metric(
    Counter,
    "revenuepilot_ai_gate_blocked_reason_total",
    "AI gating denials grouped by route and reason",
    ("route", "reason"),
)
AI_GATE_ROUTE_DECISIONS = _get_or_create_metric(
    Counter,
    "revenuepilot_ai_gate_route_decisions_total",
    "AI gating decision counts by route and outcome",
    ("route", "decision"),
)
AI_AUDIO_DECISIONS = _get_or_create_metric(
    Counter,
    "revenuepilot_ai_audio_decisions_total",
    "Audio gating decisions by route and outcome",
    ("route", "decision", "reason"),
)
AI_AUDIO_ASCORE = _get_or_create_metric(
    Histogram,
    "revenuepilot_ai_audio_ascore",
    "Audio salience scores contributing to gating decisions",
    ("route",),
)
AI_AUDIO_DCB = _get_or_create_metric(
    Histogram,
    "revenuepilot_ai_audio_dcb",
    "Documentation context boost values for audio gating",
    ("route",),
)
AI_AUDIO_ASR_CONFIDENCE = _get_or_create_metric(
    Histogram,
    "revenuepilot_ai_audio_asr_confidence",
    "Median ASR confidence observed during audio gating",
    ("route",),
)


def _parse_audio_override_rules(value: str) -> Tuple[Dict[str, Any], ...]:
    rules: List[Dict[str, Any]] = []
    if not value:
        return tuple(rules)
    for raw_rule in value.split(","):
        rule = raw_rule.strip()
        if not rule:
            continue
        match = re.match(r"(?P<field>[a-z0-9_/]+)\s*(?P<op><=|>=|<|>)\s*(?P<value>[0-9]+(?:\.[0-9]+)?(?:/[0-9]+(?:\.[0-9]+)?)?)", rule, re.I)
        if not match:
            continue
        field = _normalize_measurement_name(match.group("field"))
        op = match.group("op")
        raw_value = match.group("value")
        if "/" in raw_value:
            try:
                systolic_str, diastolic_str = raw_value.split("/", 1)
                parsed_value: Any = (float(systolic_str), float(diastolic_str))
            except ValueError:
                continue
        else:
            try:
                parsed_value = float(raw_value)
            except ValueError:
                continue
        rules.append({"field": field, "op": op, "value": parsed_value, "raw": rule})
    return tuple(rules)


_MEASUREMENT_SYNONYMS: Dict[str, Tuple[str, ...]] = {
    "spo2": ("spo2", "oxygen_saturation", "o2sat", "sat"),
    "hr": ("hr", "heart_rate", "pulse"),
    "rr": ("rr", "resp", "respiratory_rate", "resp_rate"),
    "bp": ("bp", "blood_pressure", "bloodpressure"),
    "sbp": ("sbp", "systolic", "systolic_bp"),
    "dbp": ("dbp", "diastolic", "diastolic_bp"),
    "temp": ("temp", "temperature"),
    "na": ("na", "sodium"),
    "k": ("k", "potassium"),
    "cr": ("cr", "creatinine"),
    "hba1c": ("hba1c", "a1c", "hgb_a1c", "hemoglobin_a1c"),
    "troponin": ("troponin", "trop", "troponin_i", "troponin_t"),
}


def _normalize_measurement_name(name: str) -> str:
    key = str(name).lower()
    for canonical, aliases in _MEASUREMENT_SYNONYMS.items():
        if key == canonical or key in aliases:
            return canonical
    return key


AUDIO_CRITICAL_OVERRIDES = _parse_audio_override_rules(
    os.getenv(
        "AUDIO_CRITICAL_OVERRIDES",
        "spo2<90,bp>=180/120,hr>=130,temp>=38.5,k>=6.0,na<125,cr>=2.0,hba1c>=9.0,troponin>0",
    )
)

AUDIO_AUTO_ROUTE = "audio_auto"


SECTION_PATTERNS: Dict[str, Tuple[str, ...]] = {
    "HPI": (
        "history of present illness",
        "hpi",
        "subjective",
    ),
    "ROS": (
        "review of systems",
        "ros",
    ),
    "PE": (
        "physical exam",
        "physical examination",
        "objective",
    ),
    "A/P": (
        "assessment and plan",
        "assessment & plan",
        "assessment/plan",
        "plan",
        "a/p",
    ),
}


@dataclass(frozen=True)
class DiffSpan:
    """Represents an individual changed span between two note revisions."""

    old_text: str
    new_text: str
    old_range: Tuple[int, int]
    new_range: Tuple[int, int]

    @property
    def delta_chars(self) -> int:
        return max(len(self.old_text), len(self.new_text))


@dataclass
class GateDetail:
    """Captures metadata that is returned to the API layer."""

    L: int
    delta_chars: int
    mini_threshold: int
    full_threshold: int
    cooldown_remaining_ms: int = 0
    reason: Optional[str] = None
    cold_start_completed: bool = False
    notes_started_today: int = 0
    cap_auto4o: int = 1
    cap_daily_manual4o: int = 6
    auto4o_count: int = 0
    manual4o_count_day: int = 0
    dice: float = 0.0
    cosine: float = 0.0
    salient: bool = False

    def asdict(self) -> Dict[str, Any]:
        return dataclasses.asdict(self)


@dataclass
class AIGateInput:
    note_id: str
    clinician_id: int
    text: str
    request_type: str
    force: bool = False
    transcript_cursor: Optional[str] = None
    accepted_json: Optional[Mapping[str, Any]] = None
    input_timestamp: Optional[datetime] = None


@dataclass
class AIGateDecision:
    allowed: bool
    model: Optional[str]
    route: str
    status_code: int
    detail: GateDetail
    reason: Optional[str] = None
    job_id: Optional[str] = None


def normalize_note_text(text: str) -> str:
    """Apply a deterministic normalisation to a note."""

    if not text:
        return ""
    cleaned = text.translate(ZERO_WIDTH_REPLACEMENTS)
    cleaned = cleaned.replace("\r\n", "\n").replace("\r", "\n")
    cleaned = cleaned.replace("•", "- ")
    cleaned = cleaned.replace("\u2022", "- ")
    cleaned = cleaned.replace("\u25CF", "- ")
    cleaned = "\n".join(line.strip() for line in cleaned.split("\n"))
    cleaned = cleaned.strip()
    # Collapse runs of spaces but keep intentional newline separation.
    cleaned = "\n".join(" ".join(filter(None, line.split())) for line in cleaned.split("\n"))
    cleaned = cleaned.replace(" ,", ",").replace(" .", ".").replace(" ;", ";")
    cleaned = cleaned.replace(" :", ":").replace(" !", "!").replace(" ?", "?")
    cleaned = cleaned.replace("- -", "- ")
    return cleaned.strip()


def parse_sections(text: str) -> Dict[str, List[int]]:
    """Return a mapping of canonical sections to ``[start, end]`` indexes."""

    lowered = text.lower()
    markers: List[Tuple[int, str]] = []
    for section, patterns in SECTION_PATTERNS.items():
        for pattern in patterns:
            idx = 0
            needle = pattern.lower()
            while True:
                found = lowered.find(needle, idx)
                if found == -1:
                    break
                if found == 0 or lowered[found - 1] in {"\n", " "}:
                    markers.append((found, section))
                idx = found + len(needle)

    if not markers:
        return {}

    markers.sort()
    ranges: Dict[str, List[int]] = {}
    for pos, section in markers:
        if section in ranges:
            continue
        ranges[section] = [pos, len(text)]

    ordered = sorted(((start, section) for section, (start, _) in ranges.items()))
    for idx, (start, section) in enumerate(ordered):
        end = len(text)
        if idx + 1 < len(ordered):
            end = ordered[idx + 1][0]
        ranges[section][1] = max(start, end)
    return ranges


def _trigram_set(value: str) -> Set[str]:
    stripped = value.lower()
    if len(stripped) < 3:
        return set()
    return {stripped[i : i + 3] for i in range(len(stripped) - 2)}


def trigram_dice(a: str, b: str) -> float:
    """Return the Sørensen–Dice coefficient on character trigrams."""

    set_a = _trigram_set(a)
    set_b = _trigram_set(b)
    if not set_a and not set_b:
        return 1.0
    intersection = len(set_a.intersection(set_b))
    return (2 * intersection) / max(len(set_a) + len(set_b), 1)


def embedding_distance(embedder: Any, a: str, b: str) -> Optional[float]:
    """Cosine distance between embeddings of ``a`` and ``b``."""

    try:
        if hasattr(embedder, "embed_many"):
            vectors = embedder.embed_many([a, b])
            if not isinstance(vectors, Sequence) or len(vectors) != 2:
                return None
            vec_a, vec_b = vectors
        else:
            vec_a = embedder.embed(a)
            vec_b = embedder.embed(b)
    except Exception:
        return None
    if not vec_a or not vec_b:
        return None
    norm_a = math.sqrt(sum(x * x for x in vec_a))
    norm_b = math.sqrt(sum(x * x for x in vec_b))
    if not norm_a or not norm_b:
        return None
    dot = sum(x * y for x, y in zip(vec_a, vec_b)) / (norm_a * norm_b)
    dot = max(min(dot, 1.0), -1.0)
    return 1.0 - dot


def _segment_confidences(segment: Mapping[str, Any]) -> List[float]:
    confidences: List[float] = []
    tokens = segment.get("tokens")
    if isinstance(tokens, Iterable):
        for token in tokens:
            if isinstance(token, MappingABC):
                try:
                    value = float(token.get("confidence", 0.0))
                except (TypeError, ValueError):
                    continue
                if value > 0.0:
                    confidences.append(value)
    confidence = segment.get("confidence")
    if not confidences and confidence is not None:
        try:
            confidences.append(float(confidence))
        except (TypeError, ValueError):
            pass
    return confidences


def _median_confidence(segment: Mapping[str, Any]) -> float:
    confidences = _segment_confidences(segment)
    if not confidences:
        return 0.0
    try:
        return float(statistics.median(confidences))
    except statistics.StatisticsError:
        return float(confidences[0])


def _extract_measurement(value: Any) -> Optional[Any]:
    if value is None:
        return None
    if isinstance(value, (int, float)):
        return float(value)
    if isinstance(value, str):
        if "/" in value:
            parts = value.split("/", 1)
            try:
                return float(parts[0]), float(parts[1])
            except (ValueError, TypeError):
                return None
        try:
            return float(re.findall(r"-?\d+(?:\.\d+)?", value)[0])
        except IndexError:
            return None
    if isinstance(value, MappingABC):
        systolic = value.get("systolic")
        diastolic = value.get("diastolic")
        if systolic is not None and diastolic is not None:
            try:
                return float(systolic), float(diastolic)
            except (TypeError, ValueError):
                return None
        nested_value = value.get("value")
        if nested_value is not None:
            return _extract_measurement(nested_value)
    return None


def _collect_measurements(segment: Mapping[str, Any], diar: Mapping[str, Any]) -> Dict[str, Any]:
    measurements: Dict[str, Any] = {}
    for source in (segment, diar):
        vitals = source.get("vitals") if isinstance(source, MappingABC) else None
        if isinstance(vitals, MappingABC):
            for key, value in vitals.items():
                key_lower = _normalize_measurement_name(key)
                measurement = _extract_measurement(value)
                if key_lower not in measurements:
                    measurements[key_lower] = measurement
                original_key = str(key).lower()
                if original_key not in measurements:
                    measurements[original_key] = measurement
        if isinstance(source, MappingABC):
            for key in (
                "spo2",
                "hr",
                "rr",
                "resp",
                "bp",
                "sbp",
                "dbp",
                "temp",
                "na",
                "k",
                "cr",
                "hba1c",
                "troponin",
            ):
                if key in source:
                    measurement = _extract_measurement(source.get(key))
                    normalized = _normalize_measurement_name(key)
                    if normalized not in measurements:
                        measurements[normalized] = measurement
                    if key not in measurements:
                        measurements[key] = measurement
            for alias in ("temperature", "sodium", "potassium", "creatinine", "a1c"):
                if alias in source:
                    normalized = _normalize_measurement_name(alias)
                    if normalized not in measurements:
                        measurements[normalized] = _extract_measurement(source.get(alias))
            for alias in ("troponin_i", "troponin_t"):
                if alias in source:
                    if "troponin" not in measurements:
                        measurements["troponin"] = _extract_measurement(source.get(alias))
    if "bp" not in measurements:
        sbp = measurements.get("sbp")
        dbp = measurements.get("dbp")
        if sbp is not None and dbp is not None:
            try:
                measurements["bp"] = (float(sbp), float(dbp))
            except (TypeError, ValueError):
                pass
    return measurements


def _measurement_triggered(rule: Mapping[str, Any], measurement: Any) -> bool:
    if measurement is None:
        return False
    op = rule.get("op")
    threshold = rule.get("value")
    if isinstance(threshold, tuple):
        if not isinstance(measurement, tuple):
            return False
        try:
            meas_hi = float(measurement[0])
            meas_lo = float(measurement[1])
            thresh_hi = float(threshold[0])
            thresh_lo = float(threshold[1])
        except (TypeError, ValueError):
            return False
        if op == "<":
            return meas_hi < thresh_hi and meas_lo < thresh_lo
        if op == "<=":
            return meas_hi <= thresh_hi and meas_lo <= thresh_lo
        if op == ">":
            return meas_hi > thresh_hi and meas_lo > thresh_lo
        if op == ">=":
            return meas_hi >= thresh_hi and meas_lo >= thresh_lo
        return False
    try:
        measurement_value = float(measurement)
        threshold_value = float(threshold)
    except (TypeError, ValueError):
        return False
    if op == "<":
        return measurement_value < threshold_value
    if op == "<=":
        return measurement_value <= threshold_value
    if op == ">":
        return measurement_value > threshold_value
    if op == ">=":
        return measurement_value >= threshold_value
    return False


def _critical_override(
    segment: Mapping[str, Any], diar: Mapping[str, Any]
) -> Optional[str]:
    measurements = _collect_measurements(segment, diar)
    for rule in AUDIO_CRITICAL_OVERRIDES:
        measurement = measurements.get(rule["field"])
        if _measurement_triggered(rule, measurement):
            return str(rule.get("raw"))
    return None


def _has_salience(old_span: str, new_span: str) -> bool:
    combined = f"{old_span} {new_span}".strip()
    if not combined:
        return False
    if VITALS_RE.search(combined):
        return True
    if LABS_RE.search(combined):
        return True
    if MEDS_RE.search(combined):
        return True
    if ORDERS_RE.search(combined):
        return True
    if DIAGNOSTIC_RE.search(combined):
        return True

    old_has_negation = bool(NEGATION_RE.search(old_span))
    new_has_negation = bool(NEGATION_RE.search(new_span))
    new_has_positive = bool(POSITIVE_PHRASES_RE.search(new_span))
    if old_has_negation and not new_has_negation:
        return True
    if new_has_positive and not new_has_negation and not old_has_negation:
        return True
    return False


def _speaker_multiplier(
    speaker: Optional[str], focus_set: Mapping[str, Any]
) -> float:
    speaker_map = focus_set.get("speaker_multipliers")
    if isinstance(speaker_map, MappingABC) and speaker:
        multiplier = speaker_map.get(str(speaker).lower())
        if isinstance(multiplier, (int, float)):
            return float(multiplier)
    return 1.0


def _compute_ascore(
    segment: Mapping[str, Any],
    diar: Mapping[str, Any],
    focus_set: Mapping[str, Any],
) -> Tuple[float, Dict[str, float]]:
    ascore_components: Dict[str, float] = {}
    entities = segment.get("entities") if isinstance(segment.get("entities"), Iterable) else []
    weights = {}
    focus_entities = focus_set.get("entity_weights")
    if isinstance(focus_entities, MappingABC):
        weights = {str(key).lower(): float(value) for key, value in focus_entities.items() if isinstance(value, (int, float))}
    entity_score = 0.0
    counted_entities = 0
    for entity in entities:
        if not isinstance(entity, MappingABC):
            continue
        label = str(entity.get("type") or entity.get("label") or "").lower()
        if not label:
            continue
        if label not in weights:
            continue
        confidence = entity.get("confidence")
        if isinstance(confidence, (int, float)):
            weight = weights[label] * float(confidence)
        else:
            weight = weights[label]
        entity_score += weight
        counted_entities += 1
    speaker = segment.get("speaker") or diar.get("speaker")
    multiplier = _speaker_multiplier(speaker, focus_set)
    entity_score *= multiplier
    ascore_components["entities"] = entity_score

    plan_sections = focus_set.get("plan_sections")
    plan_bonus = focus_set.get("plan_bonus")
    plan_applied = 0.0
    if isinstance(plan_bonus, (int, float)):
        section = segment.get("section") or diar.get("section")
        section_lower = str(section).lower() if section else ""
        if section_lower:
            valid_sections = ["plan", "assessment", "a/p"]
            if isinstance(plan_sections, Iterable):
                valid_sections = [str(item).lower() for item in plan_sections]
            if section_lower in valid_sections:
                plan_applied = float(plan_bonus)
        if not plan_applied and isinstance(segment.get("text"), str):
            if "plan" in segment["text"].lower():
                plan_applied = float(plan_bonus)
    if plan_applied:
        ascore_components["plan"] = plan_applied

    repetition_bonus = focus_set.get("repetition_bonus")
    if isinstance(repetition_bonus, (int, float)):
        repetitions = diar.get("repetitions")
        try:
            repetitions_val = max(0, int(repetitions))
        except (TypeError, ValueError):
            repetitions_val = 0
        if repetitions_val:
            cap = focus_set.get("repetition_cap")
            try:
                cap_val = int(cap)
            except (TypeError, ValueError):
                cap_val = repetitions_val
            repetitions_val = min(repetitions_val, max(cap_val, 1))
            applied = float(repetition_bonus) * repetitions_val
            ascore_components["repetition"] = applied

    density_bonus = focus_set.get("medical_density_bonus")
    if isinstance(density_bonus, (int, float)):
        density_threshold = focus_set.get("medical_density_threshold")
        try:
            threshold_val = float(density_threshold)
        except (TypeError, ValueError):
            threshold_val = 0.0
        density = segment.get("medical_density")
        try:
            density_val = float(density)
        except (TypeError, ValueError):
            density_val = 0.0
        if density_val >= threshold_val and (counted_entities or density_val):
            ascore_components["medical_density"] = float(density_bonus)

    ascore_total = sum(ascore_components.values())
    return ascore_total, ascore_components


def compute_hash(value: str, salt: str) -> str:
    digest = hashlib.sha256(f"{salt}:{value}".encode("utf-8")).hexdigest()
    return digest


def compute_json_hash(payload: Mapping[str, Any], salt: str) -> str:
    canonical = json.dumps(payload, sort_keys=True, separators=(",", ":"))
    return compute_hash(canonical, salt)


def compute_json_divergence(previous: Mapping[str, Any], current: Mapping[str, Any]) -> float:
    """Approximate divergence by comparing keys and primitive values."""

    prev_keys = set(previous.keys())
    curr_keys = set(current.keys())
    union = prev_keys | curr_keys
    if not union:
        return 0.0
    delta = len(prev_keys ^ curr_keys)
    shared = prev_keys & curr_keys
    for key in shared:
        if previous.get(key) != current.get(key):
            delta += 1
    return delta / len(union)


def _normalize_json_payload(payload: Mapping[str, Any]) -> Dict[str, Any]:
    """Return a JSON-serialisable deep copy of *payload*."""

    return json.loads(json.dumps(payload))


def _merge_preferred(preferred: Mapping[str, Any], current: Mapping[str, Any]) -> Dict[str, Any]:
    """Deep merge *preferred* values into *current* while preserving mappings."""

    result: Dict[str, Any] = json.loads(json.dumps(current))
    for key, value in preferred.items():
        if isinstance(value, MappingABC) and isinstance(result.get(key), MappingABC):
            result[key] = _merge_preferred(value, result[key])
        else:
            result[key] = json.loads(json.dumps(value)) if isinstance(value, (dict, list)) else value
    return result


def _diff_spans(old: str, new: str) -> List[DiffSpan]:
    matcher = difflib.SequenceMatcher(a=old, b=new)
    spans: List[DiffSpan] = []
    for tag, i1, i2, j1, j2 in matcher.get_opcodes():
        if tag == "equal":
            continue
        spans.append(DiffSpan(old[i1:i2], new[j1:j2], (i1, i2), (j1, j2)))
    return spans


def _touches_sections(span: DiffSpan, sections: Mapping[str, Sequence[int]]) -> Set[str]:
    touched: Set[str] = set()
    start, end = span.new_range
    for name, (sec_start, sec_end) in sections.items():
        if start < sec_end and end > sec_start:
            touched.add(name)
    return touched


def _has_boundary(text: str) -> bool:
    stripped = text.rstrip()
    if not stripped:
        return False
    return stripped.endswith("\n") or stripped[-1] in SentenceBoundary


def _ensure_aware(ts: Optional[datetime]) -> Optional[datetime]:
    if ts is None:
        return None
    if ts.tzinfo is None:
        return ts.replace(tzinfo=timezone.utc)
    return ts


class AIGatingService:
    """Encapsulates all server-side gating heuristics."""

    JSON_STICKY_DIVERGENCE_THRESHOLD = 0.30

    def __init__(
        self,
        connection,
        *,
        model_high: str,
        model_mini: str,
        hash_salt: str,
        min_secs: float,
        cooldown_full: float,
        cooldown_mini: float,
        embed_model: Optional[str] = None,
        embedding_client: Any = None,
    ) -> None:
        self._connection = connection
        self._model_high = model_high
        self._model_mini = model_mini
        self._hash_salt = hash_salt
        self._min_secs = max(0.0, float(min_secs))
        self._cooldown_full = max(0.0, float(cooldown_full))
        self._cooldown_mini = max(0.0, float(cooldown_mini))
        if embedding_client is not None:
            self._embedder = embedding_client
        else:
            model_name = embed_model or AI_EMBEDDING_MODEL
            self._embedder = get_embedding_client(model_name)
        self._cost_high_cents = 0.2  # heuristic per thousand tokens
        self._cost_mini_cents = 0.05

    def _record_allowed_metrics(
        self,
        payload: AIGateInput,
        *,
        reason: Optional[str],
    ) -> None:
        route = payload.request_type or "unknown"
        reason_value = reason or ("FORCE" if payload.force else "ALLOWED")
        AI_GATE_ROUTE_DECISIONS.labels(route=route, decision="allowed").inc()
        AI_GATE_ALLOWED_REASON_TOTAL.labels(route=route, reason=str(reason_value)).inc()

    def _blocked_decision(
        self,
        payload: AIGateInput,
        detail: GateDetail,
        *,
        status_code: int,
        reason: str,
        metrics_reason: Optional[str] = None,
    ) -> AIGateDecision:
        route = payload.request_type or "unknown"
        reason_value = metrics_reason or detail.reason or reason or "UNKNOWN"
        AI_GATE_ROUTE_DECISIONS.labels(route=route, decision="blocked").inc()
        AI_GATE_BLOCKED_REASON_TOTAL.labels(route=route, reason=str(reason_value)).inc()
        return AIGateDecision(
            allowed=False,
            model=None,
            route=payload.request_type,
            status_code=status_code,
            detail=detail,
            reason=reason,
        )

    def reconcile_structured_json(
        self,
        note_id: str,
        clinician_id: int,
        model_json: Mapping[str, Any],
        *,
        divergence_threshold: float = JSON_STICKY_DIVERGENCE_THRESHOLD,
    ) -> Tuple[Dict[str, Any], Dict[str, Any]]:
        """Merge previously accepted structured JSON into ``model_json`` when similar."""

        if not isinstance(model_json, MappingABC):
            raise TypeError("model_json must be a mapping")

        metadata: Dict[str, Any] = {
            "noteId": note_id,
            "divergence": None,
            "mergedFromAccepted": False,
            "previousHash": None,
            "currentHash": None,
            "threshold": float(divergence_threshold),
        }

        try:
            normalized_current = _normalize_json_payload(model_json)
        except (TypeError, ValueError):
            logger.info(
                "ai_gate_json_normalize_failed",
                note_id=note_id,
                clinician_id=clinician_id,
                exc_info=True,
            )
            normalized_current = dict(model_json)

        with session_scope(self._connection) as session:
            state = session.get(AINoteState, note_id)
            if state is None:
                state = AINoteState(
                    note_id=note_id,
                    clinician_id=clinician_id,
                    last_note_snapshot="",
                )
                session.add(state)
                session.flush()
            else:
                state.clinician_id = clinician_id

            previous_payload: Optional[Dict[str, Any]] = None
            if state.last_accepted_json_hash:
                metadata["previousHash"] = state.last_accepted_json_hash
                previous_payload = self._load_json_snapshot(session, state.last_accepted_json_hash)

            divergence: Optional[float] = None
            if previous_payload is not None:
                try:
                    divergence = compute_json_divergence(previous_payload, normalized_current)
                except Exception:
                    logger.info(
                        "ai_gate_json_divergence_failed",
                        note_id=note_id,
                        clinician_id=clinician_id,
                        exc_info=True,
                    )
                    divergence = None
            metadata["divergence"] = divergence

            should_merge = (
                previous_payload is not None
                and divergence is not None
                and divergence <= max(divergence_threshold, 0.0)
            )
            merged_payload = normalized_current
            if should_merge:
                try:
                    merged_payload = _merge_preferred(previous_payload, normalized_current)
                    metadata["mergedFromAccepted"] = True
                except (TypeError, ValueError):
                    logger.info(
                        "ai_gate_json_merge_failed",
                        note_id=note_id,
                        clinician_id=clinician_id,
                        exc_info=True,
                    )
                    merged_payload = normalized_current

            new_hash = self._store_json_payload(session, merged_payload, note_id=note_id)
            if new_hash:
                metadata["currentHash"] = new_hash
                state.last_accepted_json_hash = new_hash

            session.add(state)

            logger.info(
                "ai_gate_json_divergence",
                note_id=note_id,
                clinician_id=clinician_id,
                divergence=float(divergence) if divergence is not None else None,
                merged=metadata["mergedFromAccepted"],
                threshold=float(divergence_threshold),
                previous_hash=metadata["previousHash"],
                current_hash=metadata["currentHash"],
            )

            return merged_payload, metadata

    # Public API -----------------------------------------------------

    def evaluate(self, payload: AIGateInput) -> AIGateDecision:
        """Return a gating decision for ``payload``."""

        now = datetime.now(timezone.utc)
        normalized = normalize_note_text(payload.text)
        L = len(normalized)
        mini_threshold = max(
            AI_MANUAL_THRESHOLD_CHARS,
            math.ceil(AI_MANUAL_THRESHOLD_PCT * L),
        )
        full_threshold = max(
            AI_AUTO_THRESHOLD_CHARS,
            math.ceil(AI_AUTO_THRESHOLD_PCT * L),
        )

        detail = GateDetail(
            L=L,
            delta_chars=0,
            mini_threshold=mini_threshold,
            full_threshold=full_threshold,
        )

        with session_scope(self._connection) as session:
            state = session.get(AINoteState, payload.note_id)
            if state is None:
                state = AINoteState(
                    note_id=payload.note_id,
                    clinician_id=payload.clinician_id,
                    last_note_snapshot="",
                )
                session.add(state)
                session.flush()

            detail.cold_start_completed = bool(state.cold_start_completed)

            previous_snapshot = state.last_note_snapshot or ""
            spans = _diff_spans(previous_snapshot, normalized)
            span_metrics: List[Tuple[DiffSpan, float, Optional[float]]] = []
            max_dice = 0.0
            max_distance = 0.0
            delta_chars = 0
            for span in spans:
                delta_chars += span.delta_chars
                dice_val = trigram_dice(span.old_text, span.new_text)
                distance_val = embedding_distance(
                    self._embedder,
                    f"{EMBED_SENTINEL_OLD}\n{span.old_text}",
                    f"{EMBED_SENTINEL_NEW}\n{span.new_text}",
                )
                if dice_val > max_dice:
                    max_dice = dice_val
                if distance_val is not None and distance_val > max_distance:
                    max_distance = distance_val
                span_metrics.append((span, dice_val, distance_val))
            sections = parse_sections(normalized)
            detail.delta_chars = delta_chars
            detail.dice = round(max_dice, 6)
            detail.cosine = round(max_distance, 6)

            today = now.date()
            daily = (
                session.query(AIClinicianDailyStat)
                .filter(
                    AIClinicianDailyStat.clinician_id == payload.clinician_id,
                    AIClinicianDailyStat.day == today,
                )
                .one_or_none()
            )
            if daily is None:
                daily = AIClinicianDailyStat(
                    clinician_id=payload.clinician_id,
                    day=today,
                )
                session.add(daily)
                session.flush()

            aggregate = session.get(AIClinicianAggregate, payload.clinician_id)
            if aggregate is None:
                aggregate = AIClinicianAggregate(
                    clinician_id=payload.clinician_id,
                    length_samples=[],
                    median_final_note_length=None,
                )
                session.add(aggregate)
                session.flush()

            if not state.daily_note_counted:
                daily.notes_started += 1
                state.daily_note_counted = True

            detail.notes_started_today = daily.notes_started
            L_med = aggregate.median_final_note_length or max(L, 800)
            L_pred = min(L * 1.3, 2.5 * L_med)
            cap_auto = max(1, min(4, round(2 * (L_pred / max(L_med, 1)))))
            detail.cap_auto4o = cap_auto
            cap_manual = max(6, min(20, 2 * daily.notes_started + 4))
            detail.cap_daily_manual4o = cap_manual
            detail.auto4o_count = state.auto4o_count
            detail.manual4o_count_day = daily.manual4o_count

            input_time = payload.input_timestamp or now
            if input_time.tzinfo is None:
                input_time = input_time.replace(tzinfo=timezone.utc)
            last_input = _ensure_aware(state.last_input_ts)
            if last_input is not None:
                elapsed_since_input = (input_time - last_input).total_seconds()
            else:
                elapsed_since_input = None
            state.last_input_ts = input_time

            # Cold start gate -------------------------------------------------
            cold_ready = L >= AI_COLD_START_CHARS and _has_boundary(payload.text)
            if not state.cold_start_completed and payload.request_type != "finalization":
                if not cold_ready and not payload.force:
                    detail.reason = "BELOW_THRESHOLD"
                    return self._blocked_decision(
                        payload,
                        detail,
                        status_code=409,
                        reason="BELOW_THRESHOLD",
                    )
                if cold_ready:
                    decision = self._allow(
                        session,
                        state,
                        daily,
                        aggregate,
                        payload,
                        now,
                        normalized,
                        sections,
                        delta_chars,
                        detail,
                        high_accuracy=True,
                    )
                    decision.detail.reason = None
                    return decision

            # Finalization bypasses the rest of the gates.
            if payload.request_type == "finalization":
                decision = self._allow(
                    session,
                    state,
                    daily,
                    aggregate,
                    payload,
                    now,
                    normalized,
                    sections,
                    delta_chars,
                    detail,
                    high_accuracy=True,
                )
                return decision

            if elapsed_since_input is not None and elapsed_since_input < self._min_secs:
                detail.reason = "minSecs"
                detail.cooldown_remaining_ms = int((self._min_secs - elapsed_since_input) * 1000)
                return self._blocked_decision(
                    payload,
                    detail,
                    status_code=409,
                    reason="minSecs",
                )
            if not _has_boundary(payload.text):
                detail.reason = "NOT_MEANINGFUL"
                return self._blocked_decision(
                    payload,
                    detail,
                    status_code=409,
                    reason="NOT_MEANINGFUL",
                )

            meaningful = True
            salient = False
            if not payload.force:
                meaningful, salient = self._is_meaningful(
                    span_metrics,
                    sections,
                    request_type=payload.request_type,
                )
                detail.salient = salient
                if not meaningful:
                    detail.reason = "NOT_MEANINGFUL"
                    return self._blocked_decision(
                        payload,
                        detail,
                        status_code=409,
                        reason="NOT_MEANINGFUL",
                    )
            else:
                detail.salient = True

            if payload.request_type in {"auto", "manual_full"}:
                if not payload.force and not detail.salient and delta_chars < full_threshold:
                    detail.reason = "minChars"
                    return self._blocked_decision(
                        payload,
                        detail,
                        status_code=409,
                        reason="minChars",
                    )

                if payload.request_type == "auto" and state.auto4o_count >= cap_auto:
                    detail.reason = "CAP_REACHED"
                    return self._blocked_decision(
                        payload,
                        detail,
                        status_code=409,
                        reason="CAP_REACHED",
                    )

                if payload.request_type == "manual_full" and daily.manual4o_count >= cap_manual:
                    detail.reason = "CAP_REACHED"
                    return self._blocked_decision(
                        payload,
                        detail,
                        status_code=409,
                        reason="CAP_REACHED",
                    )

                last_model_call = _ensure_aware(state.last_model_call_ts)
                if last_model_call is not None:
                    cooldown = self._cooldown_full
                    since_last = (now - last_model_call).total_seconds()
                    if since_last < cooldown:
                        detail.reason = "COOLDOWN"
                        detail.cooldown_remaining_ms = int((cooldown - since_last) * 1000)
                        return self._blocked_decision(
                            payload,
                            detail,
                            status_code=409,
                            reason="COOLDOWN",
                        )

                decision = self._allow(
                    session,
                    state,
                    daily,
                    aggregate,
                    payload,
                    now,
                    normalized,
                    sections,
                    delta_chars,
                    detail,
                    high_accuracy=True,
                )
                return decision

            if payload.request_type == "manual_mini":
                if not payload.force and not detail.salient and delta_chars < mini_threshold:
                    detail.reason = "minChars"
                    return self._blocked_decision(
                        payload,
                        detail,
                        status_code=409,
                        reason="minChars",
                    )
                last_mini = _ensure_aware(state.last_mini_call_ts)
                if last_mini is not None:
                    since_last = (now - last_mini).total_seconds()
                    if since_last < self._cooldown_mini:
                        detail.reason = "COOLDOWN"
                        detail.cooldown_remaining_ms = int((self._cooldown_mini - since_last) * 1000)
                        return self._blocked_decision(
                            payload,
                            detail,
                            status_code=409,
                            reason="COOLDOWN",
                        )

                decision = self._allow(
                    session,
                    state,
                    daily,
                    aggregate,
                    payload,
                    now,
                    normalized,
                    sections,
                    delta_chars,
                    detail,
                    high_accuracy=False,
                )
                return decision

        detail.reason = "NOT_MEANINGFUL"
        return self._blocked_decision(
            payload,
            detail,
            status_code=409,
            reason="NOT_MEANINGFUL",
        )

    def should_allow_audio_auto(
        self,
        note_id: str,
        clinician_id: int,
        segment: Mapping[str, Any],
        diar: Mapping[str, Any],
        focus_set: Mapping[str, Any],
    ) -> Tuple[bool, Dict[str, Any]]:
        if not isinstance(segment, MappingABC):
            raise TypeError("segment must be a mapping")
        diar = diar if isinstance(diar, MappingABC) else {}
        focus_set = focus_set if isinstance(focus_set, MappingABC) else {}

        text = str(segment.get("text") or "").strip()
        route_label = AUDIO_AUTO_ROUTE
        dcb_features = None
        for key in (
            "differential_features",
            "differentialFeatures",
            "features_by_dx",
            "dcb_features",
        ):
            value = focus_set.get(key)
            if value is not None:
                dcb_features = value
                break

        computed_dcb: Optional[float] = None
        speaker_value = diar.get("speaker") or segment.get("speaker")
        if dcb_features is not None:
            try:
                computed = compute_dcb(text, speaker_value, dcb_features)
            except Exception:  # pragma: no cover - defensive guard
                computed = 0.0
            computed_dcb = float(max(0.0, computed))
        detail: Dict[str, Any] = {
            "medianConfidence": 0.0,
            "dice": 0.0,
            "distance": None,
            "ascore": 0.0,
            "dcb": 0.0,
            "score": 0.0,
            "components": {},
            "criticalOverride": None,
            "hint": False,
            "reason": None,
        }

        if computed_dcb is not None:
            detail["dcb"] = computed_dcb
        else:
            fallback = focus_set.get("dcb")
            if isinstance(fallback, (int, float)):
                detail["dcb"] = float(fallback)

        if not text:
            detail["reason"] = "EMPTY_SEGMENT"
            AI_AUDIO_DECISIONS.labels(route=route_label, decision="blocked", reason="EMPTY_SEGMENT").inc()
            return False, detail
        if not _has_boundary(text):
            detail["reason"] = "NO_BOUNDARY"
            AI_AUDIO_DECISIONS.labels(route=route_label, decision="blocked", reason="NO_BOUNDARY").inc()
            return False, detail

        median_conf = _median_confidence(segment)
        detail["medianConfidence"] = median_conf
        AI_AUDIO_ASR_CONFIDENCE.labels(route=route_label).observe(float(median_conf))
        if median_conf < ASR_CONFIDENCE_MIN:
            detail["reason"] = "LOW_CONFIDENCE"
            AI_AUDIO_DECISIONS.labels(route=route_label, decision="blocked", reason="LOW_CONFIDENCE").inc()
            return False, detail

        with session_scope(self._connection) as session:
            state = session.get(AINoteState, note_id)
            if state is None:
                state = AINoteState(
                    note_id=note_id,
                    clinician_id=clinician_id,
                    last_note_snapshot="",
                )
                session.add(state)
                session.flush()
            else:
                state.clinician_id = clinician_id

            previous_text = state.last_transcript_cursor or ""
            dice = trigram_dice(previous_text, text) if previous_text else 0.0
            detail["dice"] = dice
            distance = (
                embedding_distance(self._embedder, previous_text, text)
                if previous_text and self._embedder
                else None
            )
            detail["distance"] = distance
            if previous_text and dice >= 0.92 and (distance is None or distance < 0.05):
                detail["reason"] = "NOT_MEANINGFUL"
                AI_AUDIO_DECISIONS.labels(route=route_label, decision="blocked", reason="NOT_MEANINGFUL").inc()
                return False, detail

            override = _critical_override(segment, diar)
            detail["criticalOverride"] = override

            ascore, components = _compute_ascore(segment, diar, focus_set)
            detail["components"] = components
            detail["ascore"] = ascore
            dcb = detail["dcb"]
            total_score = ascore + dcb
            detail["score"] = total_score

            AI_AUDIO_ASCORE.labels(route=route_label).observe(float(ascore))
            AI_AUDIO_DCB.labels(route=route_label).observe(float(dcb))

            if override:
                allowed = True
            else:
                allowed = total_score >= AUDIO_SALIENCE_SCORE_MIN

            if not allowed:
                margin = AUDIO_SALIENCE_SCORE_MIN - total_score
                if margin <= 0.05:
                    detail["hint"] = True
                detail["reason"] = "LOW_SALIENCE"
                AI_AUDIO_DECISIONS.labels(route=route_label, decision="blocked", reason="LOW_SALIENCE").inc()
                return False, detail

            cursor_value = segment.get("cursor") or diar.get("cursor") or text
            state.last_transcript_cursor = str(cursor_value)

            accepted_json = segment.get("accepted_json") or diar.get("accepted_json")
            stored_hash: Optional[str] = None
            if isinstance(accepted_json, MappingABC):
                stored_hash = self._store_json_payload(
                    session,
                    accepted_json,
                    note_id=note_id,
                )
            if stored_hash:
                state.last_accepted_json_hash = stored_hash

            session.add(state)

            detail["hint"] = False
            detail["reason"] = None
            AI_AUDIO_DECISIONS.labels(route=route_label, decision="allowed", reason="allowed").inc()
            return True, detail

    # Internal helpers ------------------------------------------------

    def _is_meaningful(
        self,
        span_metrics: Sequence[Tuple[DiffSpan, float, Optional[float]]],
        sections: Mapping[str, Sequence[int]],
        *,
        request_type: str,
    ) -> Tuple[bool, bool]:
        if not span_metrics:
            return False, False
        distance_threshold = (
            AI_SEMANTIC_DISTANCE_MANUAL_MIN
            if request_type in {"manual", "manual_full", "manual_mini"}
            else AI_SEMANTIC_DISTANCE_AUTO_MIN
        )
        salient_detected = False
        for span, dice, distance in span_metrics:
            if _has_salience(span.old_text, span.new_text):
                return True, True
            touched = _touches_sections(span, sections)
            if {"PE", "A/P"} & touched:
                return True, salient_detected
            if span.delta_chars < 40:
                continue
            if dice > 0.90:
                continue
            if distance is None:
                return True, salient_detected
            if distance >= distance_threshold:
                return True, salient_detected
        return False, salient_detected

    def _allow(
        self,
        session,
        state: AINoteState,
        daily: AIClinicianDailyStat,
        aggregate: AIClinicianAggregate,
        payload: AIGateInput,
        now: datetime,
        normalized: str,
        sections: Mapping[str, Sequence[int]],
        delta_chars: int,
        detail: GateDetail,
        *,
        high_accuracy: bool,
    ) -> AIGateDecision:
        model = self._model_high if high_accuracy else self._model_mini
        if high_accuracy:
            state.auto4o_count = state.auto4o_count + 1 if payload.request_type == "auto" else state.auto4o_count
            state.manual4o_count = state.manual4o_count + 1 if payload.request_type == "manual_full" else state.manual4o_count
            state.last_model_call_ts = now
            if payload.request_type == "manual_full":
                daily.manual4o_count += 1
        else:
            state.last_mini_call_ts = now

        prev_allowed = state.allowed_count
        state.allowed_count += 1
        last_allowed = _ensure_aware(state.last_allowed_ts)
        elapsed_ms: float | None = None
        if last_allowed and prev_allowed > 0:
            elapsed_ms = (now - last_allowed).total_seconds() * 1000.0
            state.mean_time_between_allowed_ms = (
                (state.mean_time_between_allowed_ms * prev_allowed) + elapsed_ms
            ) / (prev_allowed + 1)
        state.last_allowed_ts = now
        state.total_delta_chars += max(delta_chars, 0)
        state.last_note_snapshot = normalized
        state.last_note_hash = compute_hash(normalized, self._hash_salt)
        state.last_section_map = dict(sections)
        if payload.transcript_cursor is not None:
            state.last_transcript_cursor = payload.transcript_cursor
        if payload.accepted_json:
            stored_hash = self._store_json_payload(
                session,
                payload.accepted_json,
                note_id=payload.note_id,
            )
            if stored_hash:
                state.last_accepted_json_hash = stored_hash

        if not state.cold_start_completed and high_accuracy:
            state.cold_start_completed = True

        if payload.request_type == "finalization":
            state.finalization_count += 1
            self._record_note_length(aggregate, len(normalized))
        if payload.request_type in {"auto", "manual_full"} and high_accuracy:
            self._record_note_length(aggregate, len(normalized))

        estimated_tokens = max(16, math.ceil(len(normalized) / 4))
        cost_cents = (
            estimated_tokens / 1000.0 * (self._cost_high_cents if high_accuracy else self._cost_mini_cents)
        )
        daily.tokens_estimated += estimated_tokens
        daily.cost_cents_estimated += cost_cents

        session.add(state)
        session.add(daily)
        session.add(aggregate)

        job_id = uuid.uuid4().hex
        self._record_allowed_metrics(payload, reason=detail.reason)
        detail.reason = None

        from backend import main as backend_main

        labels = {
            "route": payload.request_type,
            "clinician_id": str(payload.clinician_id),
            "note_id": str(payload.note_id),
        }
        statsd_tags = [
            f"route:{payload.request_type}",
            f"clinician_id:{payload.clinician_id}",
            f"note_id:{payload.note_id}",
        ]

        if high_accuracy and payload.request_type == "auto":
            backend_main.AI_GATE_AUTO4O_COUNT.labels(**labels).set(float(state.auto4o_count))
            backend_main.statsd_gauge(
                "ai_gate.auto4o_count", float(state.auto4o_count), tags=statsd_tags
            )
        if high_accuracy and payload.request_type == "manual_full":
            backend_main.AI_GATE_MANUAL4O_COUNT.labels(**labels).set(float(state.manual4o_count))
            backend_main.statsd_gauge(
                "ai_gate.manual4o_count", float(state.manual4o_count), tags=statsd_tags
            )
        if payload.request_type == "finalization":
            backend_main.AI_GATE_FINALIZATION_COUNT.labels(**labels).set(float(state.finalization_count))
            backend_main.statsd_gauge(
                "ai_gate.finalization_count",
                float(state.finalization_count),
                tags=statsd_tags,
            )

        backend_main.AI_GATE_MEAN_TIME_BETWEEN_ALLOWED.labels(**labels).set(
            float(state.mean_time_between_allowed_ms)
        )
        backend_main.statsd_gauge(
            "ai_gate.mean_time_between_allowed_ms",
            float(state.mean_time_between_allowed_ms),
            tags=statsd_tags,
        )
        if elapsed_ms is not None:
            backend_main.statsd_histogram(
                "ai_gate.time_between_allowed_ms", float(elapsed_ms), tags=statsd_tags
            )

        edits_per_allowed = state.total_delta_chars / max(state.allowed_count, 1)
        backend_main.AI_GATE_EDITS_PER_ALLOWED_RUN.labels(**labels).set(float(edits_per_allowed))
        backend_main.statsd_gauge(
            "ai_gate.edits_per_allowed_run", float(edits_per_allowed), tags=statsd_tags
        )

        logger.info(
            "ai_gate_allowed",
            note_id=payload.note_id,
            route=payload.request_type,
            model=model,
            delta_chars=delta_chars,
            force=payload.force,
        )

        return AIGateDecision(
            allowed=True,
            model=model,
            route=payload.request_type,
            status_code=202,
            detail=detail,
            job_id=job_id,
        )

    def _record_note_length(self, aggregate: AIClinicianAggregate, length: int) -> None:
        samples = list(aggregate.length_samples or [])
        samples.append(length)
        if len(samples) > 60:
            samples = samples[-60:]
        aggregate.length_samples = samples
        try:
            aggregate.median_final_note_length = int(statistics.median(samples)) if samples else None
        except statistics.StatisticsError:
            aggregate.median_final_note_length = length

    def _store_json_payload(
        self,
        session,
        payload: Mapping[str, Any],
        *,
        note_id: str,
    ) -> Optional[str]:
        if not isinstance(payload, MappingABC):
            return None
        try:
            normalized = _normalize_json_payload(payload)
        except (TypeError, ValueError):
            logger.info(
                "ai_gate_json_normalize_failed",
                note_id=note_id,
                exc_info=True,
            )
            return None
        try:
            json_hash = compute_json_hash(normalized, self._hash_salt)
        except Exception:
            logger.info(
                "ai_gate_json_hash_failed",
                note_id=note_id,
                exc_info=True,
            )
            return None

        snapshot = session.get(AIJsonSnapshot, json_hash)
        encrypted_payload = encrypt_ai_payload(normalized)
        if snapshot is None:
            snapshot = AIJsonSnapshot(hash=json_hash, payload=encrypted_payload)
            session.add(snapshot)
        else:
            snapshot.payload = encrypted_payload
            session.add(snapshot)
        return json_hash

    def _load_json_snapshot(
        self,
        session,
        json_hash: Optional[str],
    ) -> Optional[Dict[str, Any]]:
        if not json_hash:
            return None
        snapshot = session.get(AIJsonSnapshot, json_hash)
        if snapshot is None:
            return None
        payload = snapshot.payload
        if isinstance(payload, MappingABC):
            if "ciphertext" in payload:
                try:
                    decrypted = decrypt_ai_payload(payload)
                    return _normalize_json_payload(decrypted)
                except (ValueError, TypeError):
                    logger.info(
                        "ai_gate_json_decrypt_failed",
                        hash=json_hash,
                        exc_info=True,
                    )
                    return None
            try:
                normalized = _normalize_json_payload(payload)
            except (TypeError, ValueError):
                logger.info(
                    "ai_gate_json_normalize_failed",
                    hash=json_hash,
                    exc_info=True,
                )
                return None
            snapshot.payload = encrypt_ai_payload(normalized)
            session.add(snapshot)
            return normalized
        return None


__all__ = [
    "AIGatingService",
    "AIGateInput",
    "AIGateDecision",
    "GateDetail",
    "normalize_note_text",
    "parse_sections",
    "compute_hash",
    "compute_json_hash",
    "compute_json_divergence",
    "EMBED_SENTINEL_NEW",
    "EMBED_SENTINEL_OLD",
    "AI_GATE_ALLOWED_REASON_TOTAL",
    "AI_GATE_BLOCKED_REASON_TOTAL",
    "AI_GATE_ROUTE_DECISIONS",
    "AI_AUDIO_DECISIONS",
    "AI_AUDIO_ASCORE",
    "AI_AUDIO_DCB",
    "AI_AUDIO_ASR_CONFIDENCE",
    "AUDIO_AUTO_ROUTE",
]
VITALS_RE = re.compile(r"(bp\s*\d{2,3}/\d{2,3}|hr\s*\d{2,3}|spo2\s*\d{2,3}%)", re.I)
LABS_RE = re.compile(
    r"\b(na|k|cr|hba1c|hgb|wbc)\b\s*(\d+(?:\.\d+)?(?:\s*(?:mmol/l|mg/dl|g/dl|%))?)",
    re.I,
)
MEDS_RE = re.compile(
    r"[A-Za-z]+(?:\s+[A-Za-z]+)?\s+\d+\s*(?:mg|mcg|u)\s+(?:bid|tid|qhs|qam|prn)",
    re.I,
)
ORDERS_RE = re.compile(r"\b(ekg|cxr|mri|colonoscopy|ct)\b", re.I)
DIAGNOSTIC_RE = re.compile(r"(pneumonia|nstemi|r/o\s+pe)", re.I)
NEGATION_RE = re.compile(r"\bdenies\b", re.I)
POSITIVE_PHRASES_RE = re.compile(r"\b(reports|endorses|admits|has|experiencing)\b", re.I)
<|MERGE_RESOLUTION|>--- conflicted
+++ resolved
@@ -63,12 +63,10 @@
     return metric_cls(name, documentation, labelnames=labelnames)
 
 
-<<<<<<< HEAD
-setattr(builtins, "_get_or_create_metric", _get_or_create_metric)
-=======
+
 if not hasattr(builtins, "_get_or_create_metric"):
     setattr(builtins, "_get_or_create_metric", _get_or_create_metric)
->>>>>>> 87d9ee55
+
 
 
 def _env_int(name: str, default: int) -> int:
