--- conflicted
+++ resolved
@@ -3,24 +3,7 @@
 from typing import Any, Iterable, Optional, Tuple
 
 
-<<<<<<< HEAD
-def ensure_users_table(conn: sqlite3.Connection) -> None:
-    """Ensure the ``users`` table contains authentication metadata.
-
-    Legacy installations only stored ``username``, ``password_hash`` and
-    ``role``.  The modern authentication flow requires richer attributes for
-    multi-tenant support, MFA, account lockouts and auditing.  This helper adds
-    the additional columns in a backwards compatible fashion.
-    """
-
-    conn.execute(
-        "CREATE TABLE IF NOT EXISTS users ("
-        "id INTEGER PRIMARY KEY AUTOINCREMENT,"
-        "username TEXT UNIQUE NOT NULL,"
-        "password_hash TEXT NOT NULL,"
-        "role TEXT NOT NULL"
-        ")"
-=======
+
 def ensure_clinics_table(conn: sqlite3.Connection) -> None:
     """Ensure the clinics table exists for multi-tenant deployments."""
 
@@ -66,14 +49,12 @@
             FOREIGN KEY(clinic_id) REFERENCES clinics(id)
         )
         """
->>>>>>> cd3d8bba
     )
 
     columns = {row[1] for row in conn.execute("PRAGMA table_info(users)")}
 
     if "email" not in columns:
         conn.execute("ALTER TABLE users ADD COLUMN email TEXT")
-<<<<<<< HEAD
         conn.execute(
             "CREATE UNIQUE INDEX IF NOT EXISTS idx_users_email ON users(email)"
         )
@@ -91,17 +72,10 @@
             "CREATE INDEX IF NOT EXISTS idx_users_clinic ON users(clinic_id)"
         )
 
-=======
-    if "name" not in columns:
-        conn.execute("ALTER TABLE users ADD COLUMN name TEXT")
-    if "clinic_id" not in columns:
-        conn.execute("ALTER TABLE users ADD COLUMN clinic_id TEXT")
->>>>>>> cd3d8bba
     if "mfa_enabled" not in columns:
         conn.execute(
             "ALTER TABLE users ADD COLUMN mfa_enabled INTEGER NOT NULL DEFAULT 0"
         )
-<<<<<<< HEAD
 
     if "mfa_secret" not in columns:
         conn.execute("ALTER TABLE users ADD COLUMN mfa_secret TEXT")
@@ -109,17 +83,10 @@
     if "account_locked_until" not in columns:
         conn.execute("ALTER TABLE users ADD COLUMN account_locked_until REAL")
 
-=======
-    if "mfa_secret" not in columns:
-        conn.execute("ALTER TABLE users ADD COLUMN mfa_secret TEXT")
-    if "account_locked_until" not in columns:
-        conn.execute("ALTER TABLE users ADD COLUMN account_locked_until REAL")
->>>>>>> cd3d8bba
     if "failed_login_attempts" not in columns:
         conn.execute(
             "ALTER TABLE users ADD COLUMN failed_login_attempts INTEGER NOT NULL DEFAULT 0"
         )
-<<<<<<< HEAD
 
     if "last_login" not in columns:
         conn.execute("ALTER TABLE users ADD COLUMN last_login REAL")
@@ -160,24 +127,7 @@
     )
     conn.execute(
         "CREATE UNIQUE INDEX IF NOT EXISTS idx_clinic_code ON clinics(code)"
-=======
-    if "last_login" not in columns:
-        conn.execute("ALTER TABLE users ADD COLUMN last_login REAL")
-    if "created_at" not in columns:
-        conn.execute(
-            "ALTER TABLE users ADD COLUMN created_at REAL NOT NULL DEFAULT (strftime('%s','now'))"
-        )
-    if "updated_at" not in columns:
-        conn.execute(
-            "ALTER TABLE users ADD COLUMN updated_at REAL NOT NULL DEFAULT (strftime('%s','now'))"
-        )
-
-    conn.execute(
-        "CREATE INDEX IF NOT EXISTS idx_users_clinic ON users(clinic_id)"
-    )
-    conn.execute(
-        "CREATE UNIQUE INDEX IF NOT EXISTS idx_users_email ON users(email) WHERE email IS NOT NULL"
->>>>>>> cd3d8bba
+
     )
     conn.commit()
 
@@ -762,11 +712,8 @@
     conn.commit()
 
 def ensure_session_table(conn: sqlite3.Connection) -> None:  # pragma: no cover - thin wrapper
-<<<<<<< HEAD
     """Ensure the sessions table stores rich session metadata."""
-=======
-    """Ensure the authentication sessions table exists for token tracking."""
->>>>>>> cd3d8bba
+
 
     ensure_users_table(conn)
     conn.execute(
@@ -774,7 +721,6 @@
         CREATE TABLE IF NOT EXISTS sessions (
             id TEXT PRIMARY KEY,
             user_id INTEGER NOT NULL,
-<<<<<<< HEAD
             token_hash TEXT,
             refresh_token_hash TEXT,
             expires_at REAL NOT NULL,
@@ -837,16 +783,6 @@
             expires_at REAL NOT NULL,
             used INTEGER NOT NULL DEFAULT 0,
             created_at REAL NOT NULL DEFAULT (strftime('%s','now')),
-=======
-            token_hash TEXT NOT NULL,
-            refresh_token_hash TEXT,
-            expires_at REAL NOT NULL,
-            created_at REAL NOT NULL DEFAULT (strftime('%s','now')),
-            last_accessed REAL NOT NULL DEFAULT (strftime('%s','now')),
-            ip_address TEXT,
-            user_agent TEXT,
-            offline_session INTEGER NOT NULL DEFAULT 0,
->>>>>>> cd3d8bba
             FOREIGN KEY(user_id) REFERENCES users(id)
         )
         """
