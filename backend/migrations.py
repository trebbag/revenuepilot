import sqlite3


def ensure_settings_table(conn: sqlite3.Connection) -> None:
    """Ensure the settings table exists with all required columns.

    This helper may be invoked during application startup or as a
    standalone migration.  It creates the ``settings`` table when missing
    and adds any new columns required by the application.
    """

    conn.execute(
        "CREATE TABLE IF NOT EXISTS settings ("
        "user_id INTEGER PRIMARY KEY,"
        "theme TEXT NOT NULL,"
        "categories TEXT NOT NULL DEFAULT '{}',"
        "rules TEXT NOT NULL DEFAULT '[]',"
        "lang TEXT NOT NULL DEFAULT 'en',"
        "specialty TEXT,"
        "payer TEXT,"
        "region TEXT,"
        "FOREIGN KEY(user_id) REFERENCES users(id)"
        ")"
    )

    columns = {row[1] for row in conn.execute("PRAGMA table_info(settings)")}
<<<<<<< HEAD
    if "categories" not in columns:
        conn.execute(
            "ALTER TABLE settings ADD COLUMN categories TEXT NOT NULL DEFAULT '{}'"
        )
    if "rules" not in columns:
        conn.execute(
            "ALTER TABLE settings ADD COLUMN rules TEXT NOT NULL DEFAULT '[]'"
        )
    if "lang" not in columns:
        conn.execute("ALTER TABLE settings ADD COLUMN lang TEXT NOT NULL DEFAULT 'en'")
    if "specialty" not in columns:
        conn.execute("ALTER TABLE settings ADD COLUMN specialty TEXT")
    if "payer" not in columns:
        conn.execute("ALTER TABLE settings ADD COLUMN payer TEXT")
    if "region" not in columns:
        conn.execute("ALTER TABLE settings ADD COLUMN region TEXT")
    if "use_local_models" not in columns:
        conn.execute(
            "ALTER TABLE settings ADD COLUMN use_local_models INTEGER NOT NULL DEFAULT 0"
        )
=======
    required = {
        "categories": "TEXT NOT NULL DEFAULT '{}'",
        "rules": "TEXT NOT NULL DEFAULT '[]'",
        "lang": "TEXT NOT NULL DEFAULT 'en'",
        "specialty": "TEXT",
        "payer": "TEXT",
        "region": "TEXT",
    }
    for col, ddl in required.items():
        if col not in columns:
            conn.execute(f"ALTER TABLE settings ADD COLUMN {col} {ddl}")
>>>>>>> 45459359
    conn.commit()

def ensure_templates_table(conn: sqlite3.Connection) -> None:
    """Ensure the templates table exists for storing note templates."""
    conn.execute(
        "CREATE TABLE IF NOT EXISTS templates ("
        "id INTEGER PRIMARY KEY AUTOINCREMENT,"
        "user TEXT,"
        "clinic TEXT,"
        "specialty TEXT,"
        "name TEXT,"
        "content TEXT"
        ")"
    )
    # Add missing columns for backwards compatibility
    columns = {row[1] for row in conn.execute("PRAGMA table_info(templates)")}
    if "specialty" not in columns:
        conn.execute("ALTER TABLE templates ADD COLUMN specialty TEXT")
    conn.commit()<|MERGE_RESOLUTION|>--- conflicted
+++ resolved
@@ -24,7 +24,7 @@
     )
 
     columns = {row[1] for row in conn.execute("PRAGMA table_info(settings)")}
-<<<<<<< HEAD
+
     if "categories" not in columns:
         conn.execute(
             "ALTER TABLE settings ADD COLUMN categories TEXT NOT NULL DEFAULT '{}'"
@@ -45,19 +45,7 @@
         conn.execute(
             "ALTER TABLE settings ADD COLUMN use_local_models INTEGER NOT NULL DEFAULT 0"
         )
-=======
-    required = {
-        "categories": "TEXT NOT NULL DEFAULT '{}'",
-        "rules": "TEXT NOT NULL DEFAULT '[]'",
-        "lang": "TEXT NOT NULL DEFAULT 'en'",
-        "specialty": "TEXT",
-        "payer": "TEXT",
-        "region": "TEXT",
-    }
-    for col, ddl in required.items():
-        if col not in columns:
-            conn.execute(f"ALTER TABLE settings ADD COLUMN {col} {ddl}")
->>>>>>> 45459359
+
     conn.commit()
 
 def ensure_templates_table(conn: sqlite3.Connection) -> None:
