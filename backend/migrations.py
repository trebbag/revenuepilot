import sqlite3


def ensure_settings_table(conn: sqlite3.Connection) -> None:
    """Ensure the settings table exists with all required columns.

    This helper may be invoked during application startup or as a
    standalone migration.  It creates the ``settings`` table when missing
    and adds any new columns required by the application.
    """

    conn.execute(
        "CREATE TABLE IF NOT EXISTS settings ("
        "user_id INTEGER PRIMARY KEY,"
        "theme TEXT NOT NULL,"
        "categories TEXT NOT NULL DEFAULT '{}',"
        "rules TEXT NOT NULL DEFAULT '[]',"
        "lang TEXT NOT NULL DEFAULT 'en',"
        "summary_lang TEXT NOT NULL DEFAULT 'en',"
        "specialty TEXT,"
        "payer TEXT,"
        "region TEXT,"
        "template INTEGER,"
        "use_local_models INTEGER NOT NULL DEFAULT 0,"
        "agencies TEXT NOT NULL DEFAULT '[]',"
        "use_offline_mode INTEGER NOT NULL DEFAULT 0,"
        "layout_prefs TEXT NOT NULL DEFAULT '{}',"
        "FOREIGN KEY(user_id) REFERENCES users(id)"
        ")"
    )

    columns = {row[1] for row in conn.execute("PRAGMA table_info(settings)")}

    if "categories" not in columns:
        conn.execute(
            "ALTER TABLE settings ADD COLUMN categories TEXT NOT NULL DEFAULT '{}'"
        )
    if "rules" not in columns:
        conn.execute(
            "ALTER TABLE settings ADD COLUMN rules TEXT NOT NULL DEFAULT '[]'"
        )
    if "lang" not in columns:
        conn.execute("ALTER TABLE settings ADD COLUMN lang TEXT NOT NULL DEFAULT 'en'")
    if "summary_lang" not in columns:
        conn.execute(
            "ALTER TABLE settings ADD COLUMN summary_lang TEXT NOT NULL DEFAULT 'en'"
        )
    if "specialty" not in columns:
        conn.execute("ALTER TABLE settings ADD COLUMN specialty TEXT")
    if "payer" not in columns:
        conn.execute("ALTER TABLE settings ADD COLUMN payer TEXT")
    if "region" not in columns:
        conn.execute("ALTER TABLE settings ADD COLUMN region TEXT")
    if "use_local_models" not in columns:
        conn.execute(
            "ALTER TABLE settings ADD COLUMN use_local_models INTEGER NOT NULL DEFAULT 0"
        )

    if "agencies" not in columns:
        conn.execute(
            "ALTER TABLE settings ADD COLUMN agencies TEXT NOT NULL DEFAULT '[]'"
        )

    if "template" not in columns:
        conn.execute("ALTER TABLE settings ADD COLUMN template INTEGER")

    if "beautify_model" not in columns:
        conn.execute("ALTER TABLE settings ADD COLUMN beautify_model TEXT")
    if "suggest_model" not in columns:
        conn.execute("ALTER TABLE settings ADD COLUMN suggest_model TEXT")
    if "summarize_model" not in columns:
        conn.execute("ALTER TABLE settings ADD COLUMN summarize_model TEXT")
    if "deid_engine" not in columns:
        conn.execute("ALTER TABLE settings ADD COLUMN deid_engine TEXT")
    if "use_offline_mode" not in columns:
        conn.execute(
            "ALTER TABLE settings ADD COLUMN use_offline_mode INTEGER NOT NULL DEFAULT 0"
        )
    if "layout_prefs" not in columns:
        conn.execute(
            "ALTER TABLE settings ADD COLUMN layout_prefs TEXT NOT NULL DEFAULT '{}'"
        )


    conn.commit()


def ensure_user_profile_table(conn: sqlite3.Connection) -> None:
    """Ensure the user_profile table exists for storing profile data."""

    conn.execute(
        "CREATE TABLE IF NOT EXISTS user_profile ("
        "user_id INTEGER PRIMARY KEY,"
        "current_view TEXT,"
        "clinic TEXT,"
        "preferences TEXT,"
        "ui_preferences TEXT,"
        "FOREIGN KEY(user_id) REFERENCES users(id)"
        ")"
    )

    columns = {row[1] for row in conn.execute("PRAGMA table_info(user_profile)")}
    if "current_view" not in columns:
        conn.execute("ALTER TABLE user_profile ADD COLUMN current_view TEXT")
    if "clinic" not in columns:
        conn.execute("ALTER TABLE user_profile ADD COLUMN clinic TEXT")
    if "preferences" not in columns:
        conn.execute("ALTER TABLE user_profile ADD COLUMN preferences TEXT")
    if "ui_preferences" not in columns:
        conn.execute("ALTER TABLE user_profile ADD COLUMN ui_preferences TEXT")

    conn.commit()

def ensure_templates_table(conn: sqlite3.Connection) -> None:
    """Ensure the templates table exists for storing note templates."""
    conn.execute(
        "CREATE TABLE IF NOT EXISTS templates ("
        "id INTEGER PRIMARY KEY AUTOINCREMENT,"
        "user TEXT,"
        "clinic TEXT,"
        "specialty TEXT,"
        "payer TEXT,"
        "name TEXT,"
        "content TEXT"
        ")"
    )
    # Add missing columns for backwards compatibility
    columns = {row[1] for row in conn.execute("PRAGMA table_info(templates)")}
    if "specialty" not in columns:
        conn.execute("ALTER TABLE templates ADD COLUMN specialty TEXT")
    if "payer" not in columns:
        conn.execute("ALTER TABLE templates ADD COLUMN payer TEXT")
    conn.commit()


def ensure_events_table(conn: sqlite3.Connection) -> None:
    """Ensure the analytics events table exists with numeric columns.

    The application has evolved to store ``revenue`` and ``time_to_close`` as
    real numbers rather than JSON strings embedded in ``details``.  This helper
    creates the ``events`` table when missing and adds these columns for
    existing installations."""

    conn.execute(
        "CREATE TABLE IF NOT EXISTS events ("
        "id INTEGER PRIMARY KEY AUTOINCREMENT,"
        "eventType TEXT NOT NULL,"
        "timestamp REAL NOT NULL,"
        "details TEXT,"
        "revenue REAL,"
        "time_to_close REAL,"
        "codes TEXT,"
        "compliance_flags TEXT,"
        "public_health INTEGER,"
        "satisfaction INTEGER"
        ")"
    )

    columns = {row[1] for row in conn.execute("PRAGMA table_info(events)")}
    if "revenue" not in columns:
        conn.execute("ALTER TABLE events ADD COLUMN revenue REAL")
    if "time_to_close" not in columns:
        conn.execute("ALTER TABLE events ADD COLUMN time_to_close REAL")
    if "codes" not in columns:
        conn.execute("ALTER TABLE events ADD COLUMN codes TEXT")
    if "compliance_flags" not in columns:
        conn.execute("ALTER TABLE events ADD COLUMN compliance_flags TEXT")
    if "public_health" not in columns:
        conn.execute("ALTER TABLE events ADD COLUMN public_health INTEGER")
    if "satisfaction" not in columns:
        conn.execute("ALTER TABLE events ADD COLUMN satisfaction INTEGER")

    conn.commit()


<<<<<<< HEAD
def ensure_refresh_table(conn: sqlite3.Connection) -> None:  # pragma: no cover - thin wrapper
    """Ensure the refresh_tokens table exists for storing hashed tokens."""

    conn.execute(
        "CREATE TABLE IF NOT EXISTS refresh_tokens ("
        "id INTEGER PRIMARY KEY AUTOINCREMENT," \
        "user_id INTEGER NOT NULL," \
        "token_hash TEXT NOT NULL," \
        "expires_at REAL NOT NULL," \
        "FOREIGN KEY(user_id) REFERENCES users(id)"
        ")"
    )
    conn.execute(
        "CREATE INDEX IF NOT EXISTS idx_refresh_user ON refresh_tokens(user_id)"
=======

def ensure_notes_table(conn: sqlite3.Connection) -> None:
    """Ensure the notes table exists for storing draft and finalized notes.

    Notes are stored with a ``status`` column so that drafts can be
    distinguished from finalized notes. The table also tracks creation and
    update timestamps to support future analytics.
    """

    conn.execute(
        "CREATE TABLE IF NOT EXISTS notes ("
        "id INTEGER PRIMARY KEY AUTOINCREMENT,"
        "content TEXT,"
        "status TEXT NOT NULL,"
        "created_at REAL,"
        "updated_at REAL"
        ")"
    )

    columns = {row[1] for row in conn.execute("PRAGMA table_info(notes)")}
    if "status" not in columns:
        conn.execute(
            "ALTER TABLE notes ADD COLUMN status TEXT NOT NULL DEFAULT 'draft'"
        )
    if "created_at" not in columns:
        conn.execute("ALTER TABLE notes ADD COLUMN created_at REAL")
    if "updated_at" not in columns:
        conn.execute("ALTER TABLE notes ADD COLUMN updated_at REAL")


def ensure_error_log_table(conn: sqlite3.Connection) -> None:
    """Ensure the error_log table exists for centralized error capture."""
    conn.execute(
        "CREATE TABLE IF NOT EXISTS error_log ("
        "id INTEGER PRIMARY KEY AUTOINCREMENT,"
        "timestamp REAL NOT NULL,"
        "username TEXT,"
        "message TEXT NOT NULL,"
        "stack TEXT"

def ensure_exports_table(conn: sqlite3.Connection) -> None:
    """Ensure the exports table exists for tracking EHR exports."""

    conn.execute(
        "CREATE TABLE IF NOT EXISTS exports ("
        "id INTEGER PRIMARY KEY AUTOINCREMENT,"
        "timestamp REAL NOT NULL,"
        "ehr TEXT,"
        "note TEXT,"
        "status TEXT,"
        "detail TEXT"

def ensure_patients_table(conn: sqlite3.Connection) -> None:  # pragma: no cover
    """Ensure the patients table exists."""

    conn.execute(
        "CREATE TABLE IF NOT EXISTS patients ("
        "id INTEGER PRIMARY KEY AUTOINCREMENT,"
        "name TEXT NOT NULL,"
        "dob TEXT"
        ")"
    )
    conn.commit()


def ensure_encounters_table(conn: sqlite3.Connection) -> None:  # pragma: no cover
    """Ensure the encounters table exists."""

    conn.execute(
        "CREATE TABLE IF NOT EXISTS encounters ("
        "id INTEGER PRIMARY KEY AUTOINCREMENT,"
        "patient_id INTEGER NOT NULL,"
        "description TEXT,"
        "FOREIGN KEY(patient_id) REFERENCES patients(id)"
        ")"
    )
    conn.commit()


def ensure_visit_sessions_table(conn: sqlite3.Connection) -> None:  # pragma: no cover
    """Ensure the visit_sessions table exists."""

    conn.execute(
        "CREATE TABLE IF NOT EXISTS visit_sessions ("
        "id INTEGER PRIMARY KEY AUTOINCREMENT,"
        "encounter_id INTEGER NOT NULL,"
        "data TEXT,"
        "updated_at REAL,"
        "FOREIGN KEY(encounter_id) REFERENCES encounters(id)"
        ")"
>>>>>>> 4dab1597
    )
    conn.commit()


<<<<<<< HEAD
def ensure_session_table(conn: sqlite3.Connection) -> None:  # pragma: no cover - thin wrapper
    """Ensure the sessions table exists for persisting user session state."""

    conn.execute(
        "CREATE TABLE IF NOT EXISTS sessions ("
        "user_id INTEGER PRIMARY KEY," \
        "data TEXT NOT NULL," \
        "updated_at REAL NOT NULL," \
        "FOREIGN KEY(user_id) REFERENCES users(id)"
        ")"
    )
=======
def ensure_note_auto_saves_table(conn: sqlite3.Connection) -> None:  # pragma: no cover
    """Ensure the note_auto_saves table exists."""

    conn.execute(
        "CREATE TABLE IF NOT EXISTS note_auto_saves ("
        "id INTEGER PRIMARY KEY AUTOINCREMENT,"
        "user_id INTEGER,"
        "note_id INTEGER,"
        "content TEXT,"
        "updated_at REAL"

        ")"
    )

>>>>>>> 4dab1597
    conn.commit()<|MERGE_RESOLUTION|>--- conflicted
+++ resolved
@@ -173,7 +173,7 @@
     conn.commit()
 
 
-<<<<<<< HEAD
+
 def ensure_refresh_table(conn: sqlite3.Connection) -> None:  # pragma: no cover - thin wrapper
     """Ensure the refresh_tokens table exists for storing hashed tokens."""
 
@@ -188,7 +188,7 @@
     )
     conn.execute(
         "CREATE INDEX IF NOT EXISTS idx_refresh_user ON refresh_tokens(user_id)"
-=======
+
 
 def ensure_notes_table(conn: sqlite3.Connection) -> None:
     """Ensure the notes table exists for storing draft and finalized notes.
@@ -279,12 +279,11 @@
         "updated_at REAL,"
         "FOREIGN KEY(encounter_id) REFERENCES encounters(id)"
         ")"
->>>>>>> 4dab1597
-    )
-    conn.commit()
-
-
-<<<<<<< HEAD
+    )
+    conn.commit()
+
+
+
 def ensure_session_table(conn: sqlite3.Connection) -> None:  # pragma: no cover - thin wrapper
     """Ensure the sessions table exists for persisting user session state."""
 
@@ -296,7 +295,7 @@
         "FOREIGN KEY(user_id) REFERENCES users(id)"
         ")"
     )
-=======
+
 def ensure_note_auto_saves_table(conn: sqlite3.Connection) -> None:  # pragma: no cover
     """Ensure the note_auto_saves table exists."""
 
@@ -311,5 +310,4 @@
         ")"
     )
 
->>>>>>> 4dab1597
     conn.commit()