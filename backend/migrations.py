import sqlite3


def ensure_settings_table(conn: sqlite3.Connection) -> None:
    """Ensure the settings table exists with all required columns.

    This helper may be invoked during application startup or as a
    standalone migration.  It creates the ``settings`` table when missing
    and adds any new columns required by the application.
    """

    conn.execute(
        "CREATE TABLE IF NOT EXISTS settings ("
        "user_id INTEGER PRIMARY KEY,"
        "theme TEXT NOT NULL,"
        "categories TEXT NOT NULL DEFAULT '{}',"
        "rules TEXT NOT NULL DEFAULT '[]',"
        "lang TEXT NOT NULL DEFAULT 'en',"
        "summary_lang TEXT NOT NULL DEFAULT 'en',"
        "specialty TEXT,"
        "payer TEXT,"
        "region TEXT,"
        "template INTEGER,"
        "use_local_models INTEGER NOT NULL DEFAULT 0,"
        "agencies TEXT NOT NULL DEFAULT '[]',"
        "use_offline_mode INTEGER NOT NULL DEFAULT 0,"
        "layout_prefs TEXT NOT NULL DEFAULT '{}',"
        "FOREIGN KEY(user_id) REFERENCES users(id)"
        ")"
    )

    columns = {row[1] for row in conn.execute("PRAGMA table_info(settings)")}

    if "categories" not in columns:
        conn.execute(
            "ALTER TABLE settings ADD COLUMN categories TEXT NOT NULL DEFAULT '{}'"
        )
    if "rules" not in columns:
        conn.execute(
            "ALTER TABLE settings ADD COLUMN rules TEXT NOT NULL DEFAULT '[]'"
        )
    if "lang" not in columns:
        conn.execute("ALTER TABLE settings ADD COLUMN lang TEXT NOT NULL DEFAULT 'en'")
    if "summary_lang" not in columns:
        conn.execute(
            "ALTER TABLE settings ADD COLUMN summary_lang TEXT NOT NULL DEFAULT 'en'"
        )
    if "specialty" not in columns:
        conn.execute("ALTER TABLE settings ADD COLUMN specialty TEXT")
    if "payer" not in columns:
        conn.execute("ALTER TABLE settings ADD COLUMN payer TEXT")
    if "region" not in columns:
        conn.execute("ALTER TABLE settings ADD COLUMN region TEXT")
    if "use_local_models" not in columns:
        conn.execute(
            "ALTER TABLE settings ADD COLUMN use_local_models INTEGER NOT NULL DEFAULT 0"
        )

    if "agencies" not in columns:
        conn.execute(
            "ALTER TABLE settings ADD COLUMN agencies TEXT NOT NULL DEFAULT '[]'"
        )

    if "template" not in columns:
        conn.execute("ALTER TABLE settings ADD COLUMN template INTEGER")

    if "beautify_model" not in columns:
        conn.execute("ALTER TABLE settings ADD COLUMN beautify_model TEXT")
    if "suggest_model" not in columns:
        conn.execute("ALTER TABLE settings ADD COLUMN suggest_model TEXT")
    if "summarize_model" not in columns:
        conn.execute("ALTER TABLE settings ADD COLUMN summarize_model TEXT")
    if "deid_engine" not in columns:
        conn.execute("ALTER TABLE settings ADD COLUMN deid_engine TEXT")
    if "use_offline_mode" not in columns:
        conn.execute(
            "ALTER TABLE settings ADD COLUMN use_offline_mode INTEGER NOT NULL DEFAULT 0"
        )
    if "layout_prefs" not in columns:
        conn.execute(
            "ALTER TABLE settings ADD COLUMN layout_prefs TEXT NOT NULL DEFAULT '{}'"
        )


    conn.commit()


def ensure_user_profile_table(conn: sqlite3.Connection) -> None:
    """Ensure the user_profile table exists for storing profile data."""

    conn.execute(
        "CREATE TABLE IF NOT EXISTS user_profile ("
        "user_id INTEGER PRIMARY KEY,"
        "current_view TEXT,"
        "clinic TEXT,"
        "preferences TEXT,"
        "ui_preferences TEXT,"
        "FOREIGN KEY(user_id) REFERENCES users(id)"
        ")"
    )

    columns = {row[1] for row in conn.execute("PRAGMA table_info(user_profile)")}
    if "current_view" not in columns:
        conn.execute("ALTER TABLE user_profile ADD COLUMN current_view TEXT")
    if "clinic" not in columns:
        conn.execute("ALTER TABLE user_profile ADD COLUMN clinic TEXT")
    if "preferences" not in columns:
        conn.execute("ALTER TABLE user_profile ADD COLUMN preferences TEXT")
    if "ui_preferences" not in columns:
        conn.execute("ALTER TABLE user_profile ADD COLUMN ui_preferences TEXT")

    conn.commit()

def ensure_templates_table(conn: sqlite3.Connection) -> None:
    """Ensure the templates table exists for storing note templates."""
    conn.execute(
        "CREATE TABLE IF NOT EXISTS templates ("
        "id INTEGER PRIMARY KEY AUTOINCREMENT,"
        "user TEXT,"
        "clinic TEXT,"
        "specialty TEXT,"
        "payer TEXT,"
        "name TEXT,"
        "content TEXT"
        ")"
    )
    # Add missing columns for backwards compatibility
    columns = {row[1] for row in conn.execute("PRAGMA table_info(templates)")}
    if "specialty" not in columns:
        conn.execute("ALTER TABLE templates ADD COLUMN specialty TEXT")
    if "payer" not in columns:
        conn.execute("ALTER TABLE templates ADD COLUMN payer TEXT")
    conn.commit()


def ensure_events_table(conn: sqlite3.Connection) -> None:
    """Ensure the analytics events table exists with numeric columns.

    The application has evolved to store ``revenue`` and ``time_to_close`` as
    real numbers rather than JSON strings embedded in ``details``.  This helper
    creates the ``events`` table when missing and adds these columns for
    existing installations."""

    conn.execute(
        "CREATE TABLE IF NOT EXISTS events ("
        "id INTEGER PRIMARY KEY AUTOINCREMENT,"
        "eventType TEXT NOT NULL,"
        "timestamp REAL NOT NULL,"
        "details TEXT,"
        "revenue REAL,"
        "time_to_close REAL,"
        "codes TEXT,"
        "compliance_flags TEXT,"
        "public_health INTEGER,"
        "satisfaction INTEGER"
        ")"
    )

    columns = {row[1] for row in conn.execute("PRAGMA table_info(events)")}
    if "revenue" not in columns:
        conn.execute("ALTER TABLE events ADD COLUMN revenue REAL")
    if "time_to_close" not in columns:
        conn.execute("ALTER TABLE events ADD COLUMN time_to_close REAL")
    if "codes" not in columns:
        conn.execute("ALTER TABLE events ADD COLUMN codes TEXT")
    if "compliance_flags" not in columns:
        conn.execute("ALTER TABLE events ADD COLUMN compliance_flags TEXT")
    if "public_health" not in columns:
        conn.execute("ALTER TABLE events ADD COLUMN public_health INTEGER")
    if "satisfaction" not in columns:
        conn.execute("ALTER TABLE events ADD COLUMN satisfaction INTEGER")

    conn.commit()



def ensure_patients_table(conn: sqlite3.Connection) -> None:
    """Ensure the patients table exists for storing patient demographics."""


def ensure_refresh_table(conn: sqlite3.Connection) -> None:  # pragma: no cover - thin wrapper
    """Ensure the refresh_tokens table exists for storing hashed tokens."""

    conn.execute(
        "CREATE TABLE IF NOT EXISTS refresh_tokens ("
        "id INTEGER PRIMARY KEY AUTOINCREMENT," \
        "user_id INTEGER NOT NULL," \
        "token_hash TEXT NOT NULL," \
        "expires_at REAL NOT NULL," \
        "FOREIGN KEY(user_id) REFERENCES users(id)"
        ")"
    )
    conn.execute(
        "CREATE INDEX IF NOT EXISTS idx_refresh_user ON refresh_tokens(user_id)"


def ensure_notes_table(conn: sqlite3.Connection) -> None:
    """Ensure the notes table exists for storing draft and finalized notes.

    Notes are stored with a ``status`` column so that drafts can be
    distinguished from finalized notes. The table also tracks creation and
    update timestamps to support future analytics.
    """

    conn.execute(
        "CREATE TABLE IF NOT EXISTS notes ("
        "id INTEGER PRIMARY KEY AUTOINCREMENT,"
        "content TEXT,"
        "status TEXT NOT NULL,"
        "created_at REAL,"
        "updated_at REAL"
        ")"
    )

    columns = {row[1] for row in conn.execute("PRAGMA table_info(notes)")}
    if "status" not in columns:
        conn.execute(
            "ALTER TABLE notes ADD COLUMN status TEXT NOT NULL DEFAULT 'draft'"
        )
    if "created_at" not in columns:
        conn.execute("ALTER TABLE notes ADD COLUMN created_at REAL")
    if "updated_at" not in columns:
        conn.execute("ALTER TABLE notes ADD COLUMN updated_at REAL")


def ensure_error_log_table(conn: sqlite3.Connection) -> None:
    """Ensure the error_log table exists for centralized error capture."""
    conn.execute(
        "CREATE TABLE IF NOT EXISTS error_log ("
        "id INTEGER PRIMARY KEY AUTOINCREMENT,"
        "timestamp REAL NOT NULL,"
        "username TEXT,"
        "message TEXT NOT NULL,"
        "stack TEXT"

def ensure_exports_table(conn: sqlite3.Connection) -> None:
    """Ensure the exports table exists for tracking EHR exports."""

    conn.execute(
        "CREATE TABLE IF NOT EXISTS exports ("
        "id INTEGER PRIMARY KEY AUTOINCREMENT,"
        "timestamp REAL NOT NULL,"
        "ehr TEXT,"
        "note TEXT,"
        "status TEXT,"
        "detail TEXT"

def ensure_patients_table(conn: sqlite3.Connection) -> None:  # pragma: no cover
    """Ensure the patients table exists."""


    conn.execute(
        "CREATE TABLE IF NOT EXISTS patients ("
        "id INTEGER PRIMARY KEY AUTOINCREMENT,"
        "first_name TEXT,"
        "last_name TEXT,"
        "dob TEXT,"
        "mrn TEXT,"
        "gender TEXT,"
        "insurance TEXT,"
        "last_visit TEXT,"
        "allergies TEXT,"
        "medications TEXT"
        ")"
    )
    conn.commit()



def ensure_encounters_table(conn: sqlite3.Connection) -> None:
    """Ensure the encounters table exists for tracking patient encounters."""


    conn.execute(
        "CREATE TABLE IF NOT EXISTS encounters ("
        "id INTEGER PRIMARY KEY AUTOINCREMENT,"
        "patient_id INTEGER NOT NULL,"
        "date TEXT,"
        "type TEXT,"
        "provider TEXT,"
        "description TEXT,"
        "FOREIGN KEY(patient_id) REFERENCES patients(id)"
        ")"
    )
    conn.commit()



def ensure_visit_sessions_table(conn: sqlite3.Connection) -> None:
    """Ensure the visit_sessions table exists for visit timing data."""


    conn.execute(
        "CREATE TABLE IF NOT EXISTS visit_sessions ("
        "id INTEGER PRIMARY KEY AUTOINCREMENT,"
        "encounter_id INTEGER NOT NULL,"
        "status TEXT NOT NULL,"
        "start_time TEXT,"
        "end_time TEXT,"
        "data TEXT,"
        "updated_at REAL,"
        "FOREIGN KEY(encounter_id) REFERENCES encounters(id)"
        ")"
    )
    conn.commit()

def ensure_session_table(conn: sqlite3.Connection) -> None:  # pragma: no cover - thin wrapper
    """Ensure the sessions table exists for persisting user session state."""

    conn.execute(
        "CREATE TABLE IF NOT EXISTS sessions ("
        "user_id INTEGER PRIMARY KEY," \
        "data TEXT NOT NULL," \
        "updated_at REAL NOT NULL," \
        "FOREIGN KEY(user_id) REFERENCES users(id)"
        ")"
    )

def ensure_note_auto_saves_table(conn: sqlite3.Connection) -> None:  # pragma: no cover
    """Ensure the note_auto_saves table exists."""

    conn.execute(
        "CREATE TABLE IF NOT EXISTS note_auto_saves ("
        "id INTEGER PRIMARY KEY AUTOINCREMENT,"
        "user_id INTEGER,"
        "note_id INTEGER,"
        "content TEXT,"
        "updated_at REAL"

        ")"
    )
<<<<<<< HEAD
    conn.commit()

def ensure_session_state_table(conn: sqlite3.Connection) -> None:
    """Ensure the session_state table exists."""
    conn.execute(
        "CREATE TABLE IF NOT EXISTS session_state ("
        "user_id INTEGER PRIMARY KEY,"
        "data TEXT,"
        "updated_at REAL,"
        "FOREIGN KEY(user_id) REFERENCES users(id)"
        ")"
    )
    conn.commit()
=======

    conn.commit()
>>>>>>> b2ca4325
<|MERGE_RESOLUTION|>--- conflicted
+++ resolved
@@ -329,7 +329,7 @@
 
         ")"
     )
-<<<<<<< HEAD
+
     conn.commit()
 
 def ensure_session_state_table(conn: sqlite3.Connection) -> None:
@@ -343,7 +343,3 @@
         ")"
     )
     conn.commit()
-=======
-
-    conn.commit()
->>>>>>> b2ca4325
