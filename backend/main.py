--- conflicted
+++ resolved
@@ -354,15 +354,10 @@
     chart: Optional[str] = None
     rules: Optional[List[str]] = None
     audio: Optional[str] = None
-<<<<<<< HEAD
     lang: str = "en"
     specialty: Optional[str] = None
     payer: Optional[str] = None
-=======
-    age: Optional[int] = None
-    sex: Optional[str] = None
-    region: Optional[str] = None
->>>>>>> 4e07d2c1
+
 
 
 class CodeSuggestion(BaseModel):
@@ -982,16 +977,7 @@
     # SuggestionsResponse schema.  If anything fails, we fall back to
     # the simple rule-based engine defined previously.
     try:
-<<<<<<< HEAD
         messages = build_suggest_prompt(cleaned_for_prompt, req.lang, req.specialty, req.payer)
-=======
-        messages = build_suggest_prompt(
-            cleaned_for_prompt,
-            age=req.age,
-            sex=req.sex,
-            region=req.region,
-        )
->>>>>>> 4e07d2c1
         response_content = call_openai(messages)
         # The model should return raw JSON.  Parse it into a Python dict.
         data = json.loads(response_content)
