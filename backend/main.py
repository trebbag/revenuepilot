--- conflicted
+++ resolved
@@ -92,10 +92,8 @@
     ensure_settings_table,
     ensure_templates_table,
     ensure_events_table,
-<<<<<<< HEAD
     ensure_refresh_table,
     ensure_session_table,
-=======
     ensure_notes_table,
     ensure_error_log_table,
     ensure_exports_table,
@@ -105,7 +103,6 @@
     ensure_note_auto_saves_table,
     ensure_user_profile_table,
 
->>>>>>> 4dab1597
 )
 from backend.templates import (
     TemplateModel,
@@ -452,10 +449,8 @@
     ensure_templates_table(conn)
     ensure_user_profile_table(conn)
     ensure_events_table(conn)
-<<<<<<< HEAD
     ensure_refresh_table(conn)
     ensure_session_table(conn)
-=======
     ensure_notes_table(conn)
     ensure_error_log_table(conn)
     ensure_exports_table(conn)
@@ -463,7 +458,6 @@
     ensure_encounters_table(conn)
     ensure_visit_sessions_table(conn)
     ensure_note_auto_saves_table(conn)
->>>>>>> 4dab1597
     conn.commit()
 
 
@@ -1172,7 +1166,7 @@
     return model.model_dump()
 
 
-<<<<<<< HEAD
+
 @app.get("/api/user/session")
 async def get_user_session(user=Depends(require_role("user"))) -> Dict[str, Any]:  # pragma: no cover - simple state fetch
     row = db_conn.execute(
@@ -1189,7 +1183,7 @@
 ) -> Dict[str, str]:  # pragma: no cover - simple state save
     row = db_conn.execute(
         "SELECT id FROM users WHERE username=?",
-=======
+
 
 # ---------------------------------------------------------------------------
 # Additional configuration endpoints
@@ -1281,19 +1275,18 @@
     data = json.dumps(prefs)
     row = db_conn.execute(
         "SELECT id FROM users WHERE username= ?",
->>>>>>> 4dab1597
         (user["sub"],),
     ).fetchone()
     if not row:
         raise HTTPException(status_code=400, detail="User not found")
-<<<<<<< HEAD
+
     db_conn.execute(
         "INSERT OR REPLACE INTO sessions (user_id, data, updated_at) VALUES (?, ?, ?)",
         (row["id"], json.dumps(model.data), time.time()),
     )
     db_conn.commit()
     return {"status": "saved"}
-=======
+
     uid = row["id"]
     db_conn.execute(
         "INSERT OR IGNORE INTO settings (user_id, theme) VALUES (?, 'light')",
@@ -1477,9 +1470,6 @@
 
         if websocket in notification_subscribers[username]:
             notification_subscribers[username].remove(websocket)
-
-
->>>>>>> 4dab1597
 
 
 class NoteRequest(BaseModel):
@@ -2749,17 +2739,11 @@
         for k in keys
     }
 
-<<<<<<< HEAD
-    top_compliance = sorted(
-        compliance_counts.items(), key=lambda kv: kv[1], reverse=True
-    )[:5]
-=======
 
     top_compliance = [
         k for k, _ in sorted(compliance_counts.items(), key=lambda kv: kv[1], reverse=True)
     ]
 
->>>>>>> 4dab1597
     return {
         "baseline": baseline_metrics,
         "current": current_metrics,
@@ -2776,10 +2760,8 @@
         },
         "clinicians": clinicians,
         "timeseries": timeseries,
-<<<<<<< HEAD
         "top_compliance": top_compliance,
-=======
-        "top_compliance": [],
+
     }
 
 
@@ -2913,7 +2895,6 @@
         "compliance_counts": flags,
         "notes_with_flags": (dict(notes_row).get("notes_with_flags", 0) if notes_row else 0),
         "total_flags": (dict(flags_row).get("total_flags", 0) if flags_row else 0),
->>>>>>> 4dab1597
     }
 
 
