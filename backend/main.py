--- conflicted
+++ resolved
@@ -111,13 +111,8 @@
 from backend.audio_processing import simple_transcribe, diarize_and_transcribe  # type: ignore
 from backend import public_health as public_health_api  # type: ignore
 from backend.migrations import (  # type: ignore
-<<<<<<< HEAD
     ensure_users_table,
     ensure_clinics_table,
-=======
-    ensure_clinics_table,
-    ensure_users_table,
->>>>>>> cd3d8bba
     ensure_settings_table,
     ensure_templates_table,
     ensure_events_table,
@@ -149,11 +144,8 @@
     ensure_payer_schedule_table,
     ensure_billing_audits_table,
     ensure_password_reset_tokens_table,
-<<<<<<< HEAD
     ensure_mfa_challenges_table,
-=======
     ensure_audit_log_table,
->>>>>>> cd3d8bba
     seed_compliance_rules,
     seed_cpt_codes,
     seed_icd10_codes,
@@ -1259,17 +1251,13 @@
 
 # Helper to (re)initialise core tables when db_conn is swapped in tests.
 def _init_core_tables(conn):  # pragma: no cover - invoked in tests indirectly
-<<<<<<< HEAD
     ensure_users_table(conn)
     ensure_clinics_table(conn)
     conn.execute(
         "CREATE TABLE IF NOT EXISTS audit_log (id INTEGER PRIMARY KEY AUTOINCREMENT, timestamp REAL NOT NULL, username TEXT, action TEXT NOT NULL, details TEXT)"
     )
-=======
-    ensure_clinics_table(conn)
-    ensure_users_table(conn)
+
     ensure_audit_log_table(conn)
->>>>>>> cd3d8bba
     ensure_settings_table(conn)
     ensure_templates_table(conn)
     ensure_user_profile_table(conn)
@@ -1277,10 +1265,7 @@
     ensure_refresh_table(conn)
     ensure_session_table(conn)
     ensure_password_reset_tokens_table(conn)
-<<<<<<< HEAD
     ensure_mfa_challenges_table(conn)
-=======
->>>>>>> cd3d8bba
     ensure_notes_table(conn)
     ensure_error_log_table(conn)
     ensure_exports_table(conn)
@@ -1307,10 +1292,10 @@
     compliance_engine.configure_engine(conn)
 
 
-<<<<<<< HEAD
 # Proper users table creation (replacing previously malformed snippet)
 ensure_users_table(db_conn)
 ensure_clinics_table(db_conn)
+ensure_audit_log_table(db_conn)
 
 # Table recording failed logins and administrative actions for auditing.
 db_conn.execute(
@@ -1327,12 +1312,7 @@
 
 # Persisted user preferences for theme, enabled categories and custom rules.
 # Ensure the table exists and contains the latest schema (including ``lang``).
-=======
-# Initial schema guarantees for runtime use.
-ensure_clinics_table(db_conn)
-ensure_users_table(db_conn)
-ensure_audit_log_table(db_conn)
->>>>>>> cd3d8bba
+
 ensure_settings_table(db_conn)
 
 # Table storing user and clinic specific note templates.
@@ -1367,10 +1347,8 @@
 ensure_refresh_table(db_conn)
 ensure_session_table(db_conn)
 ensure_password_reset_tokens_table(db_conn)
-<<<<<<< HEAD
 ensure_mfa_challenges_table(db_conn)
-=======
->>>>>>> cd3d8bba
+
 
 # Core clinical data tables.
 ensure_patients_table(db_conn)
@@ -3280,9 +3258,7 @@
 
 @app.post("/login")
 async def login(model: LoginModel, request: Request) -> Dict[str, Any]:
-<<<<<<< HEAD
-    """Validate credentials and return session tokens on success."""
-=======
+
     """Validate credentials and return a JWT on success."""
     ensure_refresh_table(db_conn)
     ensure_session_state_table(db_conn)
@@ -3299,7 +3275,7 @@
             status_code=status.HTTP_423_LOCKED,
             detail="Account locked due to failed login attempts",
         )
->>>>>>> cd3d8bba
+
 
     identifier = model.emailOrUsername or ""
     normalized_identifier = _normalize_identifier(identifier)
@@ -3359,14 +3335,11 @@
             user_row["username"],
             "login_locked",
             {
-<<<<<<< HEAD
                 "client": ip_address,
                 "lockedUntil": locked_until,
                 "clinicCode": model.clinicCode,
-=======
                 "reason": "invalid credentials",
-                "client": client_host,
->>>>>>> cd3d8bba
+
             },
             success=False,
             ip_address=client_host,
@@ -3410,10 +3383,10 @@
     db_conn.commit()
     LOGIN_RATE_LIMITER.reset(limiter_key)
 
-<<<<<<< HEAD
+
     settings, session_state = _load_user_preferences(user_row["id"])
     user_agent = _user_agent(request)
-=======
+
     _create_auth_session(
         user_id,
         access_token,
@@ -3431,7 +3404,7 @@
         ip_address=client_host,
         user_agent=user_agent,
     )
->>>>>>> cd3d8bba
+
 
     if _row_get(user_row, "mfa_enabled"):
         session_token, code, method = _create_mfa_challenge(
@@ -3944,15 +3917,7 @@
     expires_at_iso = (
         datetime.utcnow() + timedelta(minutes=ACCESS_TOKEN_EXPIRE_MINUTES)
     ).isoformat() + "Z"
-<<<<<<< HEAD
-    _insert_audit_log(data.get("sub"), "refresh_token", None)
-    response = {
-        "success": True,
-        "tokens": {
-            "accessToken": access_token,
-            "expiresIn": ACCESS_TOKEN_EXPIRE_MINUTES * 60,
-        },
-=======
+
     _insert_audit_log(
         data.get("sub"),
         "refresh_token",
@@ -3963,7 +3928,6 @@
     )
     return {
         "token": access_token,
->>>>>>> cd3d8bba
         "expiresAt": expires_at_iso,
         "access_token": access_token,
         "expires_in": ACCESS_TOKEN_EXPIRE_MINUTES * 60,
@@ -4194,11 +4158,7 @@
     ).fetchall()
     entries: List[Dict[str, Any]] = []
     for row in rows:
-<<<<<<< HEAD
-        record = dict(row)
-        record["details"] = _deserialise_audit_details(record.get("details"))
-        entries.append(record)
-=======
+
         details_raw = row["details"]
         parsed_details: Any = None
         if details_raw:
@@ -4225,7 +4185,6 @@
         if row["clinic_id"]:
             entry["clinicId"] = row["clinic_id"]
         entries.append(entry)
->>>>>>> cd3d8bba
     return JSONResponse(content=entries, headers={"X-Bypass-Envelope": "1"})
 
 
