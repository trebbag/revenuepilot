--- conflicted
+++ resolved
@@ -1251,7 +1251,7 @@
     public_health_rate = current_metrics.pop("public_health_rate")
     avg_satisfaction = current_metrics.pop("avg_satisfaction")
 
-<<<<<<< HEAD
+
     daily_list: List[Dict[str, Any]] = []
     if daily:
         daily_query = f"""
@@ -1274,85 +1274,7 @@
         """
         cursor.execute(daily_query, base_params)
         daily_list = [dict(r) for r in cursor.fetchall()]
-=======
-    daily_query = f"""
-        SELECT
-            date(datetime(timestamp, 'unixepoch')) AS date,
-            SUM(CASE WHEN eventType IN ('note_started','note_saved') THEN 1 ELSE 0 END) AS notes,
-            SUM(CASE WHEN eventType='beautify' THEN 1 ELSE 0 END)   AS beautify,
-            SUM(CASE WHEN eventType='suggest' THEN 1 ELSE 0 END)    AS suggest,
-            SUM(CASE WHEN eventType='summary' THEN 1 ELSE 0 END)    AS summary,
-            SUM(CASE WHEN eventType='chart_upload' THEN 1 ELSE 0 END) AS chart_upload,
-            SUM(CASE WHEN eventType='audio_recorded' THEN 1 ELSE 0 END) AS audio,
-            SUM(
-                CASE
-                    WHEN json_extract(
-                        CASE WHEN json_valid(details) THEN details ELSE '{{}}'
-                        END,
-                        '$.denial'
-                    ) = 1 THEN 1 ELSE 0
-                END
-            ) AS denials,
-            SUM(
-                CASE
-                    WHEN json_extract(
-                        CASE WHEN json_valid(details) THEN details ELSE '{{}}'
-                        END,
-                        '$.deficiency'
-                    ) = 1 THEN 1 ELSE 0
-                END
-            ) AS deficiencies,
-            AVG(CAST(json_extract(CASE WHEN json_valid(details) THEN details ELSE '{{}}' END, '$.length') AS REAL)) AS avg_note_length,
-            AVG(revenue) AS revenue_per_visit,
-            AVG(CAST(json_extract(CASE WHEN json_valid(details) THEN details ELSE '{{}}' END, '$.timeToClose') AS REAL)) AS avg_close_time
-            ,SUM(CASE WHEN json_extract(CASE WHEN json_valid(details) THEN details ELSE '{{}}' END, '$.denial') = 1 THEN 1 ELSE 0 END) AS denials
-            ,SUM(CASE WHEN json_extract(CASE WHEN json_valid(details) THEN details ELSE '{{}}' END, '$.deficiency') = 1 THEN 1 ELSE 0 END) AS deficiencies
-        FROM events {where_current}
-        GROUP BY date
-        ORDER BY date
-    """
-    cursor.execute(daily_query, base_params)
-    daily_list = [dict(r) for r in cursor.fetchall()]
-
-    weekly_query = f"""
-        SELECT
-            strftime('%Y-%W', datetime(timestamp, 'unixepoch')) AS week,
-            SUM(CASE WHEN eventType IN ('note_started','note_saved') THEN 1 ELSE 0 END) AS notes,
-            SUM(CASE WHEN eventType='beautify' THEN 1 ELSE 0 END)   AS beautify,
-            SUM(CASE WHEN eventType='suggest' THEN 1 ELSE 0 END)    AS suggest,
-            SUM(CASE WHEN eventType='summary' THEN 1 ELSE 0 END)    AS summary,
-            SUM(CASE WHEN eventType='chart_upload' THEN 1 ELSE 0 END) AS chart_upload,
-            SUM(CASE WHEN eventType='audio_recorded' THEN 1 ELSE 0 END) AS audio,
-            SUM(
-                CASE
-                    WHEN json_extract(
-                        CASE WHEN json_valid(details) THEN details ELSE '{{}}'
-                        END,
-                        '$.denial'
-                    ) = 1 THEN 1 ELSE 0
-                END
-            ) AS denials,
-            SUM(
-                CASE
-                    WHEN json_extract(
-                        CASE WHEN json_valid(details) THEN details ELSE '{{}}'
-                        END,
-                        '$.deficiency'
-                    ) = 1 THEN 1 ELSE 0
-                END
-            ) AS deficiencies,
-            AVG(CAST(json_extract(CASE WHEN json_valid(details) THEN details ELSE '{{}}' END, '$.length') AS REAL)) AS avg_note_length,
-            AVG(revenue) AS revenue_per_visit,
-            AVG(CAST(json_extract(CASE WHEN json_valid(details) THEN details ELSE '{{}}' END, '$.timeToClose') AS REAL)) AS avg_close_time
-            ,SUM(CASE WHEN json_extract(CASE WHEN json_valid(details) THEN details ELSE '{{}}' END, '$.denial') = 1 THEN 1 ELSE 0 END) AS denials
-            ,SUM(CASE WHEN json_extract(CASE WHEN json_valid(details) THEN details ELSE '{{}}' END, '$.deficiency') = 1 THEN 1 ELSE 0 END) AS deficiencies
-        FROM events {where_current}
-        GROUP BY week
-        ORDER BY week
-    """
-    cursor.execute(weekly_query, base_params)
-    weekly_list = [dict(r) for r in cursor.fetchall()]
->>>>>>> 6c7f818e
+
 
     weekly_list: List[Dict[str, Any]] = []
     if weekly:
