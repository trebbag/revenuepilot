"""
Backend API for the RevenuePilot application.

This FastAPI application provides endpoints to beautify clinical notes,
generate coding/compliance suggestions and produce patient‑friendly
summaries. It performs basic de‑identification on incoming text before
sending it to an AI model via ``call_openai``. If the model call fails,
each endpoint returns a sensible fallback.
"""

from __future__ import annotations

import copy
import logging
import os
import re
import shutil
import time
import asyncio
import sys
import threading
import uuid
import secrets
import math
from pathlib import Path
from collections import defaultdict, deque
from datetime import datetime, timedelta, timezone, date
from typing import (
    List,
    Optional,
    Dict,
    Any,
    Literal,
    Set,
    Tuple,
    Callable,
    Iterable,
    Awaitable,
)
from fastapi import (
    FastAPI,
    Depends,
    HTTPException,
    status,
    UploadFile,
    File,
    Request,
    BackgroundTasks,
    Query,
    WebSocket,
    WebSocketDisconnect,
    Query,
    Body,
)
import requests
from fastapi.middleware.cors import CORSMiddleware
from fastapi.responses import JSONResponse, StreamingResponse, Response
from fastapi.encoders import jsonable_encoder
from fastapi.security import HTTPAuthorizationCredentials, HTTPBearer
from pydantic import (
    BaseModel,
    Field,
    validator,  # legacy import still used elsewhere
    StrictBool,
    field_validator,
    model_validator,
    ConfigDict,
    ValidationError,

)
import json, sqlite3
from uuid import uuid4
try:  # prefer appdirs
    from appdirs import user_data_dir  # type: ignore
except Exception:  # fallback to platformdirs if available
    try:  # pragma: no cover - environment dependent
        from platformdirs import user_data_dir  # type: ignore
    except Exception:
        def user_data_dir(appname: str, appauthor: str | None = None):  # type: ignore
            # Last-resort fallback to home directory subfolder
            return os.path.join(os.path.expanduser('~'), f'.{appname}')


import jwt

try:  # Load environment variables from a .env file if present
    from dotenv import load_dotenv

    load_dotenv()
except Exception:  # pragma: no cover - optional dependency
    pass

# Ensure the parent directory (package root) is on sys.path when running from a
# bundled Electron context where the backend directory is copied verbatim and
# uvicorn is launched with "main:app". This allows absolute ``backend.*`` imports.
backend_dir = os.path.dirname(__file__)
parent_dir = os.path.dirname(backend_dir)
if parent_dir not in sys.path:
    sys.path.insert(0, parent_dir)

# Use absolute imports consistently for robustness across execution modes.
from backend import prompts as prompt_utils  # type: ignore
from backend.prompts import build_beautify_prompt, build_suggest_prompt, build_summary_prompt  # type: ignore
from backend.openai_client import call_openai  # type: ignore
from backend.key_manager import (
    get_api_key,
    save_api_key,
    APP_NAME,
    list_key_metadata,
    store_key,
)  # type: ignore
from backend.audio_processing import simple_transcribe, diarize_and_transcribe  # type: ignore
from backend import public_health as public_health_api  # type: ignore
from backend.migrations import (  # type: ignore
    ensure_users_table,
    ensure_clinics_table,
    ensure_settings_table,
    ensure_templates_table,
    ensure_events_table,
    ensure_refresh_table,
    ensure_session_table,
    ensure_notes_table,
    ensure_error_log_table,
    ensure_exports_table,
    ensure_patients_table,
    ensure_encounters_table,
    ensure_visit_sessions_table,
    ensure_note_auto_saves_table,
    ensure_note_versions_table,
    ensure_notifications_table,
    ensure_user_profile_table,
    ensure_session_state_table,
    ensure_shared_workflow_sessions_table,
    ensure_event_aggregates_table,
    ensure_compliance_issues_table,
    ensure_compliance_issue_history_table,
    ensure_compliance_rules_table,
    ensure_confidence_scores_table,
    ensure_notification_counters_table,
    ensure_notification_events_table,
    ensure_compliance_rule_catalog_table,
    ensure_cpt_codes_table,
    ensure_icd10_codes_table,
    ensure_hcpcs_codes_table,
    ensure_cpt_reference_table,
    ensure_payer_schedule_table,
    ensure_billing_audits_table,
    ensure_password_reset_tokens_table,
    ensure_mfa_challenges_table,
    ensure_audit_log_table,
    seed_compliance_rules,
    seed_cpt_codes,
    seed_icd10_codes,
    seed_hcpcs_codes,
    seed_cpt_reference,
    seed_payer_schedules,
)
from backend.templates import (
    TemplateModel,
    load_builtin_templates,
    list_user_templates,
    create_user_template,
    update_user_template,
    delete_user_template,
)  # type: ignore
from backend.scheduling import DEFAULT_EVENT_SUMMARY, export_ics, recommend_follow_up  # type: ignore
from backend.scheduling import (  # type: ignore
    create_appointment,
    list_appointments,
    export_appointment_ics,
    get_appointment,
    apply_bulk_operations,
    configure_database as configure_schedule_database,
)
from backend import code_tables  # type: ignore
from backend import patients  # type: ignore
from backend import visits  # type: ignore
from backend.charts import process_chart  # type: ignore
from backend.codes_data import load_code_metadata, load_conflicts  # type: ignore
from backend.auth import (  # type: ignore
    hash_password,
    register_user,
    verify_password,
)
from backend import deid as deid_module  # type: ignore
from backend import compliance as compliance_engine  # type: ignore
from backend.sanitizer import sanitize_text
from backend import worker  # type: ignore


# When ``USE_OFFLINE_MODEL`` is set, endpoints will return deterministic
# placeholder responses without calling external AI services.  This is useful
# for running the API in environments without network access.
USE_OFFLINE_MODEL = os.getenv("USE_OFFLINE_MODEL", "false").lower() in {
    "1",
    "true",
    "yes",
}
ENABLE_TRACE_MEM = os.getenv("ENABLE_TRACE_MEM", "false").lower() in {"1", "true", "yes"}

# Expose engine/hash flags so existing tests that monkeypatch backend.main still work.
_DEID_ENGINE = os.getenv("DEID_ENGINE", "regex").lower()
_HASH_TOKENS = os.getenv("DEID_HASH_TOKENS", "true").lower() in {"1", "true", "yes"}
# Availability flags default to those detected in deid module; tests may override.
_PRESIDIO_AVAILABLE = getattr(deid_module, "_PRESIDIO_AVAILABLE", False)
_PHILTER_AVAILABLE = getattr(deid_module, "_PHILTER_AVAILABLE", False)
_SCRUBBER_AVAILABLE = getattr(deid_module, "_SCRUBBER_AVAILABLE", False)
# Expose internals for tests expecting these attributes on backend.main
_analyzer = getattr(deid_module, "_analyzer", None)  # type: ignore
_philter = getattr(deid_module, "_philter", None)  # type: ignore

# Wrapper used throughout main; propagates any monkeypatched flags to the modular implementation.
def deidentify(text: str) -> str:  # pragma: no cover - thin wrapper
    return deid_module.deidentify(
        text,
        engine=_DEID_ENGINE,
        hash_tokens=_HASH_TOKENS,
        availability_overrides={
            "presidio": _PRESIDIO_AVAILABLE,
            "philter": _PHILTER_AVAILABLE,
            "scrubadub": _SCRUBBER_AVAILABLE,
        },
    )

logging.basicConfig(
    level=os.getenv("LOG_LEVEL", "INFO"),
    format="%(asctime)s %(levelname)s %(name)s %(message)s",
)

# Logger before app so lifespan can reference it
logger = logging.getLogger(__name__)


CATEGORIZATION_RULES_FILENAME = "code_categorization_rules.json"
CATEGORIZATION_RULES_ENV = "CODE_CATEGORIZATION_RULES_PATH"
DEFAULT_CATEGORIZATION_RULES: Dict[str, Any] = {
    "autoCategories": {},
    "userOverrides": {},
    "rules": [],
}
_categorization_rules_cache: Dict[str, Any] | None = None
_categorization_rules_mtime: float | None = None


def _categorization_rules_path() -> Path:
    """Return the path to the categorization rules file."""

    override = os.getenv(CATEGORIZATION_RULES_ENV)
    if override:
        return Path(override)
    return Path(__file__).with_name(CATEGORIZATION_RULES_FILENAME)


def load_code_categorization_rules(force_refresh: bool = False) -> Dict[str, Any]:
    """Load categorization rules from disk with basic caching."""

    global _categorization_rules_cache, _categorization_rules_mtime

    path = _categorization_rules_path()
    try:
        mtime = path.stat().st_mtime
    except FileNotFoundError:
        mtime = None

    if (
        not force_refresh
        and _categorization_rules_cache is not None
        and _categorization_rules_mtime == mtime
    ):
        return copy.deepcopy(_categorization_rules_cache)

    if not path.exists():
        logger.warning(
            "Code categorization rules file not found at %s; using defaults.", path
        )
        data = copy.deepcopy(DEFAULT_CATEGORIZATION_RULES)
    else:
        try:
            with path.open("r", encoding="utf-8") as fp:
                payload = json.load(fp)
        except (OSError, json.JSONDecodeError) as exc:
            logger.error(
                "Failed to load code categorization rules from %s: %s", path, exc
            )
            data = copy.deepcopy(DEFAULT_CATEGORIZATION_RULES)
        else:
            data = {
                "autoCategories": payload.get("autoCategories") or {},
                "userOverrides": payload.get("userOverrides") or {},
                "rules": payload.get("rules") or [],
            }

    _categorization_rules_cache = copy.deepcopy(data)
    _categorization_rules_mtime = mtime
    return copy.deepcopy(data)


class SuccessResponse(BaseModel):
    """Standard successful response envelope."""

    success: Literal[True] = True
    data: Any | None = None

    model_config = {"extra": "allow"}


class ErrorDetail(BaseModel):
    """Details describing an error response payload."""

    code: int | str | None = None
    message: str
    details: Any | None = None

    model_config = {"extra": "allow"}


class ErrorResponse(BaseModel):
    """Standard error response envelope."""

    success: Literal[False] = False
    error: ErrorDetail


_ERROR_MESSAGE_KEYS: Tuple[str, ...] = ("message", "detail", "error", "msg")
_ERROR_RESERVED_KEYS = {"code", "details", *_ERROR_MESSAGE_KEYS}


def _stringify_error_detail(item: Any) -> str:
    """Return a readable message from arbitrary error detail structures."""

    if isinstance(item, dict):
        for key in _ERROR_MESSAGE_KEYS:
            value = item.get(key)
            if value not in (None, ""):
                return str(value)
        return str(item)
    return str(item)


def _build_error_response(payload: Any, status_code: int | None = None) -> ErrorResponse:
    """Normalize ``payload`` into the standard :class:`ErrorResponse` structure."""

    code: int | str | None = status_code
    message = "An error occurred"
    details: Any | None = None
    extras: Dict[str, Any] = {}

    if isinstance(payload, dict):
        if payload.get("code") not in (None, ""):
            code = payload["code"]
        if "details" in payload:
            details = payload["details"]
        for key in _ERROR_MESSAGE_KEYS:
            if payload.get(key) not in (None, ""):
                message = str(payload[key])
                break
        else:
            # Fallback to a simple string representation when no known key exists.
            message = str(payload) if payload else message
        extras = {
            k: v for k, v in payload.items() if k not in _ERROR_RESERVED_KEYS
        }
    elif isinstance(payload, list):
        rendered = [
            _stringify_error_detail(item) for item in payload if item not in (None, "")
        ]
        if rendered:
            message = "; ".join(rendered)
        details = payload
    elif payload not in (None, ""):
        message = str(payload)

    error_payload: Dict[str, Any] = {"message": message}
    if code is not None:
        error_payload["code"] = code
    if details is not None:
        error_payload["details"] = details
    if extras:
        error_payload.update(extras)

    return ErrorResponse(error=ErrorDetail(**error_payload))


async def _collect_body_bytes(response: Response) -> bytes:
    """Return the fully buffered response body for further processing."""

    body = getattr(response, "body", None)
    if isinstance(body, (bytes, bytearray)):
        return bytes(body)
    if isinstance(body, str):
        charset = getattr(response, "charset", "utf-8") or "utf-8"
        return body.encode(charset)

    iterator = getattr(response, "body_iterator", None)
    if iterator is None:
        return b""

    charset = getattr(response, "charset", "utf-8") or "utf-8"
    chunks = [
        chunk if isinstance(chunk, (bytes, bytearray)) else str(chunk).encode(charset)
        async for chunk in iterator
    ]
    close = getattr(iterator, "aclose", None)
    if callable(close):  # pragma: no cover - best effort cleanup
        await close()
    return b"".join(chunks)


ENVIRONMENT = os.getenv("ENVIRONMENT", "development").lower()

# Graceful shutdown via FastAPI lifespan (uvicorn will call this on SIGINT/SIGTERM)
from contextlib import asynccontextmanager

_SHUTTING_DOWN = False  # exported for potential test assertions

@asynccontextmanager
async def lifespan(app: FastAPI):  # pragma: no cover - exercised indirectly in integration
    logger.info("Lifespan startup begin")
    # Lightweight startup tasks could go here (e.g. warm caches)
    worker.start_scheduler()
    start_ts = time.time()
    try:
        yield
    finally:
        global _SHUTTING_DOWN
        _SHUTTING_DOWN = True
        await worker.stop_scheduler()
        try:
            db_conn.commit()  # ensure any buffered writes are flushed
        except Exception:  # pragma: no cover - defensive
            pass
        shutdown_duration = time.time() - start_ts
        logger.info("Lifespan shutdown complete (uptime=%.2fs)", shutdown_duration)

# Instantiate app with lifespan for graceful shutdown
app = FastAPI(title="RevenuePilot API", lifespan=lifespan)


@app.middleware("http")
async def wrap_api_response(request: Request, call_next):
    """Ensure all JSON endpoints return a standard envelope."""

    try:
        response = await call_next(request)
    except HTTPException as exc:  # Allow dedicated handlers to run
        raise exc
    except Exception as exc:  # pragma: no cover - defensive
        logger.exception("Unhandled error: %s", exc)
        error_payload = _build_error_response(str(exc), status_code=500)
        return JSONResponse(status_code=500, content=error_payload.model_dump())

    if response.headers.get("X-Bypass-Envelope") == "1":
        try:
            del response.headers["X-Bypass-Envelope"]
        except KeyError:  # pragma: no cover - header may already be absent
            pass
        return response

    use_envelope = response.headers.get("X-Use-Envelope")
    if use_envelope != "1":
        if use_envelope is not None:
            try:
                del response.headers["X-Use-Envelope"]
            except KeyError:  # pragma: no cover - defensive cleanup
                pass
        return response

    try:
        del response.headers["X-Use-Envelope"]
    except KeyError:  # pragma: no cover - header may already be absent
        pass

    content_type = response.headers.get("content-type", "")
    if "json" in content_type.lower():
        body_bytes = await _collect_body_bytes(response)
        charset = getattr(response, "charset", "utf-8") or "utf-8"
        try:
            payload = json.loads(body_bytes.decode(charset)) if body_bytes else None
        except Exception:  # pragma: no cover - non-json payload
            logger.debug(
                "Failed to decode JSON response for %s; returning original payload",
                request.url.path,
            )
            headers = {
                k: v
                for k, v in response.headers.items()
                if k.lower() != "content-length"
            }
            return Response(
                content=body_bytes,
                status_code=response.status_code,
                headers=headers,
                media_type=response.media_type,
                background=response.background,
            )
        if isinstance(payload, dict) and "success" in payload:
            headers = {
                k: v
                for k, v in response.headers.items()
                if k.lower() != "content-length"
            }
            return JSONResponse(
                status_code=response.status_code,
                content=payload,
                headers=headers,
                media_type=response.media_type,
                background=response.background,
            )
        if 200 <= response.status_code < 400:
            wrapper = SuccessResponse(data=payload)
            content = wrapper.model_dump()
            if isinstance(payload, dict):
                merged_content = dict(payload)
                merged_content.update(content)
                content = merged_content
        else:
            wrapper = _build_error_response(payload, status_code=response.status_code)
            content = wrapper.model_dump()
        headers = {
            k: v
            for k, v in response.headers.items()
            if k.lower() != "content-length"
        }
        return JSONResponse(
            status_code=response.status_code,
            content=content,
            headers=headers,
            media_type=response.media_type,
            background=response.background,
        )
    return response


@app.exception_handler(HTTPException)
async def http_exception_handler(request: Request, exc: HTTPException) -> JSONResponse:
    """Convert ``HTTPException`` instances into the standard error envelope."""

    error_payload = _build_error_response(exc.detail, status_code=exc.status_code)
    headers = dict(exc.headers or {})
    headers["X-Use-Envelope"] = "1"
    return JSONResponse(
        status_code=exc.status_code,
        content=error_payload.model_dump(),
        headers=headers,
    )


# Record process start time for uptime calculations
START_TIME = time.time()


# Simple in-memory cache for dashboard and system endpoints
_DASHBOARD_CACHE: Dict[str, tuple[float, Any]] = {}
DASHBOARD_CACHE_TTL = float(os.getenv("DASHBOARD_CACHE_TTL", "10"))

def _cached_response(key: str, builder: Callable[[], Any]):
    """Return cached data for ``key`` rebuilding via ``builder`` when stale."""
    now = time.time()
    ts, data = _DASHBOARD_CACHE.get(key, (0.0, None))
    if now - ts > DASHBOARD_CACHE_TTL:
        data = builder()
        _DASHBOARD_CACHE[key] = (now, data)
    return data


# Simple in-memory storage for note versions keyed by note ID.
NOTE_VERSIONS: Dict[str, List[Dict[str, str]]] = defaultdict(list)


# Active WebSocket connections for system notifications.
notification_clients: Set[WebSocket] = set()


# Health/readiness endpoint used by the desktop app to know when the backend is up.
# Returns basic process / db status without requiring auth.
@app.get("/health", tags=["system"])  # pragma: no cover - trivial logic mostly, but still tested
async def health():
    """Lightweight health check.

    Provides an OK status when the API process is running. Includes uptime (seconds)
    and a best‑effort database connectivity flag. Avoid heavy checks so this remains fast
    during startup.
    """
    try:
        db_conn.execute("SELECT 1")
        db_ok = True
    except Exception:  # pragma: no cover - defensive
        db_ok = False
    return {
        "status": "ok",
        "uptime": round(time.time() - START_TIME, 2),
        "db": db_ok,
        "shutting_down": _SHUTTING_DOWN,
    }

# ---------------------------------------------------------------------------
# Advanced memory / runtime diagnostics
# ---------------------------------------------------------------------------

def _memory_stats() -> Dict[str, Any]:  # pragma: no cover - platform variability
    stats: Dict[str, Any] = {}
    # RSS via resource if available
    try:
        import resource  # type: ignore
        ru = resource.getrusage(resource.RUSAGE_SELF)
        # ru_maxrss: kilobytes on Linux, bytes on macOS (documented inconsistency)
        stats["max_rss_kb"] = ru.ru_maxrss if ru.ru_maxrss else None
    except Exception:
        stats["max_rss_kb"] = None
    # /proc/self/statm (Linux only)
    try:
        page_size = os.sysconf("SC_PAGE_SIZE")  # bytes
        with open("/proc/self/statm", "r", encoding="utf-8") as f:
            parts = f.read().strip().split()
            if len(parts) >= 2:
                rss_pages = int(parts[1])
                stats["rss_bytes"] = rss_pages * page_size
    except Exception:
        stats.setdefault("rss_bytes", None)
    # Python object & task stats
    try:
        import tracemalloc
        if ENABLE_TRACE_MEM:
            if not tracemalloc.is_tracing():
                tracemalloc.start(5)
            current, peak = tracemalloc.get_traced_memory()
            stats["py_heap_current"] = current
            stats["py_heap_peak"] = peak
        else:
            stats["py_heap_current"] = stats["py_heap_peak"] = None
    except Exception:
        stats["py_heap_current"] = stats["py_heap_peak"] = None
    try:
        stats["async_tasks"] = len(asyncio.all_tasks())
    except Exception:
        stats["async_tasks"] = None
    # File descriptor count (best effort)
    try:
        if os.name == "posix":
            stats["open_fds"] = len(os.listdir("/proc/self/fd"))
        else:
            stats["open_fds"] = None
    except Exception:
        stats["open_fds"] = None
    return stats

@app.get("/system/memory", tags=["system"])
async def memory_diagnostics(credentials: HTTPAuthorizationCredentials = Depends(lambda: None)):
    # security may not yet be defined; replaced after declaration
    if ENVIRONMENT not in {"development", "dev"}:
        # Will raise if token invalid once security/get_current_user available
        if 'get_current_user' in globals() and 'security' in globals():
            get_current_user(credentials, required_role="admin")
    return _memory_stats()


# Enable CORS so that the React frontend can communicate with this API.
# Allowed origins are configurable via the ``ALLOWED_ORIGINS`` environment
# variable (comma separated). Defaults now include common Electron desktop
# contexts (file://) and localhost variants so the packaged app (which loads
# index.html via file://) can reach the backend without triggering CORS
# failures which manifested as "Backend not reachable" in the unified login.
allowed_origins = os.getenv(
    "ALLOWED_ORIGINS",
    "http://localhost:5173,http://127.0.0.1:5173,http://localhost:8000,http://127.0.0.1:8000,file://",
)
origins = [o.strip() for o in allowed_origins.split(",") if o.strip()]
# If a wildcard is explicitly provided, simplify configuration to allow all.
allow_all = any(o in {"*", "wildcard"} for o in origins)
app.add_middleware(
    CORSMiddleware,
    allow_origins=["*"] if allow_all else origins,
    allow_credentials=True,
    allow_methods=["*"],
    allow_headers=["*"],
)

# In-memory store for analytics events.  Each event is a dictionary with
# keys: eventType (str), details (dict) and timestamp (float).  This is
# reset when the server restarts.  For production use, persist events
# to a database.
events: List[Dict[str, Any]] = []

# Mapping of CPT codes to projected reimbursement amounts.  This mirrors the
# ``calcRevenue`` helper on the frontend so that revenue projections can be
# computed server‑side as well.  Any unknown code contributes zero dollars.
CPT_REVENUE: Dict[str, float] = {
    "99212": 50.0,
    "99213": 75.0,
    "99214": 110.0,
    "99215": 160.0,
}

# Cache of recent audio transcripts per user.  Each user retains the last
# ``TRANSCRIPT_HISTORY_LIMIT`` transcripts so clinicians can revisit previous
# conversations.  The cache is stored in-memory and reset on server restart.
TRANSCRIPT_HISTORY_LIMIT = int(os.getenv("TRANSCRIPT_HISTORY", "5"))
transcript_history: Dict[str, deque] = defaultdict(
    lambda: deque(maxlen=TRANSCRIPT_HISTORY_LIMIT)
)


# Simple in-memory notification tracking backed by persistent storage.
notification_counts: Dict[str, int] = {}

# Active websocket subscribers interested in notification counts.
notification_subscribers: Dict[str, List[WebSocket]] = defaultdict(list)



class NotificationStore:
    """SQLite-backed mapping interface for notification counters."""

    def __contains__(self, username: object) -> bool:  # pragma: no cover - trivial lookup
        if not isinstance(username, str):
            return False
        ensure_notifications_table(db_conn)
        try:
            row = db_conn.execute(
                "SELECT 1 FROM notifications WHERE username=?",
                (username,),
            ).fetchone()
        except sqlite3.Error:
            return False
        return bool(row)

    def __getitem__(self, username: str) -> int:
        return self.get(username, 0)

    def __setitem__(self, username: str, value: int) -> None:
        ensure_notifications_table(db_conn)
        db_conn.execute(
            """
            INSERT INTO notifications (username, count, updated_at)
            VALUES (?, ?, ?)
            ON CONFLICT(username) DO UPDATE SET
                count=excluded.count,
                updated_at=excluded.updated_at
            """,
            (username, int(value), time.time()),
        )
        db_conn.commit()

    def get(self, username: str, default: int = 0) -> int:
        ensure_notifications_table(db_conn)
        try:
            row = db_conn.execute(
                "SELECT count FROM notifications WHERE username=?",
                (username,),
            ).fetchone()
        except sqlite3.Error:
            return default
        if not row:
            return default
        try:
            return int(row["count"])
        except (KeyError, TypeError, ValueError):
            try:
                return int(row[0])
            except (TypeError, ValueError, IndexError):
                return default


notification_counts = NotificationStore()


def _timestamp_to_iso(value: Any) -> str | None:
    """Convert a Unix timestamp to ISO 8601 in UTC."""

    if value is None:
        return None
    try:
        return datetime.fromtimestamp(float(value), timezone.utc).isoformat()
    except Exception:
        return None


def _parse_timestamp(value: Any) -> float:
    """Best-effort conversion of *value* to a Unix timestamp."""

    if value is None:
        return time.time()
    if isinstance(value, (int, float)):
        try:
            return float(value)
        except (TypeError, ValueError):
            return time.time()
    if isinstance(value, str):
        try:
            return float(value)
        except (TypeError, ValueError):
            try:
                normalised = value.strip()
                if normalised.endswith("Z"):
                    normalised = normalised[:-1] + "+00:00"
                return datetime.fromisoformat(normalised).timestamp()
            except Exception:
                return time.time()
    return time.time()


def _normalise_notification_event_payload(payload: Dict[str, Any]) -> Dict[str, Any]:
    """Coerce an inbound notification payload into stored schema."""

    raw_id = (
        payload.get("notificationId")
        or payload.get("eventId")
        or payload.get("id")
        or uuid.uuid4()
    )
    event_id = str(raw_id)

    title = payload.get("title")
    if not isinstance(title, str) or not title.strip():
        title = payload.get("type")
    title_str = str(title).strip() if title else "Notification"

    message_source = payload.get("message")
    if not isinstance(message_source, str) or not message_source.strip():
        for candidate in ("description", "detail", "text"):
            value = payload.get(candidate)
            if isinstance(value, str) and value.strip():
                message_source = value
                break
    message_str = (
        str(message_source).strip()
        if isinstance(message_source, str) and message_source.strip()
        else "You have a new notification."
    )

    severity_value = payload.get("severity") or payload.get("type") or "info"
    severity_str = str(severity_value).strip().lower() or "info"

    timestamp = (
        payload.get("timestamp")
        or payload.get("created_at")
        or payload.get("createdAt")
    )
    created_at = _parse_timestamp(timestamp)

    return {
        "id": event_id,
        "title": title_str,
        "message": message_str,
        "severity": severity_str,
        "created_at": created_at,
    }


def _sync_unread_notification_count(
    username: str, *, user_id: int | None = None
) -> int:
    """Recompute unread notification count for *username* from stored events."""

    ensure_notification_events_table(db_conn)
    if user_id is None:
        user_id = _get_user_db_id(username)
    if user_id is None:
        return set_notification_count(username, 0)
    row = db_conn.execute(
        "SELECT COUNT(*) AS unread FROM notification_events WHERE user_id=? AND is_read=0",
        (user_id,),
    ).fetchone()
    unread = int(row["unread"]) if row and row["unread"] is not None else 0
    return set_notification_count(username, unread)


def _persist_notification_event(
    username: str,
    payload: Dict[str, Any],
    *,
    mark_unread: bool,
) -> tuple[Dict[str, Any], int]:
    """Insert or update a notification event for *username*."""

    ensure_notification_events_table(db_conn)
    record = _normalise_notification_event_payload(payload)
    user_id = _get_user_db_id(username)
    if user_id is None:
        enriched = {
            "id": record["id"],
            "title": record["title"],
            "message": record["message"],
            "severity": record["severity"],
            "timestamp": _iso_timestamp(record["created_at"]),
            "isRead": not mark_unread,
        }
        return enriched, current_notification_count(username)

    now = time.time()
    existing = db_conn.execute(
        """
        SELECT created_at, is_read, read_at
          FROM notification_events
         WHERE event_id=? AND user_id=?
        """,
        (record["id"], user_id),
    ).fetchone()

    if existing:
        is_read = int(existing["is_read"]) if existing["is_read"] is not None else 0
        read_at = existing["read_at"]
        if mark_unread:
            is_read = 0
            read_at = None
        db_conn.execute(
            """
            UPDATE notification_events
               SET title=?,
                   message=?,
                   severity=?,
                   updated_at=?,
                   is_read=?,
                   read_at=?
             WHERE event_id=? AND user_id=?
            """,
            (
                record["title"],
                record["message"],
                record["severity"],
                now,
                is_read,
                read_at,
                record["id"],
                user_id,
            ),
        )
        created_at = (
            existing["created_at"] if existing["created_at"] is not None else record["created_at"]
        )
    else:
        is_read = 0 if mark_unread else 1
        read_at = None if mark_unread else now
        created_at = record["created_at"]
        db_conn.execute(
            """
            INSERT INTO notification_events (
                event_id,
                user_id,
                title,
                message,
                severity,
                created_at,
                updated_at,
                is_read,
                read_at
            ) VALUES (?, ?, ?, ?, ?, ?, ?, ?, ?)
            """,
            (
                record["id"],
                user_id,
                record["title"],
                record["message"],
                record["severity"],
                created_at,
                now,
                is_read,
                read_at,
            ),
        )

    db_conn.commit()

    unread = _sync_unread_notification_count(username, user_id=user_id)

    row = db_conn.execute(
        """
        SELECT created_at, is_read, read_at, severity, title, message
          FROM notification_events
         WHERE event_id=? AND user_id=?
        """,
        (record["id"], user_id),
    ).fetchone()

    created_at = row["created_at"] if row and row["created_at"] is not None else created_at
    is_read = bool(row["is_read"]) if row else bool(not mark_unread)
    read_at = row["read_at"] if row else (None if mark_unread else now)
    severity = row["severity"] if row and row["severity"] else record["severity"]
    title = row["title"] if row and row["title"] else record["title"]
    message = row["message"] if row and row["message"] else record["message"]

    enriched = {
        "id": record["id"],
        "title": title,
        "message": message,
        "severity": severity,
        "timestamp": _iso_timestamp(created_at),
        "isRead": is_read,
    }
    if read_at:
        enriched["readAt"] = _iso_timestamp(read_at)

    return enriched, unread


def _serialise_notification_row(row: sqlite3.Row) -> Dict[str, Any]:
    """Convert a notification row into an API-friendly dictionary."""

    return {
        "id": row["event_id"],
        "title": row["title"],
        "message": row["message"],
        "severity": row["severity"],
        "timestamp": _iso_timestamp(row["created_at"]),
        "isRead": bool(row["is_read"]),
        "readAt": _timestamp_to_iso(row["read_at"]),
    }


def _get_user_db_id(username: str) -> int | None:
    """Return the internal database user id for ``username`` if present."""

    try:
        row = db_conn.execute(
            "SELECT id FROM users WHERE username=?",
            (username,),
        ).fetchone()
    except sqlite3.Error:
        return None
    if not row:
        return None
    try:
        return int(row["id"])
    except (KeyError, TypeError, ValueError):
        try:
            return int(row[0])
        except (TypeError, ValueError, IndexError):
            return None


def _save_note_version(
    note_id: str,
    content: str,
    user_id: int | None = None,
    created_at: datetime | None = None,
) -> datetime:
    """Persist a note version to SQLite and prune history beyond 20 entries."""

    ensure_note_versions_table(db_conn)
    timestamp = created_at or datetime.now(timezone.utc)
    db_conn.execute(
        "INSERT INTO note_versions (note_id, user_id, content, created_at) VALUES (?, ?, ?, ?)",
        (str(note_id), user_id, content, timestamp.timestamp()),
    )
    db_conn.execute(
        """
        DELETE FROM note_versions
        WHERE note_id = ?
          AND id NOT IN (
            SELECT id FROM note_versions
            WHERE note_id = ?
            ORDER BY created_at DESC, id DESC
            LIMIT 20
        )
        """,
        (str(note_id), str(note_id)),
    )
    return timestamp


def _fetch_note_versions(note_id: str) -> List[Dict[str, str]]:
    """Retrieve ordered note versions for ``note_id`` from SQLite."""

    ensure_note_versions_table(db_conn)
    try:
        rows = db_conn.execute(
            """
            SELECT content, created_at
            FROM note_versions
            WHERE note_id=?
            ORDER BY created_at ASC, id ASC
            """,
            (str(note_id),),
        ).fetchall()
    except sqlite3.Error:
        return []
    versions: List[Dict[str, str]] = []
    for row in rows or []:
        try:
            created = row["created_at"]
        except (KeyError, TypeError):
            created = row[1] if len(row) > 1 else None
        try:
            content = row["content"]
        except (KeyError, TypeError):
            content = row[0] if row else ""
        versions.append({"timestamp": _timestamp_to_iso(created), "content": content or ""})
    return versions


COMPLIANCE_SEVERITIES = {"low", "medium", "high", "critical"}
COMPLIANCE_STATUSES = {"open", "in_progress", "resolved", "dismissed"}



async def _broadcast_notification_count(username: str) -> None:
    """Send updated notification count to all websocket subscribers."""
    badges = _navigation_badges(username)
    for ws in list(notification_subscribers.get(username, [])):
        try:
            await ws.send_json(badges)
        except Exception:
            try:
                notification_subscribers[username].remove(ws)
            except Exception:
                pass


# Set up a SQLite database for persistent analytics storage.  The database
# now lives in the user's data directory (platform-specific) so analytics
# persist outside the project folder.  A migration step moves any existing
# database from the old location if found.
data_dir = user_data_dir(APP_NAME, APP_NAME)
os.makedirs(data_dir, exist_ok=True)
DB_PATH = os.path.join(data_dir, "analytics.db")
UPLOAD_DIR = Path(os.getenv("CHART_UPLOAD_DIR", os.path.join(data_dir, "uploaded_charts")))

# Migrate previous database file from the repository directory if it exists
old_db_path = os.path.join(os.path.dirname(__file__), "analytics.db")
if os.path.exists(old_db_path) and not os.path.exists(DB_PATH):
    try:  # best-effort migration
        shutil.move(old_db_path, DB_PATH)
    except Exception:
        pass

db_conn = sqlite3.connect(DB_PATH, check_same_thread=False)
# Ensure the events table exists with the latest schema.
ensure_events_table(db_conn)
ensure_exports_table(db_conn)
ensure_patients_table(db_conn)
ensure_encounters_table(db_conn)
ensure_visit_sessions_table(db_conn)
ensure_note_auto_saves_table(db_conn)
ensure_note_versions_table(db_conn)
ensure_notifications_table(db_conn)
ensure_event_aggregates_table(db_conn)
ensure_compliance_issues_table(db_conn)
ensure_compliance_rules_table(db_conn)
ensure_confidence_scores_table(db_conn)
ensure_notification_counters_table(db_conn)
ensure_notification_events_table(db_conn)
patients.configure_database(db_conn)
configure_schedule_database(db_conn)

# Keep the compliance ORM bound to the active database connection.
compliance_engine.configure_engine(db_conn)


# Create helpful indexes for metrics queries (idempotent)
try:  # pragma: no cover - sqlite create index if not exists
    db_conn.execute("CREATE INDEX IF NOT EXISTS idx_events_timestamp ON events(timestamp)")
    db_conn.execute(
        "CREATE INDEX IF NOT EXISTS idx_events_type ON events(eventType)"
    )
except Exception:
    pass

# Analytics DB size cap / rotation
ANALYTICS_DB_MAX_MB = float(os.getenv("ANALYTICS_DB_MAX_MB", "50"))  # default ~50MB
ANALYTICS_DB_PRUNE_FRACTION = float(os.getenv("ANALYTICS_DB_PRUNE_FRACTION", "0.2"))  # prune 20% oldest

def _prune_analytics_if_needed():  # pragma: no cover - size dependent
    try:
        db_size = os.path.getsize(DB_PATH) / (1024 * 1024)
        if db_size <= ANALYTICS_DB_MAX_MB:
            return
        cursor = db_conn.cursor()
        cursor.execute("SELECT COUNT(*) FROM events")
        total = cursor.fetchone()[0] or 0
        if total == 0:
            return
        to_delete = int(total * ANALYTICS_DB_PRUNE_FRACTION)
        if to_delete <= 0:
            return
        cursor.execute(
            "DELETE FROM events WHERE id IN (SELECT id FROM events ORDER BY timestamp ASC LIMIT ?)",
            (to_delete,),
        )
        db_conn.commit()
        logger.info(
            "Pruned %s old analytics events (size %.2fMB > %.2fMB)",
            to_delete,
            db_size,
            ANALYTICS_DB_MAX_MB,
        )
    except Exception:
        pass

_prune_analytics_if_needed()


# Reference data seeding helpers ensure consistent test fixtures and sensible
# defaults when the application starts with an empty database.
def _seed_reference_data(conn: sqlite3.Connection) -> None:
    try:
        existing_rules = conn.execute(
            "SELECT COUNT(*) FROM compliance_rule_catalog"
        ).fetchone()[0]
    except sqlite3.Error as exc:  # pragma: no cover - defensive
        logger.warning("Unable to inspect compliance rules table: %s", exc)
        return

    try:
        if existing_rules == 0:
            seed_compliance_rules(conn, compliance_engine.get_rules())

        metadata = load_code_metadata()
        cpt_metadata = {
            code: info
            for code, info in metadata.items()
            if (info.get("type") or "").upper() == "CPT"
        }

        existing_cpt_codes = conn.execute("SELECT COUNT(*) FROM cpt_codes").fetchone()[0]
        if existing_cpt_codes == 0:
            seed_cpt_codes(conn, code_tables.DEFAULT_CPT_CODES.items())

        existing_icd_codes = conn.execute("SELECT COUNT(*) FROM icd10_codes").fetchone()[0]
        if existing_icd_codes == 0:
            seed_icd10_codes(conn, code_tables.DEFAULT_ICD10_CODES.items())

        existing_hcpcs_codes = conn.execute("SELECT COUNT(*) FROM hcpcs_codes").fetchone()[0]
        if existing_hcpcs_codes == 0:
            seed_hcpcs_codes(conn, code_tables.DEFAULT_HCPCS_CODES.items())

        existing_cpt = conn.execute("SELECT COUNT(*) FROM cpt_reference").fetchone()[0]
        if existing_cpt == 0:
            seed_cpt_reference(conn, cpt_metadata.items())

        existing_schedules = conn.execute(
            "SELECT COUNT(*) FROM payer_schedules"
        ).fetchone()[0]
        if existing_schedules == 0:
            schedules = []
            for code, info in cpt_metadata.items():
                reimbursement = info.get("reimbursement")
                if reimbursement in (None, ""):
                    continue
                rvu_value = info.get("rvu")
                base_amount = float(reimbursement)
                schedules.append(
                    {
                        "payer_type": "commercial",
                        "location": "",
                        "code": code,
                        "reimbursement": base_amount,
                        "rvu": rvu_value,
                    }
                )
                schedules.append(
                    {
                        "payer_type": "medicare",
                        "location": "",
                        "code": code,
                        "reimbursement": round(base_amount * 0.8, 2),
                        "rvu": rvu_value,
                    }
                )
            seed_payer_schedules(conn, schedules)

        conn.commit()
    except Exception as exc:  # pragma: no cover - best effort
        logger.warning("Failed to seed reference data: %s", exc)


def get_db() -> sqlite3.Connection:
    """FastAPI dependency returning the primary SQLite connection."""

    return db_conn


# Helper to (re)initialise core tables when db_conn is swapped in tests.
def _init_core_tables(conn):  # pragma: no cover - invoked in tests indirectly
    ensure_users_table(conn)
    ensure_clinics_table(conn)
    conn.execute(
        "CREATE TABLE IF NOT EXISTS audit_log (id INTEGER PRIMARY KEY AUTOINCREMENT, timestamp REAL NOT NULL, username TEXT, action TEXT NOT NULL, details TEXT)"
    )

    ensure_audit_log_table(conn)
    ensure_settings_table(conn)
    ensure_templates_table(conn)
    ensure_user_profile_table(conn)
    ensure_events_table(conn)
    ensure_refresh_table(conn)
    ensure_session_table(conn)
    ensure_password_reset_tokens_table(conn)
    ensure_mfa_challenges_table(conn)
    ensure_notes_table(conn)
    ensure_error_log_table(conn)
    ensure_exports_table(conn)
    ensure_patients_table(conn)
    ensure_encounters_table(conn)
    ensure_visit_sessions_table(conn)
    ensure_note_auto_saves_table(conn)
    ensure_session_state_table(conn)
    ensure_shared_workflow_sessions_table(conn)
    ensure_compliance_issues_table(conn)
    ensure_compliance_issue_history_table(conn)
    ensure_compliance_rules_table(conn)
    ensure_confidence_scores_table(conn)
    ensure_notification_counters_table(conn)
    ensure_compliance_rule_catalog_table(conn)
    ensure_cpt_codes_table(conn)
    ensure_icd10_codes_table(conn)
    ensure_hcpcs_codes_table(conn)
    ensure_cpt_reference_table(conn)
    ensure_payer_schedule_table(conn)
    ensure_billing_audits_table(conn)
    existing_patients = conn.execute("SELECT COUNT(*) FROM patients").fetchone()[0]
    if existing_patients == 0:
        now = datetime.utcnow().replace(microsecond=0)
        last_visit_date = (now - timedelta(days=45)).date().isoformat()
        allergies = json.dumps(["Penicillin"])
        medications = json.dumps(["Lisinopril"])
        conn.execute(
            """
            INSERT INTO patients
                (first_name, last_name, dob, mrn, gender, insurance, last_visit, allergies, medications)
            VALUES (?, ?, ?, ?, ?, ?, ?, ?, ?)
            """,
            (
                "Alice",
                "Anderson",
                "1985-04-12",
                "MRN-1001",
                "female",
                "medicare",
                last_visit_date,
                allergies,
                medications,
            ),
        )
        patient_id = conn.execute("SELECT last_insert_rowid()").fetchone()[0]
        encounter_start = now + timedelta(days=1)
        encounter_end = encounter_start + timedelta(minutes=30)
        conn.execute(
            """
            INSERT INTO encounters (patient_id, date, type, provider, description)
            VALUES (?, ?, ?, ?, ?)
            """,
            (
                patient_id,
                encounter_start.isoformat(),
                "telehealth",
                "Dr. Smith",
                "Telehealth follow-up",
            ),
        )
        encounter_id = conn.execute("SELECT last_insert_rowid()").fetchone()[0]
        conn.execute(
            """
            INSERT INTO visit_sessions (encounter_id, status, start_time, end_time, updated_at)
            VALUES (?, ?, ?, ?, ?)
            """,
            (
                encounter_id,
                "scheduled",
                encounter_start.isoformat(),
                encounter_end.isoformat(),
                time.time(),
            ),
        )
    _seed_reference_data(conn)
    conn.commit()
    patients.configure_database(conn)
    configure_schedule_database(conn)
    compliance_engine.configure_engine(conn)


# Proper users table creation (replacing previously malformed snippet)
ensure_users_table(db_conn)
ensure_clinics_table(db_conn)
ensure_audit_log_table(db_conn)

# Table recording failed logins and administrative actions for auditing.
db_conn.execute(
    "CREATE TABLE IF NOT EXISTS audit_log ("
    "id INTEGER PRIMARY KEY AUTOINCREMENT,"
    "timestamp REAL NOT NULL,"
    "username TEXT,"
    "action TEXT NOT NULL,"
    "details TEXT"
    ")"
)
db_conn.commit()


# Persisted user preferences for theme, enabled categories and custom rules.
# Ensure the table exists and contains the latest schema (including ``lang``).

ensure_settings_table(db_conn)

# Table storing user and clinic specific note templates.
ensure_templates_table(db_conn)
ensure_patients_table(db_conn)
ensure_encounters_table(db_conn)
ensure_visit_sessions_table(db_conn)
ensure_note_auto_saves_table(db_conn)
ensure_session_state_table(db_conn)
ensure_shared_workflow_sessions_table(db_conn)
ensure_compliance_issues_table(db_conn)
ensure_compliance_issue_history_table(db_conn)
ensure_compliance_rules_table(db_conn)
ensure_confidence_scores_table(db_conn)
ensure_compliance_rule_catalog_table(db_conn)
ensure_cpt_codes_table(db_conn)
ensure_icd10_codes_table(db_conn)
ensure_hcpcs_codes_table(db_conn)
ensure_cpt_reference_table(db_conn)
ensure_payer_schedule_table(db_conn)
ensure_billing_audits_table(db_conn)

# User profile details including current view and UI preferences.
ensure_user_profile_table(db_conn)

# Centralized error logging table.
ensure_error_log_table(db_conn)

# Table storing notes and drafts with status metadata.
ensure_notes_table(db_conn)

# Tables for refresh tokens and user session state
ensure_refresh_table(db_conn)
ensure_session_table(db_conn)
ensure_password_reset_tokens_table(db_conn)
ensure_mfa_challenges_table(db_conn)


# Core clinical data tables.
ensure_patients_table(db_conn)
ensure_encounters_table(db_conn)
ensure_visit_sessions_table(db_conn)

_seed_reference_data(db_conn)

# Configure the database connection to return rows as dictionaries.  This
# makes it easier to access columns by name when querying events for
# metrics computations.
db_conn.row_factory = sqlite3.Row

# Preload any stored API key into the environment so subsequent calls work.
get_api_key()


def _iso_timestamp(ts: float | None = None) -> str:
    """Return an ISO 8601 timestamp, defaulting to current UTC time."""

    if ts is None:
        return datetime.now(timezone.utc).isoformat()
    try:
        return datetime.fromtimestamp(float(ts), tz=timezone.utc).isoformat()
    except Exception:
        return datetime.now(timezone.utc).isoformat()


def _load_notification_count(username: str) -> int:
    """Fetch the persisted unread notification count for *username*."""

    if username in notification_counts:
        return notification_counts[username]
    row = db_conn.execute(
        """
        SELECT nc.count
          FROM notification_counters nc
          JOIN users u ON u.id = nc.user_id
         WHERE u.username = ?
        """,
        (username,),
    ).fetchone()
    count = int(row["count"]) if row and row["count"] is not None else 0
    notification_counts[username] = count
    return count


def _persist_notification_count(username: str, count: int) -> None:
    """Persist unread notification *count* for *username*."""

    ensure_notification_counters_table(db_conn)
    row = db_conn.execute("SELECT id FROM users WHERE username=?", (username,)).fetchone()
    if not row:
        return
    user_id = row["id"]
    now = time.time()
    db_conn.execute(
        """
        INSERT INTO notification_counters (user_id, count, updated_at)
        VALUES (?, ?, ?)
        ON CONFLICT(user_id) DO UPDATE SET
            count=excluded.count,
            updated_at=excluded.updated_at
        """,
        (user_id, count, now),
    )
    db_conn.commit()


def current_notification_count(username: str) -> int:
    """Return the current unread notification count for *username*."""

    return _load_notification_count(username)


def increment_notification_count(username: str, delta: int = 1) -> int:
    """Increase unread notifications for *username* and persist the result."""

    count = _load_notification_count(username) + delta
    if count < 0:
        count = 0
    notification_counts[username] = count
    _persist_notification_count(username, count)
    return count


def set_notification_count(username: str, count: int) -> int:
    """Explicitly set unread notifications for *username*."""

    count = max(count, 0)
    notification_counts[username] = count
    _persist_notification_count(username, count)
    return count


def _serialise_audit_details(details: Any | None) -> str | None:
    """Return a JSON serialisation suitable for the audit log."""

    if details is None:
        return None
    if isinstance(details, str):
        return details
    try:
        return json.dumps(details, ensure_ascii=False)
    except TypeError:
        return str(details)


def _deserialise_audit_details(details: Any) -> Any:
    """Best-effort conversion of stored audit detail payloads back to rich types."""

    if details in (None, ""):
        return None
    if isinstance(details, (dict, list)):
        return details
    if isinstance(details, (bytes, bytearray)):
        try:
            details = details.decode("utf-8")
        except Exception:
            return None
    if isinstance(details, str):
        stripped = details.strip()
        if not stripped:
            return None
        try:
            return json.loads(stripped)
        except (TypeError, ValueError, json.JSONDecodeError):
            return stripped
    return details


def _insert_audit_log(
    username: str | None,
    action: str,
    details: Any | None = None,
    *,
    success: bool | None = None,
    ip_address: str | None = None,
    user_agent: str | None = None,
    clinic_id: str | None = None,
) -> None:
    """Persist an entry into the audit_log table (best effort)."""

    ensure_audit_log_table(db_conn)
    payload = _serialise_audit_details(details)
    timestamp = time.time()
    user_id: int | None = None
    resolved_clinic = clinic_id
    if username:
        try:
            row = db_conn.execute(
                "SELECT id, clinic_id FROM users WHERE username=?",
                (username,),
            ).fetchone()
        except sqlite3.Error:
            row = None
        if row:
            user_id = row["id"]
            if resolved_clinic is None:
                resolved_clinic = row["clinic_id"]
    success_value: int | None
    if success is None:
        success_value = None
    else:
        success_value = 1 if success else 0

    try:
        db_conn.execute(
            """
            INSERT INTO audit_log (
                timestamp,
                username,
                user_id,
                clinic_id,
                action,
                details,
                ip_address,
                user_agent,
                success
            )
            VALUES (?, ?, ?, ?, ?, ?, ?, ?, ?)
            """,
            (
                timestamp,
                username,
                user_id,
                resolved_clinic,
                action,
                payload,
                ip_address,
                user_agent,
                success_value,
            ),
        )
        db_conn.commit()
    except sqlite3.OperationalError as exc:
        if "no such table: audit_log" not in str(exc):
            logger.exception("Failed to write audit log entry")
            return
        ensure_audit_log_table(db_conn)
        try:
            db_conn.execute(
                """
                INSERT INTO audit_log (
                    timestamp,
                    username,
                    user_id,
                    clinic_id,
                    action,
                    details,
                    ip_address,
                    user_agent,
                    success
                )
                VALUES (?, ?, ?, ?, ?, ?, ?, ?, ?)
                """,
                (
                    timestamp,
                    username,
                    user_id,
                    resolved_clinic,
                    action,
                    payload,
                    ip_address,
                    user_agent,
                    success_value,
                ),
            )
            db_conn.commit()
        except Exception:
            logger.exception("Failed to write audit log entry")
    except Exception:
        logger.exception("Failed to write audit log entry")


def _create_auth_session(
    user_id: int,
    access_token: str,
    refresh_token: str,
    *,
    offline: bool = False,
    ip_address: str | None = None,
    user_agent: str | None = None,
) -> str:
    """Persist a session entry for the authenticated user."""

    ensure_session_table(db_conn)
    session_id = str(uuid.uuid4())
    now = time.time()
    refresh_expiry = (
        datetime.utcnow() + timedelta(days=REFRESH_TOKEN_EXPIRE_DAYS)
    ).timestamp()
    try:
        db_conn.execute(
            """
            INSERT INTO sessions (
                id,
                user_id,
                token_hash,
                refresh_token_hash,
                expires_at,
                created_at,
                last_accessed,
                ip_address,
                user_agent,
                offline_session
            )
            VALUES (?, ?, ?, ?, ?, ?, ?, ?, ?, ?)
            """,
            (
                session_id,
                user_id,
                hash_password(access_token),
                hash_password(refresh_token),
                refresh_expiry,
                now,
                now,
                ip_address,
                user_agent,
                1 if offline else 0,
            ),
        )
        db_conn.commit()
    except sqlite3.Error:
        logger.exception("Failed to persist auth session")
    return session_id


def _touch_auth_session(
    user_id: int,
    refresh_token: str,
    *,
    ip_address: str | None = None,
    user_agent: str | None = None,
) -> Optional[str]:
    """Update last access time for the matching session, if any."""

    ensure_session_table(db_conn)
    rows = db_conn.execute(
        "SELECT id, refresh_token_hash FROM sessions WHERE user_id=?",
        (user_id,),
    ).fetchall()
    now = time.time()
    refresh_expiry = (
        datetime.utcnow() + timedelta(days=REFRESH_TOKEN_EXPIRE_DAYS)
    ).timestamp()
    for row in rows:
        stored_hash = row["refresh_token_hash"]
        if stored_hash and verify_password(refresh_token, stored_hash):
            try:
                db_conn.execute(
                    """
                    UPDATE sessions
                       SET last_accessed=?,
                           expires_at=?,
                           ip_address=COALESCE(?, ip_address),
                           user_agent=COALESCE(?, user_agent)
                     WHERE id=?
                    """,
                    (
                        now,
                        refresh_expiry,
                        ip_address,
                        user_agent,
                        row["id"],
                    ),
                )
                db_conn.commit()
            except sqlite3.Error:
                logger.exception("Failed to update auth session")
            return row["id"]
    return None


def _remove_auth_session(user_id: int, refresh_token: str) -> bool:
    """Remove the session matching the provided refresh token."""

    ensure_session_table(db_conn)
    rows = db_conn.execute(
        "SELECT id, refresh_token_hash FROM sessions WHERE user_id=?",
        (user_id,),
    ).fetchall()
    for row in rows:
        stored_hash = row["refresh_token_hash"]
        if stored_hash and verify_password(refresh_token, stored_hash):
            try:
                db_conn.execute("DELETE FROM sessions WHERE id=?", (row["id"],))
                db_conn.commit()
                return True
            except sqlite3.Error:
                logger.exception("Failed to remove auth session")
                return False
    return False


def _normalise_confidence(value: Any) -> Optional[float]:
    """Parse ``value`` into a 0-1 confidence score when possible."""

    if value is None:
        return None
    if isinstance(value, (int, float)):
        score = float(value)
    elif isinstance(value, str):
        try:
            cleaned = value.strip().rstrip("%")
            if not cleaned:
                return None
            score = float(cleaned)
        except ValueError:
            return None
    else:
        return None
    if score > 1:
        score /= 100.0
    if 0 <= score <= 1:
        return score
    return None


def _log_confidence_scores(
    user: Dict[str, Any],
    note_id: str | None,
    codes: List[Tuple[str, Optional[float]]],
) -> None:
    """Persist confidence scores for returned code suggestions."""

    if not codes:
        return
    username = user.get("sub")
    if not username:
        return
    try:
        row = db_conn.execute("SELECT id FROM users WHERE username=?", (username,)).fetchone()
    except sqlite3.Error as exc:  # pragma: no cover - defensive logging
        logger.warning("Unable to record confidence scores: %s", exc)
        return
    if not row:
        return
    user_id = row["id"] if isinstance(row, sqlite3.Row) else row[0]
    note_ref = str(note_id) if note_id is not None else None
    timestamp = time.time()
    entries = [(user_id, note_ref, code, confidence, 0, timestamp) for code, confidence in codes if code]
    if not entries:
        return
    try:
        db_conn.executemany(
            """
            INSERT INTO confidence_scores (user_id, note_id, code, confidence, accepted, created_at)
            VALUES (?, ?, ?, ?, ?, ?)
            """,
            entries,
        )
        db_conn.commit()
    except sqlite3.Error as exc:  # pragma: no cover - defensive logging
        logger.warning("Failed to persist confidence scores: %s", exc)


def _normalise_severity(value: str | None) -> str:
    if not value:
        return "medium"
    value_norm = value.lower()
    if value_norm not in COMPLIANCE_SEVERITIES:
        return "medium"
    return value_norm


def _normalise_status(value: str | None) -> str:
    if not value:
        return "open"
    value_norm = value.lower()
    if value_norm not in COMPLIANCE_STATUSES:
        return "open"
    return value_norm


def _row_to_compliance_issue(row: sqlite3.Row | None) -> Dict[str, Any]:
    if row is None:
        return {}
    data = dict(row)
    metadata_payload = data.get("metadata")
    metadata: Dict[str, Any] | None = None
    if metadata_payload:
        try:
            metadata = json.loads(metadata_payload)
        except Exception:
            metadata = {"raw": metadata_payload}
    return {
        "issueId": data.get("issue_id"),
        "ruleId": data.get("rule_id"),
        "title": data.get("title"),
        "severity": _normalise_severity(data.get("severity")),
        "category": data.get("category"),
        "status": _normalise_status(data.get("status")),
        "noteExcerpt": data.get("note_excerpt"),
        "metadata": metadata,
        "createdAt": data.get("created_at"),
        "updatedAt": data.get("updated_at"),
        "createdBy": data.get("created_by"),
        "assignee": data.get("assignee"),
    }


def _serialise_metadata(metadata: Dict[str, Any] | None) -> str | None:
    if not metadata:
        return None

    def _convert(value: Any) -> Any:
        if isinstance(value, dict):
            return {str(k): _convert(v) for k, v in value.items()}
        if isinstance(value, list):
            return [_convert(v) for v in value]
        if isinstance(value, (str, int, float, bool)) or value is None:
            return value
        return str(value)

    safe_payload = _convert(metadata)
    try:
        return json.dumps(safe_payload, ensure_ascii=False)
    except Exception:
        return json.dumps(str(safe_payload), ensure_ascii=False)


def _clean_optional_text(value: Any) -> str | None:
    if value in (None, ""):
        return None
    try:
        text = str(value)
    except Exception:
        return None
    stripped = text.strip()
    if not stripped:
        return None
    return sanitize_text(stripped)


def _deserialise_findings(value: Any) -> Any:
    if value in (None, "", b""):
        return None
    if isinstance(value, (dict, list)):
        return value
    if isinstance(value, (bytes, bytearray)):
        try:
            text = value.decode("utf-8")
        except Exception:
            text = value.decode("utf-8", "ignore")
    else:
        text = str(value)
    try:
        return json.loads(text)
    except Exception:
        return text


def _log_compliance_history_entry(
    *,
    issue_id: str,
    code: str | None,
    payer: str | None,
    findings: Dict[str, Any] | str | None,
    user_id: str | None,
    timestamp: float,
) -> None:
    try:
        ensure_compliance_issue_history_table(db_conn)
        payload: str | None
        if isinstance(findings, str):
            payload = findings
        else:
            payload = _serialise_metadata(findings)
        db_conn.execute(
            """
            INSERT INTO compliance_issue_history (
                issue_id, code, payer, findings, created_at, user_id
            ) VALUES (?, ?, ?, ?, ?, ?)
            """,
            (
                issue_id,
                code,
                payer,
                payload,
                timestamp,
                user_id,
            ),
        )
    except sqlite3.Error as exc:  # pragma: no cover - best effort logging
        logging.warning("Failed to append compliance history: %s", exc)


def _persist_compliance_issue(
    *,
    issue_id: str | None,
    rule_id: str | None,
    title: str,
    severity: str | None,
    category: str | None,
    status: str | None,
    note_excerpt: str | None,
    metadata: Dict[str, Any] | None,
    created_by: str | None,
    assignee: str | None,
    payer: str | None = None,
) -> Dict[str, Any]:
    issue_id = issue_id or str(uuid4())
    severity_norm = _normalise_severity(severity)
    status_norm = _normalise_status(status)
    note_excerpt_clean = sanitize_text(note_excerpt) if note_excerpt else None
    metadata_json = _serialise_metadata(metadata)
    now = time.time()
    payer_clean = _clean_optional_text(payer)
    user_clean = _clean_optional_text(created_by)
    code_clean = _clean_optional_text(rule_id)
    try:
        db_conn.execute(
            """
            INSERT INTO compliance_issues (
                issue_id, rule_id, title, severity, category, status,
                note_excerpt, metadata, created_at, updated_at, created_by, assignee
            ) VALUES (?, ?, ?, ?, ?, ?, ?, ?, ?, ?, ?, ?)
            """,
            (
                issue_id,
                rule_id,
                title,
                severity_norm,
                category,
                status_norm,
                note_excerpt_clean,
                metadata_json,
                now,
                now,
                user_clean,
                assignee,
            ),
        )
    except sqlite3.IntegrityError:
        db_conn.execute(
            """
            UPDATE compliance_issues
               SET rule_id = ?,
                   title = ?,
                   severity = ?,
                   category = ?,
                   status = ?,
                   note_excerpt = ?,
                   metadata = ?,
                   updated_at = ?,
                   assignee = ?,
                   created_by = COALESCE(created_by, ?)
             WHERE issue_id = ?
            """,
            (
                rule_id,
                title,
                severity_norm,
                category,
                status_norm,
                note_excerpt_clean,
                metadata_json,
                now,
                assignee,
                user_clean,
                issue_id,
            ),
        )
    findings_payload: Dict[str, Any] = {
        "title": title,
        "severity": severity_norm,
        "category": category,
        "status": status_norm,
    }
    if note_excerpt_clean:
        findings_payload["noteExcerpt"] = note_excerpt_clean
    if metadata_json:
        try:
            findings_payload["metadata"] = json.loads(metadata_json)
        except Exception:
            findings_payload["metadata"] = metadata_json
    _log_compliance_history_entry(
        issue_id=issue_id,
        code=code_clean,
        payer=payer_clean,
        findings=findings_payload,
        user_id=user_clean,
        timestamp=now,
    )
    db_conn.commit()
    row = db_conn.execute(
        "SELECT * FROM compliance_issues WHERE issue_id = ?",
        (issue_id,),
    ).fetchone()
    return _row_to_compliance_issue(row)


def _persist_billing_audit(
    *,
    audit_id: str | None,
    codes: Iterable[str],
    payer: str | None,
    findings: Dict[str, Any] | None,
    user_id: str | None,
) -> str:
    audit_ref = audit_id or str(uuid4())
    try:
        ensure_billing_audits_table(db_conn)
    except sqlite3.Error as exc:  # pragma: no cover - defensive
        logging.warning("Failed to ensure billing audits table: %s", exc)
    now = time.time()
    payer_clean = _clean_optional_text(payer)
    user_clean = _clean_optional_text(user_id)
    normalized_codes = [
        code.strip().upper()
        for code in codes
        if isinstance(code, str) and code.strip()
    ]
    records = normalized_codes or ["__SUMMARY__"]
    breakdown: Dict[str, Any]
    payer_specific: Dict[str, Any] | None
    issues: List[str]
    total_estimated: Any
    total_rvu: Any

    if isinstance(findings, dict):
        breakdown = (
            findings.get("breakdown")
            if isinstance(findings.get("breakdown"), dict)
            else {}
        )
        payer_specific = (
            findings.get("payerSpecific")
            if isinstance(findings.get("payerSpecific"), dict)
            else None
        )
        issues = (
            findings.get("issues")
            if isinstance(findings.get("issues"), list)
            else []
        )
        total_estimated = findings.get("totalEstimated")
        total_rvu = findings.get("totalRvu")
    else:
        breakdown = {}
        payer_specific = None
        issues = []
        total_estimated = None
        total_rvu = None

    for code in records:
        detail = breakdown.get(code) if breakdown else None
        payload: Dict[str, Any] = {
            "totalEstimated": total_estimated,
            "totalRvu": total_rvu,
        }
        if payer_specific:
            payload["payerSpecific"] = payer_specific
        if detail is not None:
            payload["detail"] = detail
        if issues:
            if code and code != "__SUMMARY__":
                related = [
                    issue
                    for issue in issues
                    if isinstance(issue, str) and code in issue
                ]
                payload["issues"] = related or issues
            else:
                payload["issues"] = issues
        try:
            db_conn.execute(
                """
                INSERT INTO billing_audits (
                    audit_id, code, payer, findings, created_at, user_id
                ) VALUES (?, ?, ?, ?, ?, ?)
                """,
                (
                    audit_ref,
                    code,
                    payer_clean,
                    _serialise_metadata(payload),
                    now,
                    user_clean,
                ),
            )
        except sqlite3.Error as exc:  # pragma: no cover - best effort logging
            logging.warning("Failed to persist billing audit entry: %s", exc)
    try:
        db_conn.commit()
    except sqlite3.Error:
        pass
    return audit_ref
def _audit_details_from_request(request: Request) -> Dict[str, Any]:
    """Capture structured request metadata for audit logging."""

    payload: Dict[str, Any] = {
        "method": request.method,
        "path": request.url.path,
    }
    if request.query_params:
        payload["query"] = dict(request.query_params)
    if request.client:
        payload["client"] = request.client.host
    return payload


# ---------------------------------------------------------------------------
# Simple JSON configuration helpers for miscellaneous settings
# ---------------------------------------------------------------------------

config_dir = Path(data_dir)


def _config_path(name: str) -> Path:
    return config_dir / f"{name}.json"


def load_json_config(name: str) -> Dict[str, Any]:  # pragma: no cover - thin helper
    path = _config_path(name)
    if path.exists():
        try:
            with open(path, "r", encoding="utf-8") as f:
                return json.load(f)
        except Exception:
            return {}
    return {}


def save_json_config(name: str, data: Dict[str, Any]) -> None:  # pragma: no cover - thin helper
    path = _config_path(name)
    with open(path, "w", encoding="utf-8") as f:
        json.dump(data, f)


_SYSTEM_STATUS_DEFAULT = {
    "status": "operational",
    "maintenanceMode": False,
    "message": None,
}


def _load_system_status() -> Dict[str, Any]:
    payload = dict(_SYSTEM_STATUS_DEFAULT)
    try:
        data = load_json_config("system_status")
        if isinstance(data, dict):
            payload.update({k: data.get(k, payload[k]) for k in payload})
    except Exception:
        logger.exception("Failed to load system status configuration")
    return payload


# Attempt to use rich PHI scrubbers by default.  When Presidio or Philter is
# installed they will be used automatically.  No environment variable is
# required to enable them, keeping the behaviour simple out of the box.  Tests
# may monkeypatch ``_PRESIDIO_AVAILABLE`` or ``_PHILTER_AVAILABLE`` to force the
# fallback implementation when these optional dependencies are missing.
if _DEID_ENGINE == "regex":
    if _PRESIDIO_AVAILABLE:
        _DEID_ENGINE = "presidio"
    elif _PHILTER_AVAILABLE:
        _DEID_ENGINE = "philter"
    elif _SCRUBBER_AVAILABLE:
        _DEID_ENGINE = "scrubadub"

# ---------------------------------------------------------------------------
# Rate limiting primitives
# ---------------------------------------------------------------------------


class RateLimiter:
    """Simple fixed-window rate limiter keyed by an arbitrary string."""

    def __init__(self, limit: int, window_seconds: int):
        self.limit = limit
        self.window_seconds = window_seconds
        self._events: Dict[str, deque[float]] = defaultdict(deque)
        self._lock = threading.Lock()

    def allow(self, key: str) -> bool:
        now = time.time()
        with self._lock:
            events = self._events[key]
            threshold = now - self.window_seconds
            while events and events[0] <= threshold:
                events.popleft()
            if len(events) >= self.limit:
                return False
            events.append(now)
            return True

    def retry_after(self, key: str) -> float:
        now = time.time()
        with self._lock:
            events = self._events.get(key)
            if not events:
                return 0.0
            threshold = now - self.window_seconds
            while events and events[0] <= threshold:
                events.popleft()
            if len(events) < self.limit:
                return 0.0
            oldest = events[0]
            return max(0.0, self.window_seconds - (now - oldest))

    def reset(self, key: str) -> None:
        with self._lock:
            self._events.pop(key, None)


# ---------------------------------------------------------------------------
# JWT authentication helpers
# ---------------------------------------------------------------------------
JWT_SECRET = os.getenv("JWT_SECRET")
if not JWT_SECRET:
    if ENVIRONMENT not in {"development", "dev"}:
        raise RuntimeError("JWT_SECRET environment variable is required")
    JWT_SECRET = "dev-secret"
JWT_ALGORITHM = "HS256"
security = HTTPBearer()
# Allow optional bearer credentials for endpoints that should respond with a
# graceful unauthenticated payload rather than an HTTP error.
optional_security = HTTPBearer(auto_error=False)

# Short-lived access tokens (minutes) and longer lived refresh tokens (days)
ACCESS_TOKEN_EXPIRE_MINUTES = 15
REFRESH_TOKEN_EXPIRE_DAYS = 7
REMEMBER_ME_ACCESS_TOKEN_EXPIRE_MINUTES = int(
    os.getenv("REMEMBER_ME_ACCESS_MINUTES", "720")
)
REMEMBER_ME_REFRESH_TOKEN_EXPIRE_DAYS = int(
    os.getenv("REMEMBER_ME_REFRESH_DAYS", "30")
)
OFFLINE_TOKEN_EXPIRE_DAYS = int(os.getenv("OFFLINE_TOKEN_EXPIRE_DAYS", "21"))

LOGIN_RATE_LIMITER = RateLimiter(limit=5, window_seconds=15 * 60)
MFA_VERIFY_RATE_LIMITER = RateLimiter(limit=3, window_seconds=5 * 60)
MFA_RESEND_RATE_LIMITER = RateLimiter(limit=1, window_seconds=60)
FORGOT_PASSWORD_RATE_LIMITER = RateLimiter(limit=3, window_seconds=15 * 60)


def _client_ip(request: Request) -> str:
    forwarded = request.headers.get("x-forwarded-for")
    if forwarded:
        return forwarded.split(",")[0].strip()
    if request.client:
        return request.client.host
    return "unknown"


def _user_agent(request: Request) -> str:
    return request.headers.get("user-agent", "")


def _normalize_identifier(identifier: str) -> str:
    return identifier.strip().lower()


def _lookup_clinic_by_code(code: str) -> sqlite3.Row | None:
    return db_conn.execute(
        "SELECT id, code, active FROM clinics WHERE LOWER(code)=?",
        (code.lower(),),
    ).fetchone()


def _load_user_for_login(
    identifier: str, clinic_id: str | None = None
) -> sqlite3.Row | None:
    ensure_users_table(db_conn)
    normalized = _normalize_identifier(identifier)
    params: List[Any] = [normalized, normalized]
    query = (
        "SELECT id, username, email, name, password_hash, role, clinic_id, mfa_enabled, mfa_secret, "
        "account_locked_until, failed_login_attempts, last_login FROM users "
        "WHERE (LOWER(username)=? OR LOWER(email)=?)"
    )
    if clinic_id:
        query += " AND clinic_id=?"
        params.append(clinic_id)
    return db_conn.execute(query, params).fetchone()


def _row_get(row: sqlite3.Row, key: str, default: Any | None = None) -> Any | None:
    if row is None:
        return default
    try:
        keys = row.keys()  # type: ignore[attr-defined]
        if key in keys:
            return row[key]
    except Exception:
        pass
    return default


def _build_user_payload(user_row: sqlite3.Row) -> Dict[str, Any]:
    email = _row_get(user_row, "email") or user_row["username"]
    name = _row_get(user_row, "name") or user_row["username"]
    payload = {
        "id": user_row["id"],
        "email": email,
        "name": name,
        "role": user_row["role"],
        "clinicId": _row_get(user_row, "clinic_id"),
    }
    return payload


def _persist_session_record(
    user_id: int,
    session_id: str,
    access_token: str,
    refresh_token: str | None,
    expires_at: datetime,
    ip_address: str,
    user_agent: str,
    remember_me: bool,
    *,
    offline: bool = False,
    extra_metadata: Dict[str, Any] | None = None,
) -> Dict[str, Any]:
    ensure_session_table(db_conn)
    created_at = datetime.utcnow()
    metadata = {
        "id": session_id,
        "createdAt": created_at.replace(tzinfo=timezone.utc).isoformat(),
        "expiresAt": expires_at.replace(tzinfo=timezone.utc).isoformat(),
        "ip": ip_address,
        "userAgent": user_agent,
        "rememberMe": remember_me,
        "offline": offline,
    }
    if extra_metadata:
        metadata.update(extra_metadata)

    try:
        db_conn.execute(
            """
            INSERT OR REPLACE INTO sessions
            (id, user_id, token_hash, refresh_token_hash, expires_at, created_at, last_accessed, ip_address, user_agent, offline_session, metadata)
            VALUES (?, ?, ?, ?, ?, ?, ?, ?, ?, ?, ?)
            """,
            (
                session_id,
                user_id,
                hash_password(access_token),
                hash_password(refresh_token) if refresh_token else None,
                expires_at.timestamp(),
                created_at.timestamp(),
                created_at.timestamp(),
                ip_address,
                user_agent,
                1 if offline else 0,
                json.dumps(metadata, ensure_ascii=False),
            ),
        )
        db_conn.commit()
    except sqlite3.Error:
        logger.exception("Failed to persist session metadata")

    return metadata


def _issue_session_tokens(
    user_row: sqlite3.Row,
    *,
    remember_me: bool,
    clinic_id: str | None,
    ip_address: str,
    user_agent: str,
    offline: bool = False,
    offline_payload: Dict[str, Any] | None = None,
) -> Tuple[Dict[str, Any], Dict[str, Any], str, str | None, str]:
    session_id = str(uuid.uuid4())
    created_at = datetime.utcnow()

    if offline:
        minutes = OFFLINE_TOKEN_EXPIRE_DAYS * 24 * 60
        access_token = create_access_token(
            user_row["username"],
            user_row["role"],
            clinic_id,
            expires_minutes=minutes,
            session_id=session_id,
            token_type="offline",
        )
        refresh_token = None
        expires_at = created_at + timedelta(minutes=minutes)
    else:
        minutes = (
            REMEMBER_ME_ACCESS_TOKEN_EXPIRE_MINUTES
            if remember_me
            else ACCESS_TOKEN_EXPIRE_MINUTES
        )
        days = (
            REMEMBER_ME_REFRESH_TOKEN_EXPIRE_DAYS
            if remember_me
            else REFRESH_TOKEN_EXPIRE_DAYS
        )
        access_token = create_access_token(
            user_row["username"],
            user_row["role"],
            clinic_id,
            expires_minutes=minutes,
            session_id=session_id,
        )
        refresh_token = create_refresh_token(
            user_row["username"],
            user_row["role"],
            clinic_id,
            expires_days=days,
            session_id=session_id,
        )
        expires_at = created_at + timedelta(minutes=minutes)

    metadata = _persist_session_record(
        user_row["id"],
        session_id,
        access_token,
        refresh_token,
        expires_at,
        ip_address,
        user_agent,
        remember_me,
        offline=offline,
        extra_metadata=offline_payload,
    )

    tokens = {
        "accessToken": access_token,
        "expiresIn": int(minutes * 60),
    }
    if refresh_token:
        tokens["refreshToken"] = refresh_token

    return tokens, metadata, access_token, refresh_token, session_id


def _persist_refresh_token(user_id: int, refresh_token: str, days: int) -> None:
    ensure_refresh_table(db_conn)
    try:
        db_conn.execute(
            "DELETE FROM refresh_tokens WHERE expires_at < ?",
            (time.time(),),
        )
        db_conn.execute(
            "INSERT INTO refresh_tokens (user_id, token_hash, expires_at) VALUES (?, ?, ?)",
            (
                user_id,
                hash_password(refresh_token),
                (datetime.utcnow() + timedelta(days=days)).timestamp(),
            ),
        )
        db_conn.commit()
    except sqlite3.Error:
        logger.exception("Failed to persist refresh token")


def _load_user_preferences(user_id: int) -> Tuple[Dict[str, Any], Dict[str, Any]]:
    settings_row = db_conn.execute(
        "SELECT theme, categories, rules, lang, summary_lang, specialty, payer, region, use_local_models, use_offline_mode, agencies, template, beautify_model, suggest_model, summarize_model, deid_engine FROM settings WHERE user_id=?",
        (user_id,),
    ).fetchone()
    if settings_row:
        sr = dict(settings_row)
        settings = {
            "theme": sr["theme"],
            "categories": json.loads(sr["categories"]),
            "rules": json.loads(sr["rules"]),
            "lang": sr["lang"],
            "summaryLang": sr["summary_lang"] or sr["lang"],
            "specialty": sr["specialty"],
            "payer": sr["payer"],
            "region": sr["region"] or "",
            "template": sr["template"],
            "useLocalModels": bool(sr["use_local_models"]),
            "useOfflineMode": bool(sr.get("use_offline_mode", 0)),
            "agencies": json.loads(sr["agencies"]) if sr["agencies"] else ["CDC", "WHO"],
            "beautifyModel": sr["beautify_model"],
            "suggestModel": sr["suggest_model"],
            "summarizeModel": sr["summarize_model"],
            "deidEngine": sr["deid_engine"] or os.getenv("DEID_ENGINE", "regex"),
        }
    else:
        settings = UserSettings().model_dump()

    try:
        session_row = db_conn.execute(
            "SELECT data FROM session_state WHERE user_id=?",
            (user_id,),
        ).fetchone()
    except sqlite3.OperationalError:
        session_row = None
    if session_row and session_row["data"]:
        session_state = _normalize_session_state(session_row["data"])
    else:
        session_state = _normalize_session_state(SessionStateModel())

    return settings, session_state


def _compose_auth_response(
    user_row: sqlite3.Row,
    settings: Dict[str, Any],
    session_state: Dict[str, Any],
    *,
    remember_me: bool,
    clinic_id: str | None,
    ip_address: str,
    user_agent: str,
    clinic_code: str | None,
) -> Dict[str, Any]:
    user_payload = _build_user_payload(user_row)
    user_payload.update(
        {
            "specialty": settings.get("specialty"),
            "permissions": [user_row["role"]],
            "preferences": settings,
        }
    )

    tokens, session_meta, access_token, refresh_token, session_id = _issue_session_tokens(
        user_row,
        remember_me=remember_me,
        clinic_id=clinic_id or _row_get(user_row, "clinic_id"),
        ip_address=ip_address,
        user_agent=user_agent,
    )

    refresh_days = (
        REMEMBER_ME_REFRESH_TOKEN_EXPIRE_DAYS if remember_me else REFRESH_TOKEN_EXPIRE_DAYS
    )
    if refresh_token:
        _persist_refresh_token(user_row["id"], refresh_token, refresh_days)

    permissions = [user_row["role"]]
    _insert_audit_log(
        user_row["username"],
        "login",
        {
            "client": ip_address,
            "sessionId": session_id,
            "remember": remember_me,
            "clinicCode": clinic_code,
        },
    )

    response: Dict[str, Any] = {
        "success": True,
        "requiresMFA": False,
        "user": user_payload,
        "tokens": tokens,
        "permissions": permissions,
        "session": session_state,
        "sessionMeta": session_meta,
        "settings": settings,
        "sessionState": session_state,
        "expiresAt": session_meta.get("expiresAt"),
        "token": tokens["accessToken"],
        "access_token": tokens["accessToken"],
        "expires_in": tokens["expiresIn"],
    }
    if "refreshToken" in tokens:
        response["refreshToken"] = tokens["refreshToken"]
        response["refresh_token"] = tokens["refreshToken"]

    return response


def _create_mfa_challenge(
    user_id: int, method: str = "totp", remember_me: bool = False
) -> Tuple[str, str, str]:
    ensure_mfa_challenges_table(db_conn)
    session_token = str(uuid.uuid4())
    code = f"{secrets.randbelow(1_000_000):06d}"
    expires_at = datetime.utcnow() + timedelta(minutes=5)
    try:
        db_conn.execute(
            "REPLACE INTO mfa_challenges (session_token, user_id, code_hash, method, expires_at, attempts, last_sent, remember_me)"
            " VALUES (?, ?, ?, ?, ?, 0, ?, ?)",
            (
                session_token,
                user_id,
                hash_password(code),
                method,
                expires_at.timestamp(),
                time.time(),
                1 if remember_me else 0,
            ),
        )
        db_conn.commit()
    except sqlite3.Error:
        logger.exception("Failed to create MFA challenge")
    return session_token, code, method


def _load_mfa_challenge(session_token: str) -> sqlite3.Row | None:
    ensure_mfa_challenges_table(db_conn)
    return db_conn.execute(
        "SELECT session_token, user_id, code_hash, method, expires_at, attempts, last_sent, remember_me FROM mfa_challenges WHERE session_token=?",
        (session_token,),
    ).fetchone()


def _delete_mfa_challenge(session_token: str) -> None:
    try:
        db_conn.execute(
            "DELETE FROM mfa_challenges WHERE session_token=?",
            (session_token,),
        )
        db_conn.commit()
    except sqlite3.Error:
        logger.exception("Failed to delete MFA challenge")


def _validate_password_strength(password: str) -> None:
    if len(password) < 8:
        raise ValueError("Password must be at least 8 characters long")
    if not any(ch.isalpha() for ch in password):
        raise ValueError("Password must include a letter")
    if not any(ch.isdigit() for ch in password):
        raise ValueError("Password must include a number")


def create_access_token(
    username: str,
    role: str,
    clinic: str | None = None,
    *,
    expires_minutes: int | None = None,
    session_id: str | None = None,
    token_type: str = "access",
) -> str:
    """Create a signed JWT access token for the given user."""
    minutes = expires_minutes or ACCESS_TOKEN_EXPIRE_MINUTES
    payload = {
        "sub": username,
        "role": role,
        "type": token_type,
        "exp": datetime.utcnow() + timedelta(minutes=minutes),
    }
    if clinic is not None:
        payload["clinic"] = clinic
    if session_id:
        payload["sid"] = session_id
    return jwt.encode(payload, JWT_SECRET, algorithm=JWT_ALGORITHM)


def create_refresh_token(
    username: str,
    role: str,
    clinic: str | None = None,
    *,
    expires_days: int | None = None,
    session_id: str | None = None,
) -> str:
    """Create a refresh token with a longer expiry."""
    days = expires_days or REFRESH_TOKEN_EXPIRE_DAYS
    payload = {
        "sub": username,
        "role": role,
        "type": "refresh",
        "exp": datetime.utcnow() + timedelta(days=days),
    }
    if clinic is not None:
        payload["clinic"] = clinic
    if session_id:
        payload["sid"] = session_id
    return jwt.encode(payload, JWT_SECRET, algorithm=JWT_ALGORITHM)


def create_token(username: str, role: str, clinic: str | None = None) -> str:
    """Backward compatible wrapper returning an access token."""
    return create_access_token(username, role, clinic)


def get_current_user(
    credentials: HTTPAuthorizationCredentials = Depends(security),
    required_role: str | None = None,
):
    """Decode the provided JWT and optionally enforce a required role."""
    token = credentials.credentials
    try:
        data = jwt.decode(token, JWT_SECRET, algorithms=[JWT_ALGORITHM])
    except jwt.PyJWTError:
        raise HTTPException(
            status_code=status.HTTP_401_UNAUTHORIZED,
            detail="Invalid or expired token",
        )
    if required_role and data.get("role") not in (required_role, "admin"):
        raise HTTPException(
            status_code=status.HTTP_403_FORBIDDEN,
            detail="Insufficient privileges",
        )
    return data


def _log_action_for_user(
    user: Dict[str, Any], action: str, details: Dict[str, Any] | None = None
) -> None:
    """Record an audit entry for the supplied user."""

    payload = dict(details or {})
    if user.get("role") and "role" not in payload:
        payload["role"] = user["role"]
    _insert_audit_log(user.get("sub"), action, payload)


def require_role(role: str):
    """Dependency factory ensuring the current user has a given role.

    Users with the ``admin`` role are allowed to access any endpoint that
    specifies a less privileged role.  This keeps the checks simple while
    still permitting administrators to perform regular user actions.
    """

    def checker(
        request: Request, credentials: HTTPAuthorizationCredentials = Depends(security)
    ):
        data = get_current_user(credentials, required_role=role)
        _log_action_for_user(
            data, f"{request.method} {request.url.path}", _audit_details_from_request(request)
        )
        return data

    return checker



def require_roles(*roles: str):
    """Dependency factory ensuring the current user is in an allowed role."""

    allowed = {"admin", *roles}

    def checker(
        request: Request, credentials: HTTPAuthorizationCredentials = Depends(security)
    ):
        data = get_current_user(credentials)
        if data.get("role") not in allowed:
            raise HTTPException(
                status_code=status.HTTP_403_FORBIDDEN,
                detail="Insufficient privileges",
            )
        _log_action_for_user(
            data, f"{request.method} {request.url.path}", _audit_details_from_request(request)
        )
        return data

    return checker


async def ws_require_role(websocket: WebSocket, role: str) -> Dict[str, Any]:
    """Authenticate a websocket connection against a required role."""

    def _normalise_token(candidate: str | None) -> str | None:
        if not candidate:
            return None
        value = candidate.strip()
        if not value:
            return None
        if value.lower().startswith("bearer "):
            _, _, remainder = value.partition(" ")
            value = remainder.strip()
        return value or None

    token: str | None = None
    auth_header = websocket.headers.get("Authorization")
    if auth_header and auth_header.lower().startswith("bearer "):
        token = _normalise_token(auth_header)

    if not token:
        token = _normalise_token(websocket.query_params.get("token"))

    if not token:
        candidates: List[str] = []
        header_protocols = websocket.headers.get("sec-websocket-protocol")
        if header_protocols:
            candidates.extend(
                [part.strip() for part in header_protocols.split(",") if part.strip()]
            )
        scope_protocols = websocket.scope.get("subprotocols") or []
        for proto in scope_protocols:
            if proto and proto not in candidates:
                candidates.append(proto)
        for proto in candidates:
            if proto.lower().startswith("bearer "):
                token = _normalise_token(proto)
                if token:
                    break

    if not token:
        await websocket.close(code=1008)
        raise WebSocketDisconnect()

    credentials = HTTPAuthorizationCredentials(scheme="Bearer", credentials=token)
    try:
        data = get_current_user(credentials, required_role=role)
        details = {"path": websocket.url.path, "type": "websocket"}
        if websocket.client:
            details["client"] = websocket.client.host
        _log_action_for_user(data, "websocket_connect", details)
        return data
    except HTTPException:
        await websocket.close(code=1008)
        raise WebSocketDisconnect()


# Model for setting API key via API endpoint
class ApiKeyModel(BaseModel):
    key: str


class ServiceKeyModel(BaseModel):
    service: str
    key: str


class RegisterModel(BaseModel):
    username: str
    password: str


EMAIL_REGEX = re.compile(r"^[^@\s]+@[^@\s]+\.[^@\s]+$")


class LoginModel(BaseModel):
    emailOrUsername: str | None = Field(default=None, alias="emailOrUsername")
    password: str
    clinicCode: str | None = Field(default=None, alias="clinicCode")
    rememberMe: bool = Field(default=False, alias="rememberMe")
    username: str | None = None  # Backwards compatibility
    lang: str | None = None

    model_config = ConfigDict(populate_by_name=True, extra="ignore")

    @model_validator(mode="before")
    @classmethod
    def _coerce_identifier(cls, values: Any) -> Any:
        if isinstance(values, dict):
            data = dict(values)
            if not data.get("emailOrUsername") and data.get("username"):
                data["emailOrUsername"] = data.get("username")
            return data
        return values

    @field_validator("emailOrUsername")
    @classmethod
    def _require_identifier(cls, value: str | None) -> str:
        if not value or not str(value).strip():
            raise ValueError("emailOrUsername is required")
        return str(value)

    @field_validator("password")
    @classmethod
    def _require_password(cls, value: str) -> str:
        if not value or not str(value).strip():
            raise ValueError("Password is required")
        return value


class VerifyMFAModel(BaseModel):
    code: str
    mfaSessionToken: str = Field(alias="mfaSessionToken")

    model_config = ConfigDict(populate_by_name=True)

    @field_validator("code")
    @classmethod
    def _validate_code(cls, value: str) -> str:
        value = value.strip()
        if not value.isdigit() or len(value) != 6:
            raise ValueError("code must be a 6 digit number")
        return value


class ResendMFAModel(BaseModel):
    mfaSessionToken: str = Field(alias="mfaSessionToken")

    model_config = ConfigDict(populate_by_name=True)


class ForgotPasswordModel(BaseModel):
    email: str
    clinicCode: str | None = Field(default=None, alias="clinicCode")

    model_config = ConfigDict(populate_by_name=True)

    @field_validator("email")
    @classmethod
    def _validate_email(cls, value: str) -> str:
        value = value.strip()
        if not EMAIL_REGEX.match(value):
            raise ValueError("Invalid email")
        return value


class ResetPasswordTokenModel(BaseModel):
    token: str
    newPassword: str = Field(alias="newPassword")
    confirmPassword: str = Field(alias="confirmPassword")

    model_config = ConfigDict(populate_by_name=True)

    @model_validator(mode="after")
    def _ensure_match(self) -> "ResetPasswordTokenModel":
        if self.newPassword != self.confirmPassword:
            raise ValueError("Passwords do not match")
        return self


class RefreshModel(BaseModel):
    refresh_token: str


class LogoutModel(BaseModel):
    token: str


class SessionModel(BaseModel):
    data: Dict[str, Any] = Field(default_factory=dict)


class ResetPasswordModel(BaseModel):
    """Schema used when a user wishes to reset their password."""

    username: str
    password: str
    new_password: str


class ThemePreviewModel(BaseModel):
    """Color swatch preview metadata for a UI theme."""

    background: Optional[str] = None
    surface: Optional[str] = None
    primary: Optional[str] = None
    accent: Optional[str] = None
    text: Optional[str] = None

    model_config = {"extra": "allow"}


class ThemeMetadataModel(BaseModel):
    """Metadata describing an available UI theme."""

    id: str
    name: str
    description: str
    preview: ThemePreviewModel = Field(default_factory=ThemePreviewModel)
    isDefault: bool = False

    model_config = {"extra": "allow"}


THEME_METADATA_PATH = Path(__file__).with_name("themes.json")

_THEME_METADATA_FALLBACK: List[Dict[str, Any]] = [
    {
        "id": "modern",
        "name": "Modern Minimal",
        "description": "Clean neutral surfaces with bright accent colors for focus-intensive workflows.",
        "preview": {
            "background": "#f5f7fb",
            "surface": "#ffffff",
            "primary": "#2563eb",
            "accent": "#38bdf8",
            "text": "#1f2937",
        },
        "isDefault": True,
    },
    {
        "id": "dark",
        "name": "Midnight Contrast",
        "description": "High contrast dark theme designed to reduce eye strain in low-light environments.",
        "preview": {
            "background": "#0f172a",
            "surface": "#1e293b",
            "primary": "#38bdf8",
            "accent": "#f59e0b",
            "text": "#e2e8f0",
        },
    },
    {
        "id": "warm",
        "name": "Warm Sunrise",
        "description": "Soft warm neutrals with gentle contrast for a welcoming documentation experience.",
        "preview": {
            "background": "#fdf6f0",
            "surface": "#fff7ed",
            "primary": "#f97316",
            "accent": "#facc15",
            "text": "#78350f",
        },
    },
]


def _load_theme_catalog(path: Path = THEME_METADATA_PATH) -> List[ThemeMetadataModel]:
    """Load available themes from JSON metadata with sensible fallbacks."""

    try:
        with path.open("r", encoding="utf-8") as f:
            raw_data = json.load(f)
    except FileNotFoundError:
        logger.warning("Theme metadata file not found at %s; using defaults", path)
        raw_data = _THEME_METADATA_FALLBACK
    except Exception:
        logger.exception("Failed to load theme metadata; using defaults")
        raw_data = _THEME_METADATA_FALLBACK

    if isinstance(raw_data, dict):
        items = raw_data.get("themes", [])
    else:
        items = raw_data

    catalog: List[ThemeMetadataModel] = []
    for entry in items:
        try:
            catalog.append(ThemeMetadataModel.model_validate(entry))
        except Exception:
            logger.warning("Skipping invalid theme metadata entry: %s", entry)

    if not catalog:
        catalog = [ThemeMetadataModel.model_validate(item) for item in _THEME_METADATA_FALLBACK]

    return catalog


THEME_CATALOG: List[ThemeMetadataModel] = _load_theme_catalog()
THEME_ID_SET: Set[str] = {theme.id for theme in THEME_CATALOG}
DEFAULT_THEME_ID: str = next(
    (theme.id for theme in THEME_CATALOG if theme.isDefault),
    "modern",
)

if not THEME_ID_SET:
    THEME_ID_SET = {"modern", "dark", "warm"}

if DEFAULT_THEME_ID not in THEME_ID_SET:
    DEFAULT_THEME_ID = next(iter(THEME_ID_SET))


class CategorySettings(BaseModel):
    """Which suggestion categories are enabled for a user."""

    codes: StrictBool = True
    compliance: StrictBool = True
    publicHealth: StrictBool = True
    differentials: StrictBool = True

    model_config = {"extra": "forbid"}


class UserSettings(BaseModel):
    theme: str = DEFAULT_THEME_ID
    categories: CategorySettings = CategorySettings()
    rules: List[str] = []
    lang: str = "en"
    summaryLang: str = "en"
    specialty: Optional[str] = None
    payer: Optional[str] = None
    region: str = ""
    template: Optional[int] = None
    useLocalModels: StrictBool = False
    useOfflineMode: StrictBool = False
    agencies: List[str] = Field(default_factory=lambda: ["CDC", "WHO"])
    beautifyModel: Optional[str] = None
    suggestModel: Optional[str] = None
    summarizeModel: Optional[str] = None
    deidEngine: str = Field("regex", description="Selected de‑identification engine")

    @field_validator("theme")
    @classmethod
    def validate_theme(cls, v: str) -> str:  # noqa: D401,N805
        allowed = THEME_ID_SET
        if v not in allowed:
            raise ValueError("invalid theme")
        return v

    @field_validator("deidEngine")
    @classmethod
    def validate_deid_engine(cls, v: str) -> str:  # noqa: N805
        allowed = {"regex", "presidio", "philter", "scrubadub"}
        if v not in allowed:
            raise ValueError("invalid deid engine")
        return v

    @field_validator("rules", mode="before")
    @classmethod
    def validate_rules(cls, v):  # type: ignore[override]
        if not v:
            return []
        cleaned: List[str] = []
        for item in v:
            if not isinstance(item, str):
                raise ValueError("rules must be strings")
            item = item.strip()
            if not item:
                continue
            cleaned.append(item)
        return cleaned


@app.post("/register")
async def register(model: RegisterModel, request: Request) -> Dict[str, Any]:
    """Register a new user and immediately issue JWT tokens."""
    client_host = request.client.host if request.client else None
    user_agent = request.headers.get("user-agent")
    try:
        _user_id = register_user(db_conn, model.username, model.password)
    except sqlite3.IntegrityError:
        _insert_audit_log(
            model.username,
            "register_failed",
            {"reason": "username exists", "client": client_host},
            success=False,
            ip_address=client_host,
            user_agent=user_agent,
        )
        raise HTTPException(status_code=400, detail="Username already exists")
    _insert_audit_log(
        model.username,
        "register",
        {"client": client_host},
        success=True,
        ip_address=client_host,
        user_agent=user_agent,
    )
    access_token = create_access_token(model.username, "user")
    refresh_token = create_refresh_token(model.username, "user")
    settings = UserSettings().model_dump()
    session = _normalize_session_state(SessionStateModel())
    ensure_session_state_table(db_conn)
    ensure_shared_workflow_sessions_table(db_conn)
    ensure_notification_counters_table(db_conn)
    db_conn.execute(
        "INSERT OR REPLACE INTO session_state (user_id, data, updated_at) VALUES (?, ?, ?)",
        (_user_id, json.dumps(session), time.time()),
    )
    db_conn.commit()
    return {
        "access_token": access_token,
        "refresh_token": refresh_token,
        "expires_in": ACCESS_TOKEN_EXPIRE_MINUTES * 60,
        "settings": settings,
        "session": session,
    }


@app.post("/auth/register")
async def auth_register(model: RegisterModel, request: Request):
    """Namespaced registration endpoint (idempotent for tests).

    Mirrors /register but if the user already exists returns 200 with tokens
    instead of a 400 so that repeated calls in isolated test DBs succeed.
    """
    client_host = request.client.host if request.client else None
    user_agent = request.headers.get("user-agent")
    try:
        _user_id = register_user(db_conn, model.username, model.password)
        _insert_audit_log(
            model.username,
            "register",
            {"source": "auth", "client": client_host},
            success=True,
            ip_address=client_host,
            user_agent=user_agent,
        )
    except sqlite3.IntegrityError:
        row = db_conn.execute(
            "SELECT id, role FROM users WHERE username=?", (model.username,)
        ).fetchone()
        role = row["role"] if row else "user"
        user_id = row["id"] if row else None
        _insert_audit_log(
            model.username,
            "register_exists",
            {"source": "auth", "client": client_host},
            success=True,
            ip_address=client_host,
            user_agent=user_agent,
        )
        session_row = (
            db_conn.execute(
                "SELECT data FROM session_state WHERE user_id=?", (user_id,)
            ).fetchone()
            if user_id is not None
            else None
        )
        if session_row and session_row["data"]:
            session = _normalize_session_state(session_row["data"])
        else:
            session = _normalize_session_state(SessionStateModel())
    else:
        role = "user"
        user_id = _user_id
        session = _normalize_session_state(SessionStateModel())
        db_conn.execute(
            "INSERT OR REPLACE INTO session_state (user_id, data, updated_at) VALUES (?, ?, ?)",
            (user_id, json.dumps(session), time.time()),
        )
        db_conn.commit()
    access_token = create_access_token(model.username, role)
    refresh_token = create_refresh_token(model.username, role)
    settings = UserSettings().model_dump()
    return {
        "access_token": access_token,
        "refresh_token": refresh_token,
        "expires_in": ACCESS_TOKEN_EXPIRE_MINUTES * 60,
        "settings": settings,
        "session": session,
    }


@app.get("/users")
async def list_users(user=Depends(require_role("admin"))) -> List[Dict[str, str]]:
    """Return all registered users (admin only)."""
    rows = db_conn.execute("SELECT username, role FROM users").fetchall()
    return [{"username": r["username"], "role": r["role"]} for r in rows]


class UpdateUserModel(BaseModel):
    role: Optional[str] = None
    password: Optional[str] = None


@app.put("/users/{username}")
async def update_user(
    username: str, model: UpdateUserModel, user=Depends(require_role("admin"))
):
    """Update a user's role or password."""
    fields = []
    values: List[Any] = []
    if model.role:
        fields.append("role=?")
        values.append(model.role)
    if model.password:
        fields.append("password_hash=?")
        values.append(hash_password(model.password))
    if not fields:
        raise HTTPException(status_code=400, detail="No fields to update")
    values.append(username)
    db_conn.execute(f"UPDATE users SET {', '.join(fields)} WHERE username=?", values)
    db_conn.commit()
    return {"status": "updated"}


@app.delete("/users/{username}")
async def delete_user(username: str, user=Depends(require_role("admin"))):
    """Remove a user account."""
    db_conn.execute("DELETE FROM users WHERE username=?", (username,))
    db_conn.commit()
    return {"status": "deleted"}


@app.post("/login")
async def login(model: LoginModel, request: Request) -> Dict[str, Any]:

    """Validate credentials and return a JWT on success."""
    ensure_refresh_table(db_conn)
    ensure_session_state_table(db_conn)
    ensure_shared_workflow_sessions_table(db_conn)
    ensure_notification_counters_table(db_conn)
    client_host = request.client.host if request.client else None
    user_agent_header = request.headers.get("user-agent")

    identifier = model.emailOrUsername or ""
    normalized_identifier = _normalize_identifier(identifier)
    ip_address = _client_ip(request)
    limiter_key = f"{ip_address}:{normalized_identifier}"

    def _enforce_login_rate_limit() -> None:
        allowed = LOGIN_RATE_LIMITER.allow(limiter_key)
        if allowed:
            return
        retry_after = LOGIN_RATE_LIMITER.retry_after(limiter_key)
        headers = {"Retry-After": str(int(math.ceil(retry_after)))} if retry_after else None
        raise HTTPException(
            status_code=status.HTTP_429_TOO_MANY_REQUESTS,
            detail={"error": "Too many login attempts", "code": "RATE_LIMITED"},
            headers=headers,
        )

    clinic_id: str | None = None
    if model.clinicCode:
        clinic = _lookup_clinic_by_code(model.clinicCode)
        if not clinic or not clinic["active"]:
            _insert_audit_log(
                normalized_identifier,
                "failed_login",
                {
                    "reason": "invalid_clinic",
                    "clinicCode": model.clinicCode,
                    "client": ip_address,
                },
                success=False,
                ip_address=client_host,
                user_agent=user_agent_header,
            )
            _enforce_login_rate_limit()
            raise HTTPException(
                status_code=status.HTTP_401_UNAUTHORIZED,
                detail={"error": "Invalid credentials", "code": "INVALID_CREDENTIALS"},
            )
        clinic_id = clinic["id"]

    user_row = _load_user_for_login(identifier, clinic_id)
    if not user_row:
        await asyncio.sleep(0.2)
        _insert_audit_log(
            normalized_identifier,
            "failed_login",
            {"reason": "unknown_user", "client": ip_address, "clinicCode": model.clinicCode},
            success=False,
            ip_address=client_host,
            user_agent=user_agent_header,
        )
        _enforce_login_rate_limit()
        raise HTTPException(
            status_code=status.HTTP_401_UNAUTHORIZED,
            detail={"error": "Invalid credentials", "code": "INVALID_CREDENTIALS"},
        )

    now_ts = time.time()
    locked_until = _row_get(user_row, "account_locked_until")
    if locked_until and locked_until > now_ts:
        _insert_audit_log(
            user_row["username"],
            "login_locked",
            {
                "client": ip_address,
                "lockedUntil": locked_until,
                "clinicCode": model.clinicCode,
                "reason": "invalid credentials",
            },
            success=False,
            ip_address=client_host,
            user_agent=user_agent_header,
        )
        raise HTTPException(
            status_code=status.HTTP_423_LOCKED,
            detail={"error": "Account locked", "code": "ACCOUNT_LOCKED"},
        )

    if not verify_password(model.password, user_row["password_hash"]):
        attempts = int(_row_get(user_row, "failed_login_attempts", 0) or 0) + 1
        lock_until: float | None = None
        if attempts >= 5:
            lock_until = now_ts + 15 * 60
        db_conn.execute(
            "UPDATE users SET failed_login_attempts=?, account_locked_until=?, updated_at=? WHERE id=?",
            (attempts, lock_until, now_ts, user_row["id"]),
        )
        db_conn.commit()
        await asyncio.sleep(min(0.25 * attempts, 2.0))
        detail_payload = {
            "reason": "invalid_credentials",
            "attempts": attempts,
            "client": ip_address,
            "clinicCode": model.clinicCode,
        }
        if lock_until:
            detail_payload["lockedUntil"] = lock_until
        _insert_audit_log(
            user_row["username"],
            "failed_login",
            detail_payload,
            success=False,
            ip_address=client_host,
            user_agent=user_agent_header,
        )
        _enforce_login_rate_limit()
        raise HTTPException(
            status_code=status.HTTP_401_UNAUTHORIZED,
            detail={"error": "Invalid credentials", "code": "INVALID_CREDENTIALS"},
        )

    db_conn.execute(
        "UPDATE users SET failed_login_attempts=0, account_locked_until=NULL, last_login=?, updated_at=? WHERE id=?",
        (now_ts, now_ts, user_row["id"]),
    )
    db_conn.commit()
    LOGIN_RATE_LIMITER.reset(limiter_key)

    settings, session_state = _load_user_preferences(user_row["id"])
    user_agent = _user_agent(request)

    if _row_get(user_row, "mfa_enabled"):
        session_token, code, method = _create_mfa_challenge(
            user_row["id"], remember_me=model.rememberMe
        )
        details = {
            "method": method,
            "client": ip_address,
            "sessionToken": session_token,
        }
        _insert_audit_log(user_row["username"], "login_mfa_challenge", details)
        payload: Dict[str, Any] = {
            "success": True,
            "requiresMFA": True,
            "mfaSessionToken": session_token,
            "mfaMethod": method,
        }
        if ENVIRONMENT in {"development", "dev"}:
            payload["debugCode"] = code
        return payload

    return _compose_auth_response(
        user_row,
        settings,
        session_state,
        remember_me=model.rememberMe,
        clinic_id=clinic_id,
        ip_address=ip_address,
        user_agent=user_agent,
        clinic_code=model.clinicCode,
    )


@app.post("/auth/login")
@app.post("/api/auth/login")
async def auth_login(model: LoginModel, request: Request):
    return await login(model, request)


@app.post("/api/auth/verify-mfa")
async def verify_mfa(model: VerifyMFAModel, request: Request) -> Dict[str, Any]:
    token = model.mfaSessionToken
    if not MFA_VERIFY_RATE_LIMITER.allow(token):
        retry = MFA_VERIFY_RATE_LIMITER.retry_after(token)
        headers = {"Retry-After": str(int(math.ceil(retry)))} if retry else None
        raise HTTPException(
            status_code=status.HTTP_429_TOO_MANY_REQUESTS,
            detail={"error": "Too many verification attempts", "code": "RATE_LIMITED"},
            headers=headers,
        )

    challenge = _load_mfa_challenge(token)
    if not challenge:
        raise HTTPException(
            status_code=status.HTTP_401_UNAUTHORIZED,
            detail={"error": "Invalid or expired MFA code", "code": "INVALID_MFA"},
        )

    if challenge["expires_at"] < time.time():
        _delete_mfa_challenge(token)
        raise HTTPException(
            status_code=status.HTTP_401_UNAUTHORIZED,
            detail={"error": "MFA code expired", "code": "INVALID_MFA"},
        )

    if not verify_password(model.code, challenge["code_hash"]):
        attempts = int(challenge["attempts"] or 0) + 1
        db_conn.execute(
            "UPDATE mfa_challenges SET attempts=? WHERE session_token=?",
            (attempts, token),
        )
        db_conn.commit()
        _insert_audit_log(
            str(challenge["user_id"]),
            "mfa_failed",
            {"attempts": attempts, "sessionToken": token, "client": _client_ip(request)},
        )
        if attempts >= 3:
            _delete_mfa_challenge(token)
        raise HTTPException(
            status_code=status.HTTP_401_UNAUTHORIZED,
            detail={"error": "Invalid or expired MFA code", "code": "INVALID_MFA"},
        )

    _delete_mfa_challenge(token)
    MFA_VERIFY_RATE_LIMITER.reset(token)
    user_row = db_conn.execute(
        "SELECT id, username, email, name, password_hash, role, clinic_id, mfa_enabled, mfa_secret, account_locked_until, failed_login_attempts, last_login FROM users WHERE id=?",
        (challenge["user_id"],),
    ).fetchone()
    if not user_row:
        raise HTTPException(
            status_code=status.HTTP_401_UNAUTHORIZED,
            detail={"error": "Invalid or expired MFA code", "code": "INVALID_MFA"},
        )

    settings, session_state = _load_user_preferences(user_row["id"])
    ip_address = _client_ip(request)
    user_agent = _user_agent(request)
    remember_me = bool(_row_get(challenge, "remember_me"))
    response = _compose_auth_response(
        user_row,
        settings,
        session_state,
        remember_me=remember_me,
        clinic_id=_row_get(user_row, "clinic_id"),
        ip_address=ip_address,
        user_agent=user_agent,
        clinic_code=None,
    )
    _insert_audit_log(
        user_row["username"],
        "mfa_verified",
        {"client": ip_address, "sessionToken": token},
    )
    return response


@app.post("/api/auth/resend-mfa")
async def resend_mfa(model: ResendMFAModel) -> Dict[str, Any]:
    token = model.mfaSessionToken
    if not MFA_RESEND_RATE_LIMITER.allow(token):
        retry = MFA_RESEND_RATE_LIMITER.retry_after(token)
        headers = {"Retry-After": str(int(math.ceil(retry)))} if retry else None
        raise HTTPException(
            status_code=status.HTTP_429_TOO_MANY_REQUESTS,
            detail={"error": "MFA resend rate limited", "code": "RATE_LIMITED"},
            headers=headers,
        )

    challenge = _load_mfa_challenge(token)
    if not challenge:
        raise HTTPException(
            status_code=status.HTTP_401_UNAUTHORIZED,
            detail={"error": "Invalid MFA session", "code": "INVALID_MFA"},
        )

    code = f"{secrets.randbelow(1_000_000):06d}"
    expires_at = datetime.utcnow() + timedelta(minutes=5)
    db_conn.execute(
        "UPDATE mfa_challenges SET code_hash=?, expires_at=?, attempts=0, last_sent=?, remember_me=? WHERE session_token=?",
        (
            hash_password(code),
            expires_at.timestamp(),
            time.time(),
            _row_get(challenge, "remember_me", 0),
            token,
        ),
    )
    db_conn.commit()
    method = challenge["method"]
    _insert_audit_log(
        str(challenge["user_id"]),
        "mfa_resent",
        {"sessionToken": token},
    )
    payload: Dict[str, Any] = {
        "success": True,
        "message": "Verification code sent",
    }
    if ENVIRONMENT in {"development", "dev"}:
        payload["debugCode"] = code
    return payload


@app.post("/api/auth/forgot-password")
async def forgot_password(model: ForgotPasswordModel, request: Request) -> Dict[str, Any]:
    ip_address = _client_ip(request)
    if not FORGOT_PASSWORD_RATE_LIMITER.allow(ip_address):
        retry = FORGOT_PASSWORD_RATE_LIMITER.retry_after(ip_address)
        headers = {"Retry-After": str(int(math.ceil(retry)))} if retry else None
        raise HTTPException(
            status_code=status.HTTP_429_TOO_MANY_REQUESTS,
            detail={"error": "Too many requests", "code": "RATE_LIMITED"},
            headers=headers,
        )

    clinic_id: str | None = None
    if model.clinicCode:
        clinic = _lookup_clinic_by_code(model.clinicCode)
        if clinic and clinic["active"]:
            clinic_id = clinic["id"]
        else:
            _insert_audit_log(
                None,
                "password_reset_requested",
                {
                    "reason": "invalid_clinic",
                    "clinicCode": model.clinicCode,
                    "client": ip_address,
                },
            )
            return {
                "success": True,
                "message": "If an account exists, reset instructions have been sent",
            }

    identifier = _normalize_identifier(model.email)
    params: List[Any] = [identifier, identifier]
    query = "SELECT id, username, email, clinic_id FROM users WHERE (LOWER(email)=? OR LOWER(username)=?)"
    if clinic_id:
        query += " AND clinic_id=?"
        params.append(clinic_id)
    user_row = db_conn.execute(query, params).fetchone()

    debug_token: str | None = None
    if user_row:
        ensure_password_reset_tokens_table(db_conn)
        db_conn.execute(
            "UPDATE password_reset_tokens SET used=1 WHERE user_id=?",
            (user_row["id"],),
        )
        reset_token = secrets.token_urlsafe(32)
        debug_token = reset_token
        db_conn.execute(
            "INSERT INTO password_reset_tokens (id, user_id, token_hash, expires_at, used) VALUES (?, ?, ?, ?, 0)",
            (
                str(uuid.uuid4()),
                user_row["id"],
                hash_password(reset_token),
                (datetime.utcnow() + timedelta(hours=1)).timestamp(),
            ),
        )
        db_conn.commit()
        _insert_audit_log(
            user_row["username"],
            "password_reset_requested",
            {"client": ip_address, "clinicCode": model.clinicCode},
        )
    else:
        _insert_audit_log(
            None,
            "password_reset_requested",
            {"reason": "unknown_email", "client": ip_address, "clinicCode": model.clinicCode},
        )

    response: Dict[str, Any] = {
        "success": True,
        "message": "If an account exists, reset instructions have been sent",
    }
    if debug_token and ENVIRONMENT in {"development", "dev"}:
        response["debugToken"] = debug_token
    return response


@app.post("/api/auth/reset-password")
async def reset_password_with_token(
    model: ResetPasswordTokenModel, request: Request
) -> Dict[str, Any]:
    try:
        _validate_password_strength(model.newPassword)
    except ValueError as exc:
        raise HTTPException(
            status_code=status.HTTP_422_UNPROCESSABLE_ENTITY,
            detail={"error": str(exc), "code": "WEAK_PASSWORD"},
        ) from exc

    ensure_password_reset_tokens_table(db_conn)
    rows = db_conn.execute(
        "SELECT id, user_id, token_hash, expires_at, used FROM password_reset_tokens WHERE used=0",
    ).fetchall()
    match: sqlite3.Row | None = None
    for row in rows:
        if verify_password(model.token, row["token_hash"]):
            match = row
            break

    if not match:
        raise HTTPException(
            status_code=status.HTTP_400_BAD_REQUEST,
            detail={"error": "Invalid token", "code": "INVALID_TOKEN"},
        )

    if match["expires_at"] < time.time():
        db_conn.execute(
            "UPDATE password_reset_tokens SET used=1 WHERE id=?",
            (match["id"],),
        )
        db_conn.commit()
        raise HTTPException(
            status_code=status.HTTP_400_BAD_REQUEST,
            detail={"error": "Token expired", "code": "INVALID_TOKEN"},
        )

    password_hash = hash_password(model.newPassword)
    now_ts = time.time()
    db_conn.execute(
        "UPDATE users SET password_hash=?, updated_at=? WHERE id=?",
        (password_hash, now_ts, match["user_id"]),
    )
    db_conn.execute(
        "UPDATE password_reset_tokens SET used=1 WHERE user_id=?",
        (match["user_id"],),
    )
    db_conn.execute(
        "DELETE FROM refresh_tokens WHERE user_id=?",
        (match["user_id"],),
    )
    db_conn.execute(
        "DELETE FROM sessions WHERE user_id=?",
        (match["user_id"],),
    )
    db_conn.commit()

    user_row = db_conn.execute(
        "SELECT username FROM users WHERE id=?",
        (match["user_id"],),
    ).fetchone()
    username = user_row["username"] if user_row else None
    _insert_audit_log(
        username,
        "password_reset_completed",
        {"client": _client_ip(request)},
    )
    return {"success": True, "message": "Password successfully reset"}


@app.get("/auth/status")
@app.get("/api/auth/status")
async def auth_status(
    request: Request,
    credentials: HTTPAuthorizationCredentials | None = Depends(optional_security),
) -> Dict[str, Any]:
    """Return authentication state for the provided bearer token."""

    if not credentials:
        return {"authenticated": False}

    try:
        token_data = get_current_user(credentials)
    except HTTPException:
        return {"authenticated": False}

    if token_data.get("type") not in (None, "access"):
        return {"authenticated": False}

    username = token_data.get("sub")
    if not username:
        return {"authenticated": False}

    row = db_conn.execute(
        "SELECT id, role FROM users WHERE username=?",
        (username,),
    ).fetchone()
    if not row:
        return {"authenticated": False}

    user_id, role = row["id"], row["role"]

    settings_row = db_conn.execute(
        "SELECT theme, categories, rules, lang, summary_lang, specialty, payer, region, use_local_models, use_offline_mode, agencies, template, beautify_model, suggest_model, summarize_model, deid_engine FROM settings WHERE user_id=?",
        (user_id,),
    ).fetchone()
    if settings_row:
        sr = dict(settings_row)
        preferences = {
            "theme": sr["theme"],
            "categories": json.loads(sr["categories"]),
            "rules": json.loads(sr["rules"]),
            "lang": sr["lang"],
            "summaryLang": sr["summary_lang"] or sr["lang"],
            "specialty": sr["specialty"],
            "payer": sr["payer"],
            "region": sr["region"] or "",
            "template": sr["template"],
            "useLocalModels": bool(sr["use_local_models"]),
            "useOfflineMode": bool(sr.get("use_offline_mode", 0)),
            "agencies": json.loads(sr["agencies"]) if sr["agencies"] else ["CDC", "WHO"],
            "beautifyModel": sr["beautify_model"],
            "suggestModel": sr["suggest_model"],
            "summarizeModel": sr["summarize_model"],
            "deidEngine": sr["deid_engine"] or os.getenv("DEID_ENGINE", "regex"),
        }
    else:
        preferences = UserSettings().model_dump()

    user_payload = {
        "id": user_id,
        "name": username,
        "role": role,
        "specialty": preferences.get("specialty"),
        "permissions": [role],
        "preferences": preferences,
    }

    if token_data.get("role") != role:
        token_data = dict(token_data)
        token_data["role"] = role

    _log_action_for_user(
        token_data,
        "auth_status",
        _audit_details_from_request(request),
    )

    return {"authenticated": True, "user": user_payload}


@app.get("/api/auth/validate")
async def auth_validate(
    request: Request, credentials: HTTPAuthorizationCredentials = Depends(security)
) -> Dict[str, Any]:
    token_data = get_current_user(credentials)
    if token_data.get("type") not in (None, "access", "offline"):
        raise HTTPException(
            status_code=status.HTTP_401_UNAUTHORIZED,
            detail="Invalid or expired token",
        )

    username = token_data.get("sub")
    if not username:
        raise HTTPException(
            status_code=status.HTTP_401_UNAUTHORIZED,
            detail="Invalid or expired token",
        )

    row = db_conn.execute(
        "SELECT id, username, email, name, role, clinic_id FROM users WHERE username=?",
        (username,),
    ).fetchone()
    if not row:
        raise HTTPException(
            status_code=status.HTTP_401_UNAUTHORIZED,
            detail="Invalid or expired token",
        )

    settings, _session_state = _load_user_preferences(row["id"])
    user_payload = _build_user_payload(row)
    user_payload.update(
        {
            "specialty": settings.get("specialty"),
            "permissions": [row["role"]],
            "preferences": settings,
        }
    )
    _insert_audit_log(
        row["username"],
        "token_validated",
        {"client": _client_ip(request)},
    )
    return {"valid": True, "user": user_payload, "permissions": [row["role"]]}


@app.post("/refresh")
@app.post("/api/auth/refresh")
async def refresh(model: RefreshModel, request: Request) -> Dict[str, Any]:
    """Issue a new access token given a valid refresh token."""
    ensure_refresh_table(db_conn)
    client_host = request.client.host if request.client else None
    user_agent = request.headers.get("user-agent")
    try:
        data = jwt.decode(model.refresh_token, JWT_SECRET, algorithms=[JWT_ALGORITHM])
        if data.get("type") != "refresh":
            raise jwt.PyJWTError()
    except jwt.PyJWTError:
        _insert_audit_log(
            None,
            "refresh_failed",
            {"reason": "invalid_token"},
            success=False,
            ip_address=client_host,
            user_agent=user_agent,
        )
        raise HTTPException(
            status_code=status.HTTP_401_UNAUTHORIZED, detail="Invalid refresh token"
        )
    row = db_conn.execute(
        "SELECT id FROM users WHERE username=?",
        (data["sub"],),
    ).fetchone()
    if not row:
        _insert_audit_log(
            data.get("sub"),
            "refresh_failed",
            {"reason": "unknown_user"},
            success=False,
            ip_address=client_host,
            user_agent=user_agent,
        )
        raise HTTPException(status_code=401, detail="Invalid refresh token")
    user_id = row["id"]
    rows = db_conn.execute(
        "SELECT token_hash, expires_at FROM refresh_tokens WHERE user_id=?",
        (user_id,),
    ).fetchall()
    valid = False
    for r in rows:
        if r["expires_at"] < time.time():
            continue
        if verify_password(model.refresh_token, r["token_hash"]):
            valid = True
            break
    if not valid:
        _insert_audit_log(
            data.get("sub"),
            "refresh_failed",
            {"reason": "token_mismatch"},
            success=False,
            ip_address=client_host,
            user_agent=user_agent,
        )
        raise HTTPException(status_code=401, detail="Invalid refresh token")
    _touch_auth_session(
        user_id,
        model.refresh_token,
        ip_address=client_host,
        user_agent=user_agent,
    )
    access_token = create_access_token(data["sub"], data["role"], data.get("clinic"))
    expires_at_iso = (
        datetime.utcnow() + timedelta(minutes=ACCESS_TOKEN_EXPIRE_MINUTES)
    ).isoformat() + "Z"

    _insert_audit_log(
        data.get("sub"),
        "refresh_token",
        None,
        success=True,
        ip_address=client_host,
        user_agent=user_agent,
    )
    return {
        "token": access_token,
        "expiresAt": expires_at_iso,
        "access_token": access_token,
        "expires_in": ACCESS_TOKEN_EXPIRE_MINUTES * 60,
    }
    return response


@app.post("/auth/logout")
@app.post("/api/auth/logout")
async def auth_logout(model: LogoutModel, request: Request) -> Dict[str, bool]:  # pragma: no cover - simple DB op
    """Revoke a refresh token by removing it from storage."""
    ensure_refresh_table(db_conn)
    client_host = request.client.host if request.client else None
    user_agent = request.headers.get("user-agent")
    try:
        data = jwt.decode(model.token, JWT_SECRET, algorithms=[JWT_ALGORITHM])
        if data.get("type") != "refresh":
            raise jwt.PyJWTError()
    except jwt.PyJWTError:
        raise HTTPException(
            status_code=status.HTTP_401_UNAUTHORIZED, detail="Invalid token"
        )
    row = db_conn.execute(
        "SELECT id FROM users WHERE username=?",
        (data["sub"],),
    ).fetchone()
    if not row:
        _insert_audit_log(
            data.get("sub"),
            "logout_failed",
            {"reason": "unknown_user"},
            success=False,
            ip_address=client_host,
            user_agent=user_agent,
        )
        return {"success": False}
    user_id = row["id"]
    rows = db_conn.execute(
        "SELECT id, token_hash FROM refresh_tokens WHERE user_id=?",
        (user_id,),
    ).fetchall()
    success = False
    for r in rows:
        if verify_password(model.token, r["token_hash"]):
            db_conn.execute("DELETE FROM refresh_tokens WHERE id=?", (r["id"],))
            success = True
            break
    db_conn.commit()
    session_removed = _remove_auth_session(user_id, model.token)
    if success:
        _insert_audit_log(
            data.get("sub"),
            "logout",
            None,
            success=True,
            ip_address=client_host,
            user_agent=user_agent,
        )
    else:
        _insert_audit_log(
            data.get("sub"),
            "logout_failed",
            {"reason": "token_not_found"},
            success=False,
            ip_address=client_host,
            user_agent=user_agent,
        )
    if session_removed and not success:
        success = True
    else:
        success = success or session_removed
    return {"success": success}


@app.post("/api/auth/offline-session")
async def create_offline_session(
    request: Request, credentials: HTTPAuthorizationCredentials = Depends(security)
) -> Dict[str, Any]:
    token_data = get_current_user(credentials)
    if token_data.get("type") not in (None, "access"):
        raise HTTPException(
            status_code=status.HTTP_401_UNAUTHORIZED,
            detail="Offline token requires access token",
        )

    username = token_data.get("sub")
    if not username:
        raise HTTPException(
            status_code=status.HTTP_401_UNAUTHORIZED,
            detail="Offline token requires access token",
        )

    user_row = db_conn.execute(
        "SELECT id, username, email, name, role, clinic_id FROM users WHERE username=?",
        (username,),
    ).fetchone()
    if not user_row:
        raise HTTPException(
            status_code=status.HTTP_401_UNAUTHORIZED,
            detail="Offline token requires access token",
        )

    ip_address = _client_ip(request)
    user_agent = _user_agent(request)
    tokens, session_meta, access_token, _refresh, session_id = _issue_session_tokens(
        user_row,
        remember_me=True,
        clinic_id=_row_get(user_row, "clinic_id"),
        ip_address=ip_address,
        user_agent=user_agent,
        offline=True,
        offline_payload={"purpose": "offline"},
    )

    offline_token_value = access_token
    user_payload = _build_user_payload(user_row)
    permissions = [user_row["role"]]
    user_data = {
        "id": user_row["id"],
        "email": user_payload["email"],
        "name": user_payload["name"],
        "role": user_row["role"],
        "permissions": permissions,
    }
    _insert_audit_log(
        user_row["username"],
        "offline_session_created",
        {"client": ip_address, "sessionId": session_id},
    )
    return {
        "success": True,
        "offlineToken": offline_token_value,
        "expiresAt": session_meta.get("expiresAt"),
        "userData": user_data,
    }


@app.get("/api/system/status", tags=["system"])
async def system_status() -> JSONResponse:
    config = _load_system_status()
    row = db_conn.execute("SELECT MAX(timestamp) as ts FROM events").fetchone()
    last_sync = (
        datetime.fromtimestamp(row["ts"], tz=timezone.utc) if row and row["ts"] else None
    )
    if USE_OFFLINE_MODEL:
        ai_status = "offline"
    elif get_api_key():
        ai_status = "online"
    else:
        ai_status = "degraded"
    ehr_url = os.getenv("FHIR_SERVER_URL", "https://fhir.example.com")
    ehr_status = (
        "connected" if ehr_url and "example.com" not in ehr_url else "disconnected"
    )
    payload = {
        "status": config.get("status", "operational"),
        "maintenanceMode": bool(config.get("maintenanceMode")),
        "message": config.get("message"),
        "aiServicesStatus": ai_status,
        "ehrConnectionStatus": ehr_status,
        "lastSyncTime": last_sync,
    }
    response = JSONResponse(content=jsonable_encoder(payload))
    response.headers["X-Bypass-Envelope"] = "1"
    return response


@app.post("/reset-password")
async def reset_password(model: ResetPasswordModel) -> Dict[str, str]:
    """Allow a user to change their password by providing the current one."""
    row = db_conn.execute(
        "SELECT password_hash FROM users WHERE username=?",
        (model.username,),
    ).fetchone()
    if not row or not verify_password(model.password, row["password_hash"]):
        _insert_audit_log(
            model.username,
            "password_reset_failed",
            {"reason": "invalid_credentials"},
        )
        raise HTTPException(
            status_code=status.HTTP_401_UNAUTHORIZED,
            detail="Invalid credentials",
        )
    db_conn.execute(
        "UPDATE users SET password_hash=? WHERE username=?",
        (hash_password(model.new_password), model.username),
    )
    db_conn.commit()
    _insert_audit_log(model.username, "password_reset", None)
    return {"status": "password reset"}


@app.get("/audit")
async def get_audit_logs(user=Depends(require_role("admin"))) -> List[Dict[str, Any]]:
    rows = db_conn.execute(
        """
        SELECT timestamp, username, action, details, ip_address, user_agent, success, clinic_id
          FROM audit_log
         ORDER BY timestamp DESC
        """
    ).fetchall()
    entries: List[Dict[str, Any]] = []
    for row in rows:

        details_raw = row["details"]
        parsed_details: Any = None
        if details_raw:
            try:
                parsed_details = json.loads(details_raw)
            except json.JSONDecodeError:
                parsed_details = details_raw
        metadata: Dict[str, Any] | None = None
        details_value: Any = parsed_details
        if isinstance(parsed_details, dict):
            metadata = parsed_details
            details_value = parsed_details.get("path") or parsed_details
        entry = {
            "timestamp": row["timestamp"],
            "username": row["username"],
            "action": row["action"],
            "details": details_value,
            "ipAddress": row["ip_address"],
            "userAgent": row["user_agent"],
            "success": None if row["success"] is None else bool(row["success"]),
        }
        if metadata is not None:
            entry["metadata"] = metadata
        if row["clinic_id"]:
            entry["clinicId"] = row["clinic_id"]
        entries.append(entry)
    return JSONResponse(content=entries, headers={"X-Bypass-Envelope": "1"})


@app.get("/settings")
async def get_user_settings(user=Depends(require_role("user"))) -> Dict[str, Any]:
    """Return the current user's saved settings or defaults if none exist."""
    row = db_conn.execute(
        "SELECT s.theme, s.categories, s.rules, s.lang, s.summary_lang, s.specialty, s.payer, s.region, s.use_local_models, s.use_offline_mode, s.agencies, s.template, s.beautify_model, s.suggest_model, s.summarize_model, s.deid_engine FROM settings s JOIN users u ON s.user_id = u.id WHERE u.username=?",
        (user["sub"],),
    ).fetchone()

    if row:
        rd = dict(row)
        settings = UserSettings(
            theme=rd["theme"],
            categories=json.loads(rd["categories"]),
            rules=json.loads(rd["rules"]),
            lang=rd["lang"],
            summaryLang=rd["summary_lang"] or rd["lang"],
            specialty=rd["specialty"],
            payer=rd["payer"],
            region=rd["region"] or "",
            template=rd["template"],
            useLocalModels=bool(rd["use_local_models"]),
            useOfflineMode=bool(rd.get("use_offline_mode", 0)),
            agencies=json.loads(rd["agencies"]) if rd["agencies"] else ["CDC", "WHO"],
            beautifyModel=rd["beautify_model"],
            suggestModel=rd["suggest_model"],
            summarizeModel=rd["summarize_model"],
            deidEngine=rd["deid_engine"] or os.getenv("DEID_ENGINE", "regex"),
        )
        return settings.model_dump()
    return UserSettings(deidEngine=os.getenv("DEID_ENGINE", "regex")).model_dump()


@app.post("/settings")
@app.put("/api/user/preferences")
async def save_user_settings(
    model: UserSettings, user=Depends(require_role("user"))
) -> Dict[str, Any]:
    """Persist settings for the authenticated user."""
    # Explicit validation of deidEngine (pydantic may be bypassed if missing fields in test payload)
    if model.deidEngine not in {"regex", "presidio", "philter", "scrubadub"}:
        raise HTTPException(status_code=422, detail="invalid deid engine")
    row = db_conn.execute(
        "SELECT id FROM users WHERE username=?",
        (user["sub"],),
    ).fetchone()
    if not row:
        raise HTTPException(status_code=400, detail="User not found")
    db_conn.execute(
        # Added deid_engine column
        "INSERT OR REPLACE INTO settings (user_id, theme, categories, rules, lang, summary_lang, specialty, payer, region, template, use_local_models, agencies, beautify_model, suggest_model, summarize_model, deid_engine, use_offline_mode) VALUES (?, ?, ?, ?, ?, ?, ?, ?, ?, ?, ?, ?, ?, ?, ?, ?, ?)",
        (
            row["id"],
            model.theme,
            json.dumps(model.categories.model_dump()),
            json.dumps(model.rules),
            model.lang,
            model.summaryLang,
            model.specialty,
            model.payer,
            model.region,
            model.template,
            int(model.useLocalModels),
            json.dumps(model.agencies),
            model.beautifyModel,
            model.suggestModel,
            model.summarizeModel,
            model.deidEngine,
            int(model.useOfflineMode),
        ),
    )

    db_conn.commit()
    return model.model_dump()


@app.get("/api/themes/available", tags=["themes"])
async def list_available_themes() -> Dict[str, Any]:
    """Return metadata describing the themes that the UI can render."""

    return {
        "themes": [theme.model_dump() for theme in THEME_CATALOG],
        "default": DEFAULT_THEME_ID,
    }

# ---------------------------------------------------------------------------
# Additional configuration endpoints
# ---------------------------------------------------------------------------


@app.get("/api/user/preferences")
async def api_get_user_preferences(user=Depends(require_role("user"))):
    return await get_user_settings(user)


@app.put("/api/user/preferences")
async def api_put_user_preferences(
    model: UserSettings, user=Depends(require_role("user"))
) -> Dict[str, Any]:
    return await save_user_settings(model, user)


@app.get("/api/integrations/ehr/config")
async def get_ehr_integration_config(user=Depends(require_role("admin"))):
    return load_json_config("ehr_config")


@app.put("/api/integrations/ehr/config")
async def put_ehr_integration_config(
    config: Dict[str, Any], user=Depends(require_role("admin"))
) -> Dict[str, Any]:
    save_json_config("ehr_config", config)
    return config


@app.get("/api/organization/settings")
async def get_org_settings(user=Depends(require_role("admin"))):
    return load_json_config("organization_settings")


@app.put("/api/organization/settings")
async def put_org_settings(
    config: Dict[str, Any], user=Depends(require_role("admin"))
) -> Dict[str, Any]:
    save_json_config("organization_settings", config)
    return config


@app.get("/api/security/config")
async def get_security_config(user=Depends(require_role("admin"))):
    return load_json_config("security_config")


@app.put("/api/security/config")
async def put_security_config(
    config: Dict[str, Any], user=Depends(require_role("admin"))
) -> Dict[str, Any]:
    save_json_config("security_config", config)
    return config


@app.get("/api/keys")
async def get_keys_endpoint(user=Depends(require_role("admin"))):
    return {"keys": list_key_metadata()}


@app.post("/api/keys")
async def post_keys_endpoint(
    model: ServiceKeyModel, user=Depends(require_role("admin"))
):
    store_key(model.service, model.key)
    return {"status": "saved"}


@app.get("/api/user/layout-preferences")
async def get_layout_preferences(user=Depends(require_role("user"))) -> Dict[str, Any]:
    row = db_conn.execute(
        "SELECT layout_prefs FROM settings WHERE user_id=(SELECT id FROM users WHERE username=?)",
        (user["sub"],),
    ).fetchone()
<<<<<<< HEAD
    data: Dict[str, Any] = {}
    if row and row["layout_prefs"]:
        try:
            loaded = json.loads(row["layout_prefs"])
            if isinstance(loaded, dict):
                data = loaded
        except Exception:
            logging.getLogger(__name__).warning(
                "Failed to deserialize layout preferences for user %s", user.get("sub")
            )
    return {"success": True, "data": data}
=======
    prefs: Dict[str, Any] = {}
    if row and row["layout_prefs"]:
        try:
            parsed = json.loads(row["layout_prefs"])
        except Exception:
            parsed = None
        if isinstance(parsed, dict):
            prefs = parsed
    payload = {"success": True, "data": prefs}
    payload.update(prefs)
    return payload
>>>>>>> b25cc003


@app.put("/api/user/layout-preferences")
async def put_layout_preferences(
    prefs: Dict[str, Any], user=Depends(require_role("user"))
) -> Response:
    core: Dict[str, Any]
    if "data" in prefs and isinstance(prefs["data"], dict):
        core = dict(prefs["data"])
    else:
        core = {key: value for key, value in prefs.items() if key not in {"success", "data"}}
    data = json.dumps(core)
    row = db_conn.execute(
        "SELECT id FROM users WHERE username= ?",
        (user["sub"],),
    ).fetchone()
    if not row:
        raise HTTPException(status_code=400, detail="User not found")

    uid = row["id"]
    db_conn.execute(
        """
        INSERT INTO settings (user_id, theme, layout_prefs)
        VALUES (?, 'light', ?)
        ON CONFLICT(user_id) DO UPDATE SET layout_prefs=excluded.layout_prefs
        """,
        (uid, data),
    )
    db_conn.commit()

    stored = db_conn.execute(
        "SELECT layout_prefs FROM settings WHERE user_id=?",
        (uid,),
    ).fetchone()
<<<<<<< HEAD
    data_payload: Dict[str, Any] = {}
    if stored and stored["layout_prefs"]:
        try:
            loaded = json.loads(stored["layout_prefs"])
            if isinstance(loaded, dict):
                data_payload = loaded
        except Exception:
            logging.getLogger(__name__).warning(
                "Failed to deserialize layout preferences for user %s", uid
            )
            if isinstance(prefs, dict):
                data_payload = prefs
    elif isinstance(prefs, dict):
        data_payload = prefs
    return JSONResponse(content={"success": True, "data": data_payload})
=======
    prefs_payload: Dict[str, Any] = {}
    if stored and stored["layout_prefs"]:
        try:
            parsed = json.loads(stored["layout_prefs"])
        except Exception:
            parsed = None
        if isinstance(parsed, dict):
            prefs_payload = parsed
    response_payload = {"success": True, "data": prefs_payload}
    response_payload.update(prefs_payload)
    return JSONResponse(content=response_payload)
>>>>>>> b25cc003


class ErrorLogModel(BaseModel):
    message: str
    stack: Optional[str] = None


@app.post("/api/errors/log")
async def log_client_error(model: ErrorLogModel, request: Request) -> Dict[str, str]:
    username = None
    auth = request.headers.get("Authorization")
    if auth and auth.startswith("Bearer "):
        token = auth.split()[1]
        try:
            payload = jwt.decode(token, JWT_SECRET, algorithms=[JWT_ALGORITHM])
            username = payload.get("sub")
        except Exception:
            pass
    db_conn.execute(
        "INSERT INTO error_log (timestamp, username, message, stack) VALUES (?, ?, ?, ?)",
        (time.time(), username, model.message, model.stack),
    )
    db_conn.commit()
    return {"status": "logged"}

# Removed obsolete websocket handler

@app.get("/api/formatting/rules")
async def get_formatting_rules(user=Depends(require_role("user"))) -> Dict[str, Any]:
    """Return organisation-specific formatting rules for the user."""
    try:
        row = db_conn.execute(
            "SELECT s.rules FROM settings s JOIN users u ON s.user_id = u.id WHERE u.username=?",
            (user["sub"],),
        ).fetchone()
        if row and row["rules"]:
            rules = json.loads(row["rules"])
        else:
            rules = []
    except sqlite3.OperationalError:
        rules = []
    return {"rules": rules}

class UserProfile(BaseModel):
    currentView: Optional[str] = None
    clinic: Optional[str] = None
    preferences: Dict[str, Any] = Field(default_factory=dict)
    uiPreferences: Dict[str, Any] = Field(default_factory=dict)


class UiPreferencesModel(BaseModel):
    uiPreferences: Dict[str, Any] = Field(default_factory=dict)


def _build_user_profile_payload(username: str) -> Dict[str, Any]:
    """Assemble the profile payload for ``username`` combining settings and UI prefs."""

    user_row = db_conn.execute(
        "SELECT id, username, name, email, role, clinic_id FROM users WHERE username=?",
        (username,),
    ).fetchone()
    if not user_row:
        raise HTTPException(status_code=404, detail="User not found")

    user_id = user_row["id"]
    profile_row = db_conn.execute(
        "SELECT current_view, clinic, preferences, ui_preferences FROM user_profile WHERE user_id=?",
        (user_id,),
    ).fetchone()

    current_view: Optional[str] = None
    clinic = user_row["clinic_id"]
    stored_preferences: Dict[str, Any] = {}
    ui_preferences: Dict[str, Any] = {}

    if profile_row:
        current_view = profile_row["current_view"]
        if profile_row["clinic"]:
            clinic = profile_row["clinic"]
        raw_prefs = profile_row["preferences"]
        if raw_prefs:
            try:
                parsed = json.loads(raw_prefs)
            except (TypeError, ValueError, json.JSONDecodeError):
                parsed = None
            if isinstance(parsed, dict):
                stored_preferences = parsed
        raw_ui = profile_row["ui_preferences"]
        if raw_ui:
            try:
                parsed_ui = json.loads(raw_ui)
            except (TypeError, ValueError, json.JSONDecodeError):
                parsed_ui = None
            if isinstance(parsed_ui, dict):
                ui_preferences = parsed_ui

    settings, _ = _load_user_preferences(user_id)
    combined_preferences = copy.deepcopy(settings)
    if stored_preferences:
        combined_preferences.update(stored_preferences)

    name = user_row["name"] or user_row["username"]
    email = user_row["email"]
    role = user_row["role"]

    payload = {
        "id": user_id,
        "username": user_row["username"],
        "name": name,
        "email": email,
        "role": role,
        "permissions": [role],
        "clinic": clinic,
        "clinicId": clinic,
        "currentView": current_view,
        "preferences": combined_preferences,
        "uiPreferences": ui_preferences,
        "specialty": combined_preferences.get("specialty"),
    }
    return payload


_DEFAULT_SELECTED_CODES: Dict[str, int] = {
    "codes": 0,
    "prevention": 0,
    "diagnoses": 0,
    "differentials": 0,
}

_DEFAULT_PANEL_STATES: Dict[str, bool] = {"suggestionPanel": False}

_DEFAULT_NAVIGATION_PREFS: Dict[str, Any] = {
    "collapsed": False,
    "hoverStates": {},
    "animationPreferences": {"enabled": True, "speed": "normal"},
}


def _normalize_ui_preferences_payload(payload: Any) -> Dict[str, Any]:
    """Ensure navigation/UI preference payloads include required structure."""

    result: Dict[str, Any] = {}
    if isinstance(payload, dict):
        result = copy.deepcopy(payload)
    navigation_raw = result.get("navigation") if isinstance(result.get("navigation"), dict) else {}
    navigation = copy.deepcopy(navigation_raw) if isinstance(navigation_raw, dict) else {}
    normalized_nav: Dict[str, Any] = {
        "collapsed": bool(navigation.get("collapsed", _DEFAULT_NAVIGATION_PREFS["collapsed"])),
        "hoverStates": navigation.get("hoverStates") if isinstance(navigation.get("hoverStates"), dict) else {},
    }
    anim = navigation.get("animationPreferences")
    if not isinstance(anim, dict):
        anim = {}
    speed = anim.get("speed")
    if speed not in {"slow", "normal", "fast"}:
        speed = "normal"
    normalized_nav["animationPreferences"] = {
        "enabled": bool(anim.get("enabled", True)),
        "speed": speed,
    }
    extras = {
        key: value
        for key, value in navigation.items()
        if key not in {"collapsed", "hoverStates", "animationPreferences"}
    }
    result["navigation"] = {**_DEFAULT_NAVIGATION_PREFS, **extras, **normalized_nav}
    return result


class SessionCodeModel(BaseModel):
    code: str
    type: str
    category: str
    description: str
    rationale: Optional[str] = None
    confidence: Optional[float] = None
    reimbursement: Optional[str] = None
    rvu: Optional[str] = None

    model_config = ConfigDict(extra="allow")


class SessionStateModel(BaseModel):
    selectedCodes: Dict[str, int] = Field(
        default_factory=lambda: dict(_DEFAULT_SELECTED_CODES)
    )
    panelStates: Dict[str, StrictBool] = Field(
        default_factory=lambda: dict(_DEFAULT_PANEL_STATES)
    )
    currentNote: Optional[Dict[str, Any]] = None
    selectedCodesList: List[SessionCodeModel] = Field(default_factory=list)
    addedCodes: List[str] = Field(default_factory=list)
    isSuggestionPanelOpen: bool = False
    finalizationSessions: Dict[str, Any] = Field(default_factory=dict)

    model_config = ConfigDict(extra="allow")

    @model_validator(mode="before")
    @classmethod
    def _coerce_legacy_payload(cls, values: Any) -> Any:
        if not isinstance(values, dict):
            return values
        data = dict(values)
        panel_states = data.get("panelStates")
        if "isSuggestionPanelOpen" not in data and isinstance(panel_states, dict):
            suggestion = panel_states.get("suggestionPanel")
            if isinstance(suggestion, bool):
                data["isSuggestionPanelOpen"] = suggestion
            elif isinstance(suggestion, (int, float)):
                data["isSuggestionPanelOpen"] = bool(suggestion)
            elif isinstance(suggestion, str):
                lowered = suggestion.strip().lower()
                if lowered in {"1", "true", "yes", "on"}:
                    data["isSuggestionPanelOpen"] = True
                elif lowered in {"0", "false", "no", "off"}:
                    data["isSuggestionPanelOpen"] = False
        if "selectedCodesList" not in data or not isinstance(data.get("selectedCodesList"), (list, tuple)):
            data["selectedCodesList"] = []
        if "addedCodes" not in data or not isinstance(data.get("addedCodes"), (list, tuple)):
            data["addedCodes"] = []
        if "finalizationSessions" not in data or not isinstance(data.get("finalizationSessions"), dict):
            data["finalizationSessions"] = {}
        return data

    @field_validator("panelStates", mode="before")
    @classmethod
    def _normalize_panel_states(cls, value: Any) -> Dict[str, bool]:
        if not isinstance(value, dict):
            return dict(_DEFAULT_PANEL_STATES)
        normalized: Dict[str, bool] = {}
        for key, raw in value.items():
            normalized[key] = bool(raw)
        if "suggestionPanel" not in normalized:
            normalized["suggestionPanel"] = False
        return normalized

    @field_validator("selectedCodes", mode="before")
    @classmethod
    def _normalize_selected_codes(cls, value: Any) -> Dict[str, int]:
        result = dict(_DEFAULT_SELECTED_CODES)
        if isinstance(value, dict):
            for key, raw in value.items():
                try:
                    result[key] = int(raw)
                except (TypeError, ValueError):
                    continue
        return result

    @field_validator("selectedCodesList", mode="before")
    @classmethod
    def _ensure_list(cls, value: Any) -> List[Any]:
        if value is None:
            return []
        if isinstance(value, list):
            return value
        if isinstance(value, tuple):
            return list(value)
        return []

    @field_validator("addedCodes", mode="before")
    @classmethod
    def _normalize_added_codes(cls, value: Any) -> List[str]:
        if not isinstance(value, (list, tuple)):
            return []
        seen: Set[str] = set()
        result: List[str] = []
        for raw in value:
            if raw is None:
                continue
            text = str(raw)
            if text in seen:
                continue
            seen.add(text)
            result.append(text)
        return result

    @model_validator(mode="after")
    def _sync_fields(self) -> "SessionStateModel":
        panel_states = {**self.panelStates}
        panel_states["suggestionPanel"] = bool(self.isSuggestionPanelOpen)
        self.panelStates = panel_states
        # Ensure the canonical keys remain in selectedCodes even if omitted in payload
        normalized_counts = dict(_DEFAULT_SELECTED_CODES)
        for key, value in self.selectedCodes.items():
            try:
                normalized_counts[key] = int(value)
            except (TypeError, ValueError):
                continue
        self.selectedCodes = normalized_counts
        return self


def _normalize_session_state(payload: Any | None = None) -> Dict[str, Any]:
    if isinstance(payload, str):
        try:
            payload = json.loads(payload)
        except Exception:
            payload = None
    if isinstance(payload, SessionStateModel):
        model = payload
    else:
        data = payload if isinstance(payload, dict) else {}
        try:
            model = SessionStateModel.model_validate(data)
        except ValidationError:
            model = SessionStateModel()
    normalized = model.model_dump()
    suggestion = bool(normalized.get("isSuggestionPanelOpen", False))
    panel_states_raw = normalized.get("panelStates")
    if not isinstance(panel_states_raw, dict):
        panel_states = dict(_DEFAULT_PANEL_STATES)
    else:
        panel_states = {key: bool(value) for key, value in panel_states_raw.items()}
    panel_states["suggestionPanel"] = suggestion
    normalized["panelStates"] = panel_states
    sessions = normalized.get("finalizationSessions")
    if not isinstance(sessions, dict):
        sessions = {}
    normalized["finalizationSessions"] = sessions
    return normalized


_FINALIZATION_STEPS = tuple(range(1, 7))


def _utc_now_iso() -> str:
    return datetime.now(timezone.utc).isoformat().replace("+00:00", "Z")


def _default_step_states() -> Dict[str, Dict[str, Any]]:
    now = _utc_now_iso()
    states: Dict[str, Dict[str, Any]] = {}
    for step in _FINALIZATION_STEPS:
        status = "in_progress" if step == 1 else "not_started"
        states[str(step)] = {
            "step": step,
            "status": status,
            "progress": 0,
            "startedAt": now if step == 1 else None,
            "completedAt": None,
            "updatedAt": now,
            "notes": None,
            "blockingIssues": [],
        }
    return states


def _normalize_code_entry(raw: Dict[str, Any], index: int) -> Dict[str, Any]:
    base: Dict[str, Any]
    try:
        base = SessionCodeModel.model_validate(raw).model_dump()
    except ValidationError:
        base = {
            "code": str(raw.get("code") or f"code-{index + 1}"),
            "type": str(raw.get("type") or "CPT"),
            "category": str(raw.get("category") or "codes"),
            "description": str(raw.get("description") or ""),
            "rationale": raw.get("rationale"),
            "confidence": raw.get("confidence"),
            "reimbursement": raw.get("reimbursement"),
            "rvu": raw.get("rvu"),
        }
    identifier = raw.get("id") or base.get("code") or f"code-{index + 1}"
    try:
        numeric_identifier = int(identifier)
        identifier = numeric_identifier
    except Exception:
        identifier = str(identifier)
    reimbursement = base.get("reimbursement")
    if not reimbursement and base.get("code"):
        revenue_value = CPT_REVENUE.get(str(base["code"]))
        if revenue_value is not None:
            reimbursement = f"${revenue_value:0.2f}"
    entry = {
        **base,
        "id": identifier,
        "status": raw.get("status") or "pending",
        "docSupport": raw.get("docSupport"),
        "gaps": [str(g).strip() for g in raw.get("gaps", []) if isinstance(g, str) and g.strip()],
        "evidence": [str(e).strip() for e in raw.get("evidence", []) if isinstance(e, str) and e.strip()],
        "tags": [str(t).strip() for t in raw.get("tags", []) if isinstance(t, str) and t.strip()],
        "aiReasoning": raw.get("aiReasoning") or raw.get("rationale"),
        "reimbursement": reimbursement,
    }
    return entry


def _normalize_compliance_entry(raw: Dict[str, Any], index: int) -> Dict[str, Any]:
    identifier = raw.get("id") or f"issue-{index + 1}"
    try:
        identifier = int(identifier)
    except Exception:
        identifier = str(identifier)
    severity = str(raw.get("severity") or "medium").lower()
    if severity not in {"critical", "high", "medium", "low", "warning", "info"}:
        severity = "medium"
    normalized_severity = {
        "critical": "critical",
        "high": "critical",
        "warning": "warning",
        "info": "info",
        "medium": "warning",
        "low": "info",
    }[severity]
    title = raw.get("title") or raw.get("description") or f"Issue {index + 1}"
    return {
        "id": identifier,
        "title": str(title),
        "description": str(raw.get("description") or title),
        "severity": normalized_severity,
        "category": raw.get("category") or "documentation",
        "code": raw.get("code"),
        "dismissed": bool(raw.get("dismissed", False)),
        "details": raw.get("details") or raw.get("description"),
    }


def _compute_reimbursement_summary(selected_codes: List[Dict[str, Any]]) -> Dict[str, Any]:
    total = 0.0
    codes_summary: List[Dict[str, Any]] = []
    for code in selected_codes:
        code_value = str(code.get("code") or "")
        amount = CPT_REVENUE.get(code_value)
        if amount is None:
            amount = 0.0
        total += amount
        codes_summary.append(
            {
                "code": code_value,
                "amount": amount,
                "description": code.get("description"),
                "category": code.get("category"),
            }
        )
    return {"total": total, "codes": codes_summary}


def _generate_patient_questions(
    selected_codes: List[Dict[str, Any]],
    compliance_issues: List[Dict[str, Any]],
) -> List[Dict[str, Any]]:
    questions: List[Dict[str, Any]] = []
    counter = 1
    for code in selected_codes:
        gaps = code.get("gaps") if isinstance(code, dict) else None
        if not isinstance(gaps, list):
            continue
        for gap in gaps:
            if not isinstance(gap, str) or not gap.strip():
                continue
            normalized_gap = gap.strip()
            lower = normalized_gap.lower()
            if lower.endswith("?"):
                question_text = normalized_gap
            else:
                question_text = f"Please document: {normalized_gap}?"
            priority = "medium"
            if any(keyword in lower for keyword in ("smok", "sepsis", "allergy")):
                priority = "high"
            elif any(keyword in lower for keyword in ("lab", "follow", "screen")):
                priority = "medium"
            else:
                priority = "low"
            timestamp = _utc_now_iso()
            questions.append(
                {
                    "id": counter,
                    "questionText": question_text,
                    "question": question_text,
                    "source": f"Code Gap: {code.get('code') or code.get('description') or 'Code'}",
                    "priority": priority,
                    "category": "clinical",
                    "questionType": "text_input",
                    "possibleAnswers": [],
                    "expectedDataType": "string",
                    "relatedCode": code.get("code") or code.get("description"),
                    "codeRelated": code.get("code") or code.get("description"),
                    "relatedSection": None,
                    "isRequired": True,
                    "autoGenerated": True,
                    "status": "pending",
                    "answer": None,
                    "answeredAt": None,
                    "answeredBy": None,
                    "createdAt": timestamp,
                    "updatedAt": timestamp,
                }
            )
            counter += 1
    if not questions:
        for issue in compliance_issues:
            details = issue.get("details") or issue.get("description")
            if not isinstance(details, str) or not details.strip():
                continue
            text = details.strip()
            priority = "high" if issue.get("severity") == "critical" else "medium"
            timestamp = _utc_now_iso()
            questions.append(
                {
                    "id": counter,
                    "questionText": text if text.endswith("?") else f"Address compliance: {text}",
                    "question": text if text.endswith("?") else f"Address compliance: {text}",
                    "source": f"Compliance: {issue.get('title') or 'Item'}",
                    "priority": priority,
                    "category": "documentation",
                    "questionType": "text_input",
                    "possibleAnswers": [],
                    "expectedDataType": "string",
                    "relatedCode": issue.get("code"),
                    "codeRelated": issue.get("code"),
                    "relatedSection": None,
                    "isRequired": True,
                    "autoGenerated": True,
                    "status": "pending",
                    "answer": None,
                    "answeredAt": None,
                    "answeredBy": None,
                    "createdAt": timestamp,
                    "updatedAt": timestamp,
                }
            )
            counter += 1
    return questions


def _derive_billing_summary_from_session(session: Dict[str, Any]) -> Dict[str, Any]:
    codes = session.get("selectedCodes") or []
    if not isinstance(codes, list):
        codes = []
    diagnoses: List[str] = []
    procedures: List[str] = []
    modifiers: List[str] = []
    total_rvu = 0.0
    for entry in codes:
        if not isinstance(entry, dict):
            continue
        code_value = str(entry.get("code") or "").strip()
        category = str(entry.get("category") or "").lower()
        if category in {"diagnosis", "diagnoses", "differentials", "differential"}:
            if code_value:
                diagnoses.append(code_value)
        elif category in {"procedure", "codes", "billing"}:
            if code_value:
                procedures.append(code_value)
        else:
            if code_value and not diagnoses:
                diagnoses.append(code_value)
        modifiers_field = entry.get("modifiers") or entry.get("modifierCodes")
        if isinstance(modifiers_field, list):
            for modifier in modifiers_field:
                if isinstance(modifier, str) and modifier.strip():
                    modifiers.append(modifier.strip())
        rvu_value = entry.get("rvu")
        try:
            if rvu_value is not None:
                total_rvu += float(rvu_value)
        except (TypeError, ValueError):
            continue
    reimbursement = session.get("reimbursementSummary") or {}
    estimated_payment = reimbursement.get("total")
    try:
        if estimated_payment is not None:
            estimated_payment = float(estimated_payment)
    except (TypeError, ValueError):
        estimated_payment = None
    summary = BillingSummaryModel(
        primaryDiagnosis=diagnoses[0] if diagnoses else None,
        secondaryDiagnoses=diagnoses[1:] if len(diagnoses) > 1 else [],
        procedures=procedures,
        evaluationManagementLevel=procedures[0] if procedures else None,
        totalRvu=total_rvu if total_rvu else None,
        estimatedPayment=estimated_payment,
        modifierCodes=modifiers,
    )
    return summary.model_dump()


def _derive_compliance_checks_from_session(session: Dict[str, Any]) -> List[Dict[str, Any]]:
    issues = session.get("complianceIssues") or []
    checks: List[Dict[str, Any]] = []
    if not isinstance(issues, list):
        issues = []
    severity_to_status = {
        "critical": "fail",
        "high": "fail",
        "warning": "warning",
        "medium": "warning",
        "info": "pass",
        "low": "pass",
    }
    for issue in issues:
        if not isinstance(issue, dict):
            continue
        severity = str(issue.get("severity") or "info").lower()
        status = severity_to_status.get(severity, "warning")
        description = issue.get("description") or issue.get("details") or issue.get("title")
        actions: List[str] = []
        details = issue.get("details")
        if isinstance(details, str) and details.strip():
            actions.append(details.strip())
        normalized = ComplianceCheckModel(
            checkType=issue.get("category") or "documentation_standards",
            status=status,
            description=description,
            requiredActions=actions,
        )
        checks.append(normalized.model_dump())
    return checks


def _derive_billing_validation_from_session(session: Dict[str, Any]) -> Dict[str, Any]:
    validation = session.get("lastValidation") or {}
    issues = validation.get("issues") if isinstance(validation, dict) else {}
    if not isinstance(issues, dict):
        issues = {}
    codes_ok = not (issues.get("codes") or [])
    content_ok = not (issues.get("content") or [])
    compliance_ok = not (issues.get("compliance") or [])
    prevention_ok = not (issues.get("prevention") or [])
    reimbursement = validation.get("estimatedReimbursement")
    if reimbursement is None:
        reimbursement_summary = session.get("reimbursementSummary") or {}
        reimbursement = reimbursement_summary.get("total", 0.0)
    try:
        reimbursement_value = float(reimbursement or 0.0)
    except (TypeError, ValueError):
        reimbursement_value = 0.0
    billing_validation = BillingValidationModel(
        codesValidated=codes_ok,
        documentationLevelVerified=content_ok,
        medicalNecessityConfirmed=compliance_ok,
        billingComplianceChecked=compliance_ok and prevention_ok,
        estimatedReimbursement=reimbursement_value,
        payerSpecificRequirements=[],
    )
    return billing_validation.model_dump()


def _derive_final_review_from_session(session: Dict[str, Any]) -> Dict[str, Any]:
    step_states = session.get("stepStates") or {}
    if isinstance(step_states, list):
        states_iterable = step_states
    elif isinstance(step_states, dict):
        states_iterable = step_states.values()
    else:
        states_iterable = []
    all_completed = True
    for entry in states_iterable:
        if not isinstance(entry, dict):
            continue
        status = entry.get("status") or "not_started"
        if status != "completed" and entry.get("step") != 6:
            all_completed = False
            break
    blocking = session.get("blockingIssues") or []
    compliance_verified = not blocking
    review = FinalReviewModel(
        allStepsCompleted=all_completed,
        physicianFinalApproval=True,
        qualityReviewPassed=compliance_verified,
        complianceVerified=compliance_verified,
        readyForDispatch=all_completed and compliance_verified,
    )
    return review.model_dump()


def _normalize_attestation_payload(raw: Any) -> Dict[str, Any]:
    payload = raw if isinstance(raw, dict) else {}
    billing_raw = (
        payload.get("billingValidation")
        or payload.get("billing_validation")
        or {}
    )
    try:
        billing = BillingValidationModel.model_validate(billing_raw).model_dump()
    except ValidationError:
        billing = BillingValidationModel().model_dump()
    attestation_raw = payload.get("attestation") or {}
    if not attestation_raw and payload:
        attestation_raw = {
            "attestedBy": payload.get("attestedBy"),
            "attestationText": payload.get("statement"),
            "attestationTimestamp": payload.get("timestamp"),
        }
    try:
        attestation = AttestationDetailsModel.model_validate(attestation_raw).model_dump()
    except ValidationError:
        attestation = AttestationDetailsModel().model_dump()
    if payload.get("statement") and not attestation.get("attestationText"):
        attestation["attestationText"] = str(payload["statement"])
    if payload.get("timestamp") and not attestation.get("attestationTimestamp"):
        attestation["attestationTimestamp"] = str(payload["timestamp"])
    if payload.get("attestedBy") and not attestation.get("attestedBy"):
        attestation["attestedBy"] = str(payload["attestedBy"])
    if attestation.get("physicianAttestation") is None:
        attestation["physicianAttestation"] = bool(attestation.get("attestedBy"))
    compliance_raw = (
        payload.get("complianceChecks")
        or payload.get("compliance_checks")
        or []
    )
    compliance: List[Dict[str, Any]] = []
    if isinstance(compliance_raw, list):
        for item in compliance_raw:
            if not isinstance(item, dict):
                continue
            try:
                compliance.append(ComplianceCheckModel.model_validate(item).model_dump())
            except ValidationError:
                continue
    billing_summary_raw = (
        payload.get("billingSummary")
        or payload.get("billing_summary")
        or {}
    )
    try:
        billing_summary = BillingSummaryModel.model_validate(billing_summary_raw).model_dump()
    except ValidationError:
        billing_summary = BillingSummaryModel().model_dump()
    record = {
        "billingValidation": billing,
        "attestation": attestation,
        "complianceChecks": compliance,
        "billingSummary": billing_summary,
    }
    return record


def _normalize_dispatch_payload(raw: Any) -> Dict[str, Any]:
    payload = raw if isinstance(raw, dict) else {}
    destination = payload.get("destination") or "ehr"
    delivery_method = payload.get("deliveryMethod") or payload.get("delivery_method") or "internal"
    timestamp = payload.get("timestamp") or payload.get("dispatchTimestamp")
    final_review_raw = payload.get("finalReview") or payload.get("final_review") or {}
    try:
        final_review = FinalReviewModel.model_validate(final_review_raw).model_dump()
    except ValidationError:
        final_review = FinalReviewModel().model_dump()
    dispatch_options_raw = payload.get("dispatchOptions") or payload.get("dispatch_options") or {}
    try:
        dispatch_options = DispatchOptionsModel.model_validate(dispatch_options_raw).model_dump()
    except ValidationError:
        dispatch_options = DispatchOptionsModel().model_dump()
    dispatch_status_raw = payload.get("dispatchStatus") or payload.get("dispatch_status") or {}
    if not dispatch_status_raw:
        dispatch_status_raw = {
            "dispatchInitiated": True,
            "dispatchCompleted": bool(payload.get("dispatchCompleted")),
            "dispatchTimestamp": timestamp,
            "dispatchConfirmationNumber": payload.get("dispatchConfirmationNumber"),
            "dispatchErrors": payload.get("dispatchErrors"),
        }
    try:
        dispatch_status = DispatchStatusModel.model_validate(dispatch_status_raw).model_dump()
    except ValidationError:
        dispatch_status = DispatchStatusModel().model_dump()
    if timestamp and not dispatch_status.get("dispatchTimestamp"):
        dispatch_status["dispatchTimestamp"] = timestamp
    if dispatch_status.get("dispatchConfirmationNumber") is None:
        dispatch_status["dispatchConfirmationNumber"] = uuid4().hex[:8]
    if dispatch_status.get("dispatchInitiated") is None:
        dispatch_status["dispatchInitiated"] = True
    actions_raw = payload.get("postDispatchActions") or payload.get("post_dispatch_actions") or []
    actions: List[Dict[str, Any]] = []
    if isinstance(actions_raw, list):
        for item in actions_raw:
            if not isinstance(item, dict):
                continue
            try:
                actions.append(PostDispatchActionModel.model_validate(item).model_dump())
            except ValidationError:
                continue
    return {
        "destination": destination,
        "deliveryMethod": delivery_method,
        "timestamp": timestamp,
        "finalReview": final_review,
        "dispatchOptions": dispatch_options,
        "dispatchStatus": dispatch_status,
        "postDispatchActions": actions,
    }

def _recalculate_current_step(session: Dict[str, Any]) -> None:
    states = session.get("stepStates") or {}
    for step in _FINALIZATION_STEPS:
        entry = states.get(str(step)) or {}
        if entry.get("status") != "completed":
            session["currentStep"] = step
            break
    else:
        session["currentStep"] = 6


def _update_session_progress(session: Dict[str, Any]) -> None:
    states = session.get("stepStates") or {}
    completed = sum(1 for step in _FINALIZATION_STEPS if states.get(str(step), {}).get("status") == "completed")
    session["sessionProgress"] = {
        "completedSteps": completed,
        "totalSteps": len(_FINALIZATION_STEPS),
        "percentage": int((completed / len(_FINALIZATION_STEPS)) * 100) if _FINALIZATION_STEPS else 0,
    }


def _append_audit_event(
    session: Dict[str, Any],
    action: str,
    details: Dict[str, Any] | None = None,
    *,
    actor: Optional[str] = None,
) -> None:
    audit = session.setdefault("auditTrail", [])
    if not isinstance(audit, list):
        audit = []
    event = {
        "id": uuid4().hex,
        "timestamp": _utc_now_iso(),
        "action": action,
        "actor": actor or session.get("lastUpdatedBy"),
        "details": details or {},
    }
    audit.append(event)
    session["auditTrail"] = audit


def _normalize_finalization_session(session: Dict[str, Any]) -> Dict[str, Any]:
    data = copy.deepcopy(session) if isinstance(session, dict) else {}
    if data.get("owner") is None and data.get("createdBy"):
        data["owner"] = data.get("createdBy")
    if data.get("createdBy") is None and data.get("owner"):
        data["createdBy"] = data.get("owner")
    if data.get("lastUpdatedBy") is None:
        candidate = data.get("owner") or data.get("createdBy")
        if candidate:
            data["lastUpdatedBy"] = candidate
    if "stepStates" not in data or not isinstance(data.get("stepStates"), dict):
        data["stepStates"] = _default_step_states()
    else:
        normalized_states: Dict[str, Dict[str, Any]] = {}
        now = _utc_now_iso()
        for step in _FINALIZATION_STEPS:
            key = str(step)
            entry = data["stepStates"].get(key) or {}
            status = entry.get("status") or ("in_progress" if step == 1 else "not_started")
            if status not in {"not_started", "in_progress", "completed", "blocked"}:
                status = "not_started"
            normalized_states[key] = {
                "step": step,
                "status": status,
                "progress": int(entry.get("progress", 0) or 0),
                "startedAt": entry.get("startedAt") or (now if step == 1 else None),
                "completedAt": entry.get("completedAt"),
                "updatedAt": entry.get("updatedAt") or now,
                "notes": entry.get("notes"),
                "blockingIssues": entry.get("blockingIssues") if isinstance(entry.get("blockingIssues"), list) else [],
            }
        data["stepStates"] = normalized_states
    codes_input = data.get("selectedCodes") or []
    if not isinstance(codes_input, list):
        codes_input = []
    normalized_codes = [_normalize_code_entry(item, idx) for idx, item in enumerate(codes_input)]
    data["selectedCodes"] = normalized_codes
    compliance_input = data.get("complianceIssues") or []
    if not isinstance(compliance_input, list):
        compliance_input = []
    data["complianceIssues"] = [
        _normalize_compliance_entry(item, idx)
        for idx, item in enumerate(compliance_input)
        if isinstance(item, dict)
    ]
    if "reimbursementSummary" not in data or not isinstance(data.get("reimbursementSummary"), dict):
        data["reimbursementSummary"] = _compute_reimbursement_summary(normalized_codes)
    data.setdefault("noteContent", "")
    data.setdefault("patientMetadata", {})
    data.setdefault("blockingIssues", [])
    context_payload = data.get("context")
    if isinstance(context_payload, dict):
        data["context"] = dict(context_payload)
    else:
        data["context"] = {}
    collaborators = _normalize_collaborator_entries(data.get("collaborators"))
    collaborators_map = {entry["userId"]: entry for entry in collaborators}
    key_users = (
        (data.get("createdBy"), data.get("createdAt")),
        (data.get("owner"), data.get("createdAt")),
        (data.get("lastUpdatedBy"), data.get("updatedAt")),
    )
    for username, timestamp in key_users:
        if not username:
            continue
        entry = collaborators_map.get(username)
        if entry is None:
            entry = _resolve_collaborator_profile(username)
            entry["status"] = "active"
            entry["lastActiveAt"] = timestamp or _utc_now_iso()
            collaborators.append(entry)
            collaborators_map[username] = entry
        else:
            entry.setdefault("status", "active")
            if not entry.get("lastActiveAt"):
                entry["lastActiveAt"] = timestamp or _utc_now_iso()
    data["collaborators"] = collaborators
    active_entries = _normalize_active_editor_entries(data.get("activeEditors"))
    active_map = {entry["userId"]: entry for entry in active_entries}
    last_user = data.get("lastUpdatedBy")
    if last_user and last_user not in active_map:
        active_entries.append(
            {
                "userId": last_user,
                "lastActiveAt": data.get("updatedAt") or _utc_now_iso(),
            }
        )
    data["activeEditors"] = active_entries
    questions_input = data.get("patientQuestions")
    if not isinstance(questions_input, list) or not questions_input:
        data["patientQuestions"] = _generate_patient_questions(normalized_codes, data["complianceIssues"])
    else:
        normalized_questions: List[Dict[str, Any]] = []
        for item in questions_input:
            if not isinstance(item, dict):
                continue
            identifier = item.get("id")
            try:
                identifier = int(identifier)
            except Exception:
                identifier = uuid4().int % 100000
            question_text = (
                item.get("questionText")
                or item.get("question")
                or item.get("question_text")
                or "Clarify patient information"
            )
            source = item.get("source") or "Documentation"
            priority_raw = str(item.get("priority") or "medium").lower()
            if priority_raw not in {"high", "medium", "low"}:
                priority_raw = "medium"
            category_raw = str(item.get("category") or "clinical").lower()
            if category_raw not in {"clinical", "administrative", "documentation", "billing"}:
                category_raw = "clinical"
            related_code = item.get("relatedCode") or item.get("codeRelated") or item.get("code")
            if related_code is not None:
                related_code = str(related_code)
            related_section = item.get("relatedSection") or item.get("section")
            if related_section is not None:
                related_section = str(related_section)
            question_type = str(item.get("questionType") or item.get("question_type") or "text_input").lower()
            if question_type not in {"yes_no", "multiple_choice", "text_input", "numeric", "date"}:
                question_type = "text_input"
            expected_data_type = str(
                item.get("expectedDataType")
                or item.get("expected_data_type")
                or "string"
            ).lower()
            if expected_data_type not in {"string", "number", "date", "boolean"}:
                expected_data_type = "string"
            possible_answers_raw = item.get("possibleAnswers") or item.get("possible_answers")
            possible_answers: List[str] = []
            if isinstance(possible_answers_raw, (list, tuple)):
                for answer in possible_answers_raw:
                    if answer is None:
                        continue
                    possible_answers.append(str(answer))
            required_field = item.get("isRequired")
            if required_field is None:
                required_field = item.get("required")
            is_required = bool(required_field) if required_field is not None else True
            auto_generated_field = item.get("autoGenerated")
            if auto_generated_field is None:
                auto_generated_field = item.get("auto_generated")
            auto_generated = bool(auto_generated_field) if auto_generated_field is not None else True
            status_raw = str(item.get("status") or item.get("state") or "pending").lower()
            status_map = {
                "open": "pending",
                "new": "pending",
                "resolved": "answered",
                "completed": "answered",
                "complete": "answered",
                "answered": "answered",
                "dismissed": "skipped",
                "skipped": "skipped",
                "n/a": "not_applicable",
                "not_applicable": "not_applicable",
            }
            status_value = status_map.get(status_raw, status_raw)
            allowed_canonical = {"pending", "in_progress", "answered", "skipped", "not_applicable"}
            if status_value not in allowed_canonical:
                status_value = "pending"
            canonical_status = status_value
            legacy_candidates = {"pending", "in_progress", "resolved", "dismissed", "not_applicable"}
            if status_raw in legacy_candidates:
                legacy_status = status_raw
            elif canonical_status == "answered":
                legacy_status = "resolved"
            elif canonical_status == "skipped":
                legacy_status = "dismissed"
            elif canonical_status == "not_applicable":
                legacy_status = "not_applicable"
            else:
                legacy_status = canonical_status
            if legacy_status not in legacy_candidates:
                legacy_status = "pending"
            now_ts = _utc_now_iso()
            created_at = item.get("createdAt") or item.get("created_at") or now_ts
            if not isinstance(created_at, str):
                created_at = str(created_at)
            updated_at = item.get("updatedAt") or item.get("updated_at") or created_at
            if not isinstance(updated_at, str):
                updated_at = str(updated_at)
            answer_raw = item.get("answer")
            if not isinstance(answer_raw, dict):
                metadata_raw = item.get("answerMetadata")
                if isinstance(metadata_raw, dict):
                    answer_raw = metadata_raw
            normalized_answer: Optional[Dict[str, Any]] = None
            if isinstance(answer_raw, dict):
                answer_text = (
                    answer_raw.get("answerText")
                    or answer_raw.get("answer_text")
                    or answer_raw.get("value")
                    or answer_raw.get("text")
                )
                if answer_text is not None:
                    confidence = answer_raw.get("confidenceLevel") or answer_raw.get("confidence_level")
                    if isinstance(confidence, str):
                        confidence = confidence.lower()
                    if confidence not in {"certain", "probable", "uncertain"}:
                        confidence = "certain"
                    verification = answer_raw.get("verificationNeeded")
                    if verification is None:
                        verification = answer_raw.get("verification_needed")
                    notes = answer_raw.get("notes")
                    normalized_answer = {
                        "answerText": str(answer_text),
                        "confidenceLevel": confidence or "certain",
                        "notes": str(notes) if isinstance(notes, str) else notes,
                        "verificationNeeded": bool(verification) if verification is not None else False,
                    }
            elif isinstance(answer_raw, str) and answer_raw.strip():
                normalized_answer = {
                    "answerText": answer_raw.strip(),
                    "confidenceLevel": "certain",
                    "notes": None,
                    "verificationNeeded": False,
                }
            if normalized_answer and normalized_answer.get("confidenceLevel") not in {"certain", "probable", "uncertain"}:
                normalized_answer["confidenceLevel"] = "certain"
            answered_by = item.get("answeredBy") or item.get("answered_by")
            if answered_by is not None:
                answered_by = str(answered_by)
            answered_at = item.get("answeredAt") or item.get("answered_at")
            if not answered_at and status_value == "answered" and normalized_answer:
                answered_at = updated_at
            if answered_at is not None and not isinstance(answered_at, str):
                answered_at = str(answered_at)
            answer_value = None
            if normalized_answer:
                answer_value = normalized_answer.get("answerText")
            normalized_questions.append(
                {
                    "id": identifier,
                    "questionText": question_text,
                    "question": question_text,
                    "source": source,
                    "priority": priority_raw,
                    "category": category_raw,
                    "questionType": question_type,
                    "possibleAnswers": possible_answers,
                    "expectedDataType": expected_data_type,
                    "relatedCode": related_code,
                    "codeRelated": related_code,
                    "relatedSection": related_section,
                    "isRequired": is_required,
                    "autoGenerated": auto_generated,
                    "status": legacy_status,
                    "canonicalStatus": canonical_status,
                    "answer": answer_value,
                    "answerMetadata": normalized_answer,
                    "answeredAt": answered_at,
                    "answeredBy": answered_by,
                    "createdAt": created_at,
                    "updatedAt": updated_at,
                }
            )
        data["patientQuestions"] = normalized_questions
    data["attestation"] = _normalize_attestation_payload(data.get("attestation") or {})
    data["dispatch"] = _normalize_dispatch_payload(data.get("dispatch") or {})
    if not isinstance(data.get("lastValidation"), dict):
        last_validation = data.get("lastValidation")
        data["lastValidation"] = last_validation if isinstance(last_validation, dict) else {}
    data.setdefault("createdAt", _utc_now_iso())
    data.setdefault("updatedAt", data["createdAt"])
    _recalculate_current_step(data)
    _update_session_progress(data)
    return data


def _session_to_response(session: Dict[str, Any]) -> Dict[str, Any]:
    normalized = _normalize_finalization_session(session)
    step_states = [normalized["stepStates"][str(step)] for step in _FINALIZATION_STEPS]
    completion = {
        f"step_{entry['step']}": entry.get("status") == "completed"
        for entry in step_states
    }
    return {
        "sessionId": normalized.get("sessionId"),
        "encounterId": normalized.get("encounterId"),
        "patientId": normalized.get("patientId"),
        "noteId": normalized.get("noteId"),
        "createdBy": normalized.get("createdBy"),
        "owner": normalized.get("owner"),
        "lastUpdatedBy": normalized.get("lastUpdatedBy"),
        "collaborators": normalized.get("collaborators", []),
        "activeEditors": normalized.get("activeEditors", []),
        "context": normalized.get("context", {}),
        "currentStep": normalized.get("currentStep", 1),
        "stepStates": step_states,
        "stepCompletionStatus": completion,
        "selectedCodes": normalized.get("selectedCodes", []),
        "complianceIssues": normalized.get("complianceIssues", []),
        "patientMetadata": normalized.get("patientMetadata") or {},
        "noteContent": normalized.get("noteContent", ""),
        "reimbursementSummary": normalized.get("reimbursementSummary", {}),
        "auditTrail": normalized.get("auditTrail", []),
        "patientQuestions": normalized.get("patientQuestions", []),
        "blockingIssues": normalized.get("blockingIssues", []),
        "sessionProgress": normalized.get("sessionProgress", {}),
        "createdAt": normalized.get("createdAt"),
        "updatedAt": normalized.get("updatedAt"),
        "attestation": normalized.get("attestation", _normalize_attestation_payload({})),
        "dispatch": normalized.get("dispatch", _normalize_dispatch_payload({})),
        "lastValidation": normalized.get("lastValidation"),
    }


def _get_user_id_and_session_state(username: str) -> Tuple[int, Dict[str, Any]]:
    row = db_conn.execute("SELECT id FROM users WHERE username=?", (username,)).fetchone()
    if not row:
        raise HTTPException(status_code=400, detail="User not found")
    user_id = row["id"]
    session_row = db_conn.execute(
        "SELECT data FROM session_state WHERE user_id=?",
        (user_id,),
    ).fetchone()
    if session_row and session_row["data"]:
        session_state = _normalize_session_state(session_row["data"])
    else:
        session_state = _normalize_session_state(SessionStateModel())
    return user_id, session_state


def _get_finalization_sessions(username: str) -> Tuple[int, Dict[str, Any], Dict[str, Any]]:
    user_id, session_state = _get_user_id_and_session_state(username)
    sessions = session_state.get("finalizationSessions")
    if not isinstance(sessions, dict):
        sessions = {}
    return user_id, session_state, sessions


def _persist_session_state(user_id: int, session_state: Dict[str, Any]) -> None:
    db_conn.execute(
        "INSERT OR REPLACE INTO session_state (user_id, data, updated_at) VALUES (?, ?, ?)",
        (user_id, json.dumps(session_state), time.time()),
    )
    db_conn.commit()


def _store_shared_workflow_session(session: Dict[str, Any]) -> None:
    session_id = session.get("sessionId")
    if not session_id:
        return
    owner = session.get("owner") or session.get("createdBy")
    try:
        db_conn.execute(
            "INSERT OR REPLACE INTO shared_workflow_sessions (session_id, owner_username, data, updated_at) VALUES (?, ?, ?, ?)",
            (session_id, owner, json.dumps(session), time.time()),
        )
        db_conn.commit()
    except Exception:
        logging.getLogger(__name__).exception(
            "Failed to persist shared workflow session %s", session_id
        )


def _fetch_shared_workflow_session(session_id: str) -> Optional[Dict[str, Any]]:
    if not session_id:
        return None
    row = db_conn.execute(
        "SELECT data FROM shared_workflow_sessions WHERE session_id=?",
        (session_id,),
    ).fetchone()
    if not row or not row["data"]:
        return None
    try:
        return json.loads(row["data"])
    except Exception:
        logging.getLogger(__name__).warning(
            "Unable to deserialize shared workflow session %s", session_id
        )
        return None


def _fetch_shared_session_by_encounter(encounter_id: str) -> Tuple[Optional[str], Optional[Dict[str, Any]]]:
    if not encounter_id:
        return None, None
    rows = db_conn.execute(
        "SELECT session_id, data FROM shared_workflow_sessions"
    ).fetchall()
    for row in rows:
        if not row or not row["data"]:
            continue
        try:
            payload = json.loads(row["data"])
        except Exception:
            continue
        if payload.get("encounterId") == encounter_id:
            return row["session_id"], payload
    return None, None


def _delete_shared_workflow_session(session_id: str) -> None:
    if not session_id:
        return
    try:
        db_conn.execute(
            "DELETE FROM shared_workflow_sessions WHERE session_id=?",
            (session_id,),
        )
        db_conn.commit()
    except Exception:
        logging.getLogger(__name__).exception(
            "Failed to delete shared workflow session %s", session_id
        )


def _persist_finalization_sessions(
    user_id: int,
    session_state: Dict[str, Any],
    sessions: Dict[str, Any],
) -> None:
    session_state = copy.deepcopy(session_state)
    session_state["finalizationSessions"] = sessions
    _persist_session_state(user_id, session_state)
    for payload in sessions.values():
        if isinstance(payload, dict):
            _store_shared_workflow_session(payload)


def _resolve_session_for_user(
    username: str, session_id: str
) -> Tuple[int, Dict[str, Any], Dict[str, Any], Optional[Dict[str, Any]]]:
    user_id, session_state, sessions = _get_finalization_sessions(username)
    payload = sessions.get(session_id)
    if payload is None and session_id:
        shared = _fetch_shared_workflow_session(session_id)
        if isinstance(shared, dict):
            sessions[session_id] = copy.deepcopy(shared)
            payload = sessions[session_id]
            _persist_finalization_sessions(user_id, session_state, sessions)
    return user_id, session_state, sessions, payload


def _collect_blocking_issues(issues: Dict[str, Any]) -> List[str]:
    blocking: List[str] = []
    for value in issues.values():
        if not isinstance(value, list):
            continue
        for item in value:
            if isinstance(item, str) and item.strip():
                blocking.append(item.strip())
    return blocking


def _resolve_collaborator_profile(username: str, role: Optional[str] = None) -> Dict[str, Any]:
    """Look up persisted user details for *username* when available."""

    if not username:
        return {}
    display_name = username
    resolved_role = role or "user"
    try:
        row = db_conn.execute(
            "SELECT name, role FROM users WHERE username=?",
            (username,),
        ).fetchone()
    except Exception:
        row = None
    if row:
        name_value = row["name"] if "name" in row.keys() else row["name"]
        if name_value:
            display_name = name_value
        role_value = row["role"] if "role" in row.keys() else row["role"]
        if role_value:
            resolved_role = role_value
    return {
        "userId": username,
        "displayName": display_name,
        "role": resolved_role or "user",
    }


def _normalize_collaborator_entries(entries: Any) -> List[Dict[str, Any]]:
    """Normalize collaborator payloads stored on a workflow session."""

    normalized: List[Dict[str, Any]] = []
    seen: Set[str] = set()
    if isinstance(entries, list):
        for item in entries:
            if isinstance(item, dict):
                raw_identifier = (
                    item.get("userId")
                    or item.get("username")
                    or item.get("id")
                    or item.get("email")
                )
                if isinstance(raw_identifier, (int, float)):
                    user_id = str(raw_identifier)
                elif isinstance(raw_identifier, str):
                    user_id = raw_identifier.strip()
                else:
                    user_id = ""
                if not user_id or user_id in seen:
                    continue
                profile = _resolve_collaborator_profile(user_id, role=item.get("role"))
                entry = dict(profile)
                display = item.get("displayName") or item.get("name")
                if isinstance(display, str) and display.strip():
                    entry["displayName"] = display.strip()
                status = item.get("status") or item.get("state") or "active"
                entry["status"] = status
                last_active = item.get("lastActiveAt") or item.get("updatedAt")
                if isinstance(last_active, (int, float)):
                    entry["lastActiveAt"] = _iso_timestamp(float(last_active))
                elif isinstance(last_active, str) and last_active.strip():
                    entry["lastActiveAt"] = last_active.strip()
                else:
                    entry["lastActiveAt"] = _utc_now_iso()
                normalized.append(entry)
                seen.add(user_id)
            elif isinstance(item, str):
                user_id = item.strip()
                if not user_id or user_id in seen:
                    continue
                profile = _resolve_collaborator_profile(user_id)
                profile["status"] = "active"
                profile["lastActiveAt"] = _utc_now_iso()
                normalized.append(profile)
                seen.add(user_id)
    return normalized


def _normalize_active_editor_entries(entries: Any) -> List[Dict[str, Any]]:
    """Normalize active editor payloads for workflow collaboration."""

    normalized: List[Dict[str, Any]] = []
    seen: Set[str] = set()
    now = _utc_now_iso()
    if isinstance(entries, list):
        for item in entries:
            user_id = ""
            last_active = now
            if isinstance(item, dict):
                raw_identifier = (
                    item.get("userId")
                    or item.get("username")
                    or item.get("id")
                )
                if isinstance(raw_identifier, (int, float)):
                    user_id = str(raw_identifier)
                elif isinstance(raw_identifier, str):
                    user_id = raw_identifier.strip()
                raw_last = item.get("lastActiveAt") or item.get("timestamp") or item.get("updatedAt")
                if isinstance(raw_last, (int, float)):
                    last_active = _iso_timestamp(float(raw_last))
                elif isinstance(raw_last, str) and raw_last.strip():
                    last_active = raw_last.strip()
            elif isinstance(item, str):
                user_id = item.strip()
            if not user_id or user_id in seen:
                continue
            normalized.append({"userId": user_id, "lastActiveAt": last_active})
            seen.add(user_id)
    return normalized


def _register_session_activity(
    session: Dict[str, Any], user: Dict[str, Any], *, status: str = "active"
) -> None:
    """Update collaboration metadata for a session based on the acting user."""

    username = user.get("sub")
    if not username:
        return
    now = _utc_now_iso()
    session.setdefault("createdBy", session.get("createdBy") or username)
    session.setdefault("owner", session.get("owner") or session.get("createdBy"))
    session["lastUpdatedBy"] = username

    collaborators = _normalize_collaborator_entries(session.get("collaborators"))
    collaborator_map = {item["userId"]: item for item in collaborators}
    entry = collaborator_map.get(username)
    if entry is None:
        entry = _resolve_collaborator_profile(username, role=user.get("role"))
        entry["status"] = status
        entry["lastActiveAt"] = now
        collaborators.append(entry)
    else:
        entry["status"] = status or entry.get("status") or "active"
        entry["lastActiveAt"] = now
        if user.get("role"):
            entry["role"] = user["role"]
        if not entry.get("displayName"):
            entry["displayName"] = _resolve_collaborator_profile(username).get("displayName")
    session["collaborators"] = collaborators

    active_entries = _normalize_active_editor_entries(session.get("activeEditors"))
    active_map = {item["userId"]: item for item in active_entries}
    active_entry = active_map.get(username)
    if active_entry is None:
        active_entries.append({"userId": username, "lastActiveAt": now})
    else:
        active_entry["lastActiveAt"] = now
    session["activeEditors"] = active_entries


def _load_user_settings_preferences(user_id: int) -> Dict[str, Any]:
    """Load legacy user settings preferences for compatibility."""

    defaults = UserSettings().model_dump()
    preferences = copy.deepcopy(defaults)
    try:
        row = db_conn.execute(
            """
            SELECT
                theme,
                categories,
                rules,
                lang,
                summary_lang,
                specialty,
                payer,
                region,
                use_local_models,
                use_offline_mode,
                agencies,
                template,
                beautify_model,
                suggest_model,
                summarize_model,
                deid_engine
            FROM settings
            WHERE user_id=?
            """,
            (user_id,),
        ).fetchone()
    except sqlite3.Error:
        row = None
    if not row:
        return preferences
    record = dict(row)
    categories_default = copy.deepcopy(preferences.get("categories") or {})
    categories_value = categories_default
    categories_raw = record.get("categories")
    if categories_raw:
        try:
            parsed = json.loads(categories_raw)
            if isinstance(parsed, dict):
                categories_value.update({key: bool(value) for key, value in parsed.items()})
        except json.JSONDecodeError:
            pass
    preferences["categories"] = categories_value
    rules_raw = record.get("rules")
    rules_value: List[str] = []
    if rules_raw:
        try:
            parsed_rules = json.loads(rules_raw)
            if isinstance(parsed_rules, list):
                rules_value = [str(item) for item in parsed_rules if isinstance(item, str)]
        except json.JSONDecodeError:
            rules_value = []
    preferences["rules"] = rules_value or preferences.get("rules", [])
    lang_value = record.get("lang") or preferences.get("lang")
    preferences["lang"] = lang_value
    summary_lang = record.get("summary_lang") or lang_value
    preferences["summaryLang"] = summary_lang
    preferences["specialty"] = record.get("specialty") or preferences.get("specialty")
    preferences["payer"] = record.get("payer") or preferences.get("payer")
    region = record.get("region")
    preferences["region"] = region if isinstance(region, str) else preferences.get("region")
    template = record.get("template")
    preferences["template"] = template if template is not None else preferences.get("template")
    preferences["useLocalModels"] = bool(record.get("use_local_models", preferences.get("useLocalModels", False)))
    preferences["useOfflineMode"] = bool(record.get("use_offline_mode", preferences.get("useOfflineMode", False)))
    agencies_raw = record.get("agencies")
    agencies_value = preferences.get("agencies") or []
    if agencies_raw:
        try:
            parsed_agencies = json.loads(agencies_raw)
            if isinstance(parsed_agencies, list):
                agencies_value = [str(item) for item in parsed_agencies if item]
        except json.JSONDecodeError:
            agencies_value = preferences.get("agencies") or []
    preferences["agencies"] = agencies_value or ["CDC", "WHO"]
    preferences["beautifyModel"] = record.get("beautify_model") or preferences.get("beautifyModel")
    preferences["suggestModel"] = record.get("suggest_model") or preferences.get("suggestModel")
    preferences["summarizeModel"] = record.get("summarize_model") or preferences.get("summarizeModel")
    deid_engine = record.get("deid_engine") or os.getenv("DEID_ENGINE")
    preferences["deidEngine"] = deid_engine or preferences.get("deidEngine")
    theme = record.get("theme")
    if isinstance(theme, str) and theme:
        preferences["theme"] = theme
    return preferences


def _sync_selected_codes_to_session_state(
    session_state: Dict[str, Any], normalized_session: Dict[str, Any]
) -> None:
    codes = normalized_session.get("selectedCodes") or []
    if not isinstance(codes, list):
        codes = []
    session_state["selectedCodesList"] = codes
    counts = dict(_DEFAULT_SELECTED_CODES)
    for code in codes:
        category = str(code.get("category") or "").lower()
        if category in counts:
            counts[category] += 1
        elif "prevent" in category:
            counts["prevention"] += 1
        elif "differ" in category:
            counts["differentials"] += 1
        elif "diagn" in category:
            counts["diagnoses"] += 1
        else:
            counts["codes"] += 1
    session_state["selectedCodes"] = counts


@app.get("/api/user/profile")
async def get_user_profile(user=Depends(require_role("user"))) -> Dict[str, Any]:
<<<<<<< HEAD
    base_profile = UserProfile().model_dump()
    defaults = UserSettings().model_dump()
    normalized_defaults = _normalize_ui_preferences_payload(base_profile.get("uiPreferences", {}))
    result: Dict[str, Any] = {
        **base_profile,
        "userId": None,
        "username": user.get("sub"),
        "name": None,
        "role": None,
        "permissions": [],
        "preferences": defaults,
        "uiPreferences": normalized_defaults,
    }
    row = db_conn.execute(
        """
        SELECT
            u.id AS user_id,
            u.username,
            u.name,
            u.role,
            u.clinic_id,
            up.current_view,
            up.clinic,
            up.preferences,
            up.ui_preferences
        FROM users u
        LEFT JOIN user_profile up ON up.user_id = u.id
        WHERE u.username=?
        """,
        (user["sub"],),
    ).fetchone()
    if not row:
        return result
    preferences_raw = row["preferences"] if row["preferences"] else {}
    if isinstance(preferences_raw, str):
        try:
            profile_preferences = json.loads(preferences_raw)
        except json.JSONDecodeError:
            profile_preferences = {}
    elif isinstance(preferences_raw, dict):
        profile_preferences = preferences_raw
    else:
        profile_preferences = {}
    ui_raw = row["ui_preferences"] if row["ui_preferences"] else {}
    if isinstance(ui_raw, str):
        try:
            ui_dict = json.loads(ui_raw)
        except json.JSONDecodeError:
            ui_dict = {}
    elif isinstance(ui_raw, dict):
        ui_dict = ui_raw
    else:
        ui_dict = {}
    normalized_ui = _normalize_ui_preferences_payload(ui_dict)
    user_id = row["user_id"]
    settings_preferences = _load_user_settings_preferences(user_id)
    merged_preferences = copy.deepcopy(settings_preferences)
    if isinstance(profile_preferences, dict):
        for key, value in profile_preferences.items():
            if key == "categories" and isinstance(value, dict):
                base_categories = merged_preferences.get("categories") or {}
                if isinstance(base_categories, dict):
                    base_categories.update(value)
                    merged_preferences["categories"] = base_categories
                else:
                    merged_preferences["categories"] = value
            else:
                merged_preferences[key] = value
    clinic_value = row["clinic"] if row["clinic"] else row["clinic_id"]
    if clinic_value is not None and not isinstance(clinic_value, str):
        clinic_value = str(clinic_value)
    result.update(
        {
            "userId": str(user_id) if user_id is not None else None,
            "username": row["username"],
            "name": row["name"] or row["username"],
            "role": row["role"],
            "permissions": [row["role"]] if row["role"] else [],
            "clinic": clinic_value,
            "currentView": row["current_view"] or base_profile.get("currentView"),
            "preferences": merged_preferences,
            "uiPreferences": normalized_ui,
            "specialty": merged_preferences.get("specialty"),
        }
    )
    return result
=======
    return _build_user_profile_payload(user["sub"])
>>>>>>> b25cc003


@app.put("/api/user/profile")
async def update_user_profile(
    profile: UserProfile, user=Depends(require_role("user"))
) -> Dict[str, Any]:
    row = db_conn.execute(
        "SELECT id FROM users WHERE username=?", (user["sub"],)
    ).fetchone()
    if not row:
        raise HTTPException(status_code=400, detail="User not found")
    preferences = profile.preferences if isinstance(profile.preferences, dict) else {}
    ui_preferences = _normalize_ui_preferences_payload(profile.uiPreferences)
    db_conn.execute(
        "INSERT OR REPLACE INTO user_profile (user_id, current_view, clinic, preferences, ui_preferences) "
        "VALUES (?, ?, ?, ?, ?)",
        (
            row["id"],
            profile.currentView,
            profile.clinic,
            json.dumps(preferences),
            json.dumps(ui_preferences),
        ),
    )
    db_conn.commit()
<<<<<<< HEAD
    return await get_user_profile(user=user)
=======
    return _build_user_profile_payload(user["sub"])
>>>>>>> b25cc003


@app.get("/api/user/current-view")
async def get_current_view(user=Depends(require_role("user"))) -> Dict[str, Any]:
    row = db_conn.execute(
        "SELECT up.current_view FROM user_profile up JOIN users u ON up.user_id = u.id WHERE u.username=?",
        (user["sub"],),
    ).fetchone()
    return {"currentView": row["current_view"] if row else None}


@app.get("/api/user/ui-preferences")
async def get_ui_preferences(user=Depends(require_role("user"))) -> Dict[str, Any]:
    row = db_conn.execute(
        "SELECT up.ui_preferences FROM user_profile up JOIN users u ON up.user_id = u.id WHERE u.username=?",
        (user["sub"],),
    ).fetchone()
    prefs = json.loads(row["ui_preferences"]) if row and row["ui_preferences"] else {}
    normalized = _normalize_ui_preferences_payload(prefs)
    return {"uiPreferences": normalized}


@app.put("/api/user/ui-preferences")
async def put_ui_preferences(
    model: UiPreferencesModel, user=Depends(require_role("user"))
) -> Dict[str, Any]:
    row = db_conn.execute(
        "SELECT id FROM users WHERE username=?", (user["sub"],)
    ).fetchone()
    if not row:
        raise HTTPException(status_code=400, detail="User not found")
    normalized = _normalize_ui_preferences_payload(model.uiPreferences)
    updated = json.dumps(normalized)
    cur = db_conn.execute(
        "UPDATE user_profile SET ui_preferences=? WHERE user_id=?",
        (updated, row["id"]),
    )
    if cur.rowcount == 0:
        db_conn.execute(
            "INSERT INTO user_profile (user_id, ui_preferences) VALUES (?, ?)",
            (row["id"], updated),
        )
    db_conn.commit()
    return {"uiPreferences": normalized}


@app.get("/api/user/session")
async def get_user_session(user=Depends(require_role("user"))):
    row = db_conn.execute(
        "SELECT ss.user_id, ss.data FROM session_state ss JOIN users u ON ss.user_id = u.id WHERE u.username=?",
        (user["sub"],),
    ).fetchone()
    if row:
        raw_dict: Optional[Dict[str, Any]] = None
        if row["data"]:
            try:
                raw_dict = json.loads(row["data"])
            except Exception:
                raw_dict = None
        normalized = _normalize_session_state(raw_dict if raw_dict is not None else row["data"])
        if row["user_id"] is not None and raw_dict != normalized:
            db_conn.execute(
                "UPDATE session_state SET data=?, updated_at=? WHERE user_id=?",
                (json.dumps(normalized), time.time(), row["user_id"]),
            )
            db_conn.commit()
        return normalized
    return _normalize_session_state(SessionStateModel())


@app.put("/api/user/session")
async def put_user_session(
    payload: Dict[str, Any] = Body(default_factory=dict),
    user=Depends(require_role("user")),
) -> Dict[str, Any]:
    row = db_conn.execute(
        "SELECT id FROM users WHERE username=?", (user["sub"],),
    ).fetchone()
    if not row:
        raise HTTPException(status_code=400, detail="User not found")
    user_id = row["id"]
    existing_row = db_conn.execute(
        "SELECT data FROM session_state WHERE user_id=?", (user_id,),
    ).fetchone()
    if existing_row and existing_row["data"]:
        current_state = _normalize_session_state(existing_row["data"])
    else:
        current_state = _normalize_session_state(SessionStateModel())
    if not isinstance(payload, dict):
        raise HTTPException(status_code=400, detail="Invalid session payload")
    merged_state = copy.deepcopy(current_state)
    for key, value in payload.items():
        merged_state[key] = value
    normalized = _normalize_session_state(merged_state)
    db_conn.execute(
        "INSERT OR REPLACE INTO session_state (user_id, data, updated_at) VALUES (?, ?, ?)",
        (user_id, json.dumps(normalized), time.time()),
    )
    db_conn.commit()
    return normalized


@app.get("/api/notifications/count")
async def get_notification_count(
    user=Depends(require_role("user"))
) -> Dict[str, int]:
    count = _sync_unread_notification_count(user["sub"])
    return _navigation_badges(user["sub"], count)


@app.get("/api/notifications")
async def list_notifications(
    limit: int = Query(20, ge=1, le=100),
    offset: int = Query(0, ge=0),
    user=Depends(require_role("user")),
) -> Dict[str, Any]:
    username = user["sub"]
    ensure_notification_events_table(db_conn)
    user_id = _get_user_db_id(username)
    if user_id is None:
        set_notification_count(username, 0)
        return {
            "items": [],
            "total": 0,
            "limit": limit,
            "offset": offset,
            "nextOffset": None,
            "unreadCount": 0,
        }

    rows = db_conn.execute(
        """
        SELECT event_id, title, message, severity, created_at, is_read, read_at
          FROM notification_events
         WHERE user_id=?
         ORDER BY created_at DESC, id DESC
         LIMIT ? OFFSET ?
        """,
        (user_id, limit, offset),
    ).fetchall()
    total_row = db_conn.execute(
        "SELECT COUNT(*) AS total FROM notification_events WHERE user_id=?",
        (user_id,),
    ).fetchone()
    total = int(total_row["total"]) if total_row and total_row["total"] is not None else 0
    unread = _sync_unread_notification_count(username, user_id=user_id)
    items = [_serialise_notification_row(row) for row in rows or []]
    next_offset = offset + limit if offset + limit < total else None
    return {
        "items": items,
        "total": total,
        "limit": limit,
        "offset": offset,
        "nextOffset": next_offset,
        "unreadCount": unread,
    }


@app.post("/api/notifications/{event_id}/read")
async def mark_notification_read(
    event_id: str,
    user=Depends(require_role("user")),
) -> Dict[str, Any]:
    username = user["sub"]
    ensure_notification_events_table(db_conn)
    user_id = _get_user_db_id(username)
    if user_id is None:
        raise HTTPException(status_code=404, detail="Notification not found")
    row = db_conn.execute(
        "SELECT is_read FROM notification_events WHERE event_id=? AND user_id=?",
        (event_id, user_id),
    ).fetchone()
    if not row:
        raise HTTPException(status_code=404, detail="Notification not found")
    if not row["is_read"]:
        now = time.time()
        db_conn.execute(
            """
            UPDATE notification_events
               SET is_read=1,
                   read_at=?,
                   updated_at=?
             WHERE event_id=? AND user_id=?
            """,
            (now, now, event_id, user_id),
        )
        db_conn.commit()
    unread = _sync_unread_notification_count(username, user_id=user_id)
    await _broadcast_notification_count(username)
    return {"status": "ok", "unreadCount": unread}


@app.post("/api/notifications/read-all")
async def mark_all_notifications_read(
    user=Depends(require_role("user")),
) -> Dict[str, Any]:
    username = user["sub"]
    ensure_notification_events_table(db_conn)
    user_id = _get_user_db_id(username)
    if user_id is None:
        set_notification_count(username, 0)
        return {"status": "ok", "unreadCount": 0}
    now = time.time()
    db_conn.execute(
        """
        UPDATE notification_events
           SET is_read=1,
               read_at=COALESCE(read_at, ?),
               updated_at=?
         WHERE user_id=? AND is_read=0
        """,
        (now, now, user_id),
    )
    db_conn.commit()
    unread = _sync_unread_notification_count(username, user_id=user_id)
    await _broadcast_notification_count(username)
    return {"status": "ok", "unreadCount": unread}


class NoteRequest(BaseModel):
    """
    Schema for a note submitted by the frontend.  The primary field is
    `text`, the de‑identified clinical note.  Additional optional
    fields allow the client to provide context from an uploaded chart,
    user‑defined rules, or a transcript of a recorded visit.  These
    fields are appended to the note before sending to the AI model.
    """

    text: str = Field(..., max_length=10000)
    chart: Optional[str] = None
    rules: Optional[List[str]] = None
    audio: Optional[str] = None
    lang: str = "en"
    specialty: Optional[str] = None
    payer: Optional[str] = None
    age: Optional[int] = Field(None, alias="patientAge")
    sex: Optional[str] = None
    region: Optional[str] = None
    useLocalModels: Optional[bool] = False
    useOfflineMode: Optional[bool] = False
    agencies: Optional[List[str]] = None
    beautifyModel: Optional[str] = None
    suggestModel: Optional[str] = None
    summarizeModel: Optional[str] = None
    noteId: Optional[str] = Field(None, alias="note_id")

    class Config:
        populate_by_name = True

    @field_validator("text")
    @classmethod
    def sanitize_text_field(cls, v: str) -> str:  # noqa: D401,N805
        return sanitize_text(v)



class CodesSuggestRequest(BaseModel):
    content: str = Field(..., max_length=10000)
    patientData: Optional[Dict[str, Any]] = None
    useLocalModels: Optional[bool] = False
    useOfflineMode: Optional[bool] = False

    @field_validator("content")
    @classmethod
    def sanitize_content(cls, v: str) -> str:  # noqa: D401,N805
        return sanitize_text(v)


class ComplianceCheckRequest(BaseModel):
    content: str = Field(..., max_length=10000)
    codes: Optional[List[str]] = None
    useLocalModels: Optional[bool] = False
    useOfflineMode: Optional[bool] = False

    @field_validator("content")
    @classmethod
    def sanitize_content(cls, v: str) -> str:  # noqa: D401,N805
        return sanitize_text(v)


class DifferentialsGenerateRequest(BaseModel):
    content: str = Field(..., max_length=10000)
    symptoms: Optional[List[str]] = None
    patientData: Optional[Dict[str, Any]] = None
    useLocalModels: Optional[bool] = False
    useOfflineMode: Optional[bool] = False

    @field_validator("content")
    @classmethod
    def sanitize_content(cls, v: str) -> str:  # noqa: D401,N805
        return sanitize_text(v)


class PreventionSuggestRequest(BaseModel):
    patientData: Optional[Dict[str, Any]] = None
    demographics: Optional[Dict[str, Any]] = None
    useLocalModels: Optional[bool] = False
    useOfflineMode: Optional[bool] = False


class RealtimeAnalyzeRequest(BaseModel):
    content: str = Field(..., max_length=10000)
    patientContext: Optional[Dict[str, Any]] = None
    useLocalModels: Optional[bool] = False
    useOfflineMode: Optional[bool] = False

    @field_validator("content")
    @classmethod
    def sanitize_content(cls, v: str) -> str:  # noqa: D401,N805
        return sanitize_text(v)

class VisitSessionModel(BaseModel):  # pragma: no cover - simple schema
    id: Optional[int] = None
    encounter_id: int
    data: Optional[str] = None


class AutoSaveModel(BaseModel):  # pragma: no cover - simple schema
    note_id: Optional[int] = None
    content: str = Field(..., max_length=10000)
    beautifyModel: Optional[str] = None
    suggestModel: Optional[str] = None
    summarizeModel: Optional[str] = None

    class Config:
        populate_by_name = True

    @field_validator("content")
    @classmethod
    def sanitize_content(cls, v: str) -> str:  # noqa: D401,N805
        return sanitize_text(v)


# Regular expressions for validating medical code formats
CPT_CODE_RE = re.compile(r"^\d{5}$")
ICD10_CODE_RE = re.compile(r"^[A-TV-Z][0-9][A-Z0-9](?:\.[A-Z0-9]{1,4})?$")
HCPCS_CODE_RE = re.compile(r"^[A-Z]\d{4}$")
GENERAL_CODE_RE = re.compile(r"^[A-Z0-9]{1,7}$")


def _validate_code(value: str) -> str:
    """Validate that *value* matches a CPT, ICD-10 or HCPCS pattern."""
    canonical = value.strip().upper()
    if any(
        regex.match(canonical)
        for regex in (CPT_CODE_RE, ICD10_CODE_RE, HCPCS_CODE_RE, GENERAL_CODE_RE)
    ):
        return canonical
    if canonical:
        # Preserve non-empty custom codes rather than failing the entire payload.
        logger.debug("Accepting non-standard code %s without strict validation", value)
        return value
    raise ValueError("invalid code format")



class CodeSuggestion(BaseModel):
    """Represents a single coding suggestion with rationale and upgrade."""

    code: str
    rationale: Optional[str] = None
    upgrade_to: Optional[str] = None
    upgradePath: Optional[str] = Field(None, alias="upgrade_path")

    @field_validator("code")
    @classmethod
    def validate_code(cls, v: str) -> str:  # noqa: D401,N805
        return _validate_code(v)


class PublicHealthSuggestion(BaseModel):
    """Preventative care recommendation with supporting reason."""

    recommendation: str
    reason: Optional[str] = None
    source: Optional[str] = None
    evidenceLevel: Optional[str] = None


class DifferentialSuggestion(BaseModel):
    """Potential differential diagnosis with likelihood score."""

    diagnosis: str
    # Use plain float optional; range validation can be enforced elsewhere.
    score: Optional[float] = None


class FollowUp(BaseModel):
    """Recommended follow-up interval and optional calendar event."""

    interval: Optional[str]
    ics: Optional[str] = None
    reason: Optional[str] = None


class SuggestionsResponse(BaseModel):
    """Schema for the suggestions returned to the frontend."""

    codes: List[CodeSuggestion]
    compliance: List[str]
    publicHealth: List[PublicHealthSuggestion]
    differentials: List[DifferentialSuggestion]
    followUp: Optional[FollowUp] = None



class PreFinalizeCheckRequest(BaseModel):
    """Payload for validating a note before finalization."""

    content: str
    codes: List[str] = Field(default_factory=list)
    prevention: List[str] = Field(default_factory=list)
    diagnoses: List[str] = Field(default_factory=list)
    differentials: List[str] = Field(default_factory=list)
    compliance: List[str] = Field(default_factory=list)


class FinalizeNoteRequest(PreFinalizeCheckRequest):
    """Request payload for completing note finalization."""
    pass


class WorkflowSessionCreateRequest(BaseModel):
    encounterId: str
    patientId: Optional[str] = None
    noteId: Optional[str] = None
    noteContent: Optional[str] = None
    sessionId: Optional[str] = None
    selectedCodes: List[Dict[str, Any]] = Field(default_factory=list)
    complianceIssues: List[Dict[str, Any]] = Field(default_factory=list)
    patientMetadata: Dict[str, Any] = Field(default_factory=dict)
    context: Dict[str, Any] = Field(default_factory=dict)
    createdBy: Optional[str] = None
    owner: Optional[str] = None
    collaborators: List[Dict[str, Any]] = Field(default_factory=list)
    activeEditors: List[Dict[str, Any]] = Field(default_factory=list)


class WorkflowStepUpdateRequest(BaseModel):
    step: int
    status: Literal["not_started", "in_progress", "completed", "blocked"]
    progress: Optional[int] = Field(None, ge=0, le=100)
    notes: Optional[str] = None
    blockingIssues: Optional[List[str]] = None


class WorkflowSessionResponse(BaseModel):
    sessionId: str
    encounterId: Optional[str] = None
    patientId: Optional[str] = None
    noteId: Optional[str] = None
    createdBy: Optional[str] = None
    owner: Optional[str] = None
    lastUpdatedBy: Optional[str] = None
    collaborators: List[Dict[str, Any]] = Field(default_factory=list)
    activeEditors: List[Dict[str, Any]] = Field(default_factory=list)
    context: Dict[str, Any] = Field(default_factory=dict)
    currentStep: int = 1
    stepStates: List[Dict[str, Any]] = Field(default_factory=list)
    stepCompletionStatus: Dict[str, bool] = Field(default_factory=dict)
    selectedCodes: List[Dict[str, Any]] = Field(default_factory=list)
    complianceIssues: List[Dict[str, Any]] = Field(default_factory=list)
    patientMetadata: Dict[str, Any] = Field(default_factory=dict)
    noteContent: Optional[str] = None
    reimbursementSummary: Dict[str, Any] = Field(default_factory=dict)
    auditTrail: List[Dict[str, Any]] = Field(default_factory=list)
    patientQuestions: List[Dict[str, Any]] = Field(default_factory=list)
    blockingIssues: List[str] = Field(default_factory=list)
    sessionProgress: Dict[str, Any] = Field(default_factory=dict)
    createdAt: Optional[str] = None
    updatedAt: Optional[str] = None
    attestation: Dict[str, Any] = Field(default_factory=dict)
    dispatch: Dict[str, Any] = Field(default_factory=dict)
    lastValidation: Dict[str, Any] = Field(default_factory=dict)


class NoteContentUpdateRequest(PreFinalizeCheckRequest):
    sessionId: str
    encounterId: Optional[str] = None
    noteId: Optional[str] = None


class NoteContentUpdateResponse(BaseModel):
    encounterId: Optional[str] = None
    sessionId: str
    noteContent: str
    reimbursementSummary: Dict[str, Any]
    validation: Dict[str, Any]
    session: WorkflowSessionResponse


class FinalizeResult(BaseModel):
    finalizedContent: str
    codesSummary: List[Dict[str, Any]] = Field(default_factory=list)
    reimbursementSummary: Dict[str, Any] = Field(default_factory=dict)
    exportReady: bool = False
    issues: Dict[str, Any] = Field(default_factory=dict)


class PayerRequirementModel(BaseModel):
    payerName: Optional[str] = Field(None, alias="payer_name")
    requirementType: Optional[str] = Field(None, alias="requirement_type")
    description: Optional[str] = None
    isMet: Optional[bool] = Field(None, alias="is_met")
    missingElements: List[str] = Field(default_factory=list, alias="missing_elements")
    model_config = ConfigDict(populate_by_name=True)


class ComplianceCheckModel(BaseModel):
    checkType: Optional[str] = Field(None, alias="check_type")
    status: Optional[str] = None
    description: Optional[str] = None
    requiredActions: List[str] = Field(default_factory=list, alias="required_actions")
    model_config = ConfigDict(populate_by_name=True)


class BillingValidationModel(BaseModel):
    codesValidated: bool = Field(False, alias="codes_validated")
    documentationLevelVerified: bool = Field(False, alias="documentation_level_verified")
    medicalNecessityConfirmed: bool = Field(False, alias="medical_necessity_confirmed")
    billingComplianceChecked: bool = Field(False, alias="billing_compliance_checked")
    estimatedReimbursement: float = Field(0.0, alias="estimated_reimbursement")
    payerSpecificRequirements: List[PayerRequirementModel] = Field(
        default_factory=list, alias="payer_specific_requirements"
    )
    model_config = ConfigDict(populate_by_name=True)


class BillingSummaryModel(BaseModel):
    primaryDiagnosis: Optional[str] = Field(None, alias="primary_diagnosis")
    secondaryDiagnoses: List[str] = Field(default_factory=list, alias="secondary_diagnoses")
    procedures: List[str] = Field(default_factory=list)
    evaluationManagementLevel: Optional[str] = Field(None, alias="evaluation_management_level")
    totalRvu: Optional[float] = Field(None, alias="total_rvu")
    estimatedPayment: Optional[float] = Field(None, alias="estimated_payment")
    modifierCodes: List[str] = Field(default_factory=list, alias="modifier_codes")
    model_config = ConfigDict(populate_by_name=True)


class AttestationDetailsModel(BaseModel):
    physicianAttestation: bool = Field(False, alias="physician_attestation")
    attestationText: Optional[str] = Field(None, alias="attestation_text")
    attestationTimestamp: Optional[str] = Field(None, alias="attestation_timestamp")
    digitalSignature: Optional[str] = Field(None, alias="digital_signature")
    attestationIpAddress: Optional[str] = Field(None, alias="attestation_ip_address")
    attestedBy: Optional[str] = None
    model_config = ConfigDict(populate_by_name=True)


class AttestationRequest(BaseModel):
    encounterId: Optional[str] = None
    sessionId: Optional[str] = None
    attestedBy: Optional[str] = None
    statement: Optional[str] = None
    timestamp: Optional[str] = None
    billingValidation: Optional[BillingValidationModel] = Field(
        None, alias="billing_validation"
    )
    attestation: Optional[AttestationDetailsModel] = None
    complianceChecks: List[ComplianceCheckModel] = Field(
        default_factory=list, alias="compliance_checks"
    )
    billingSummary: Optional[BillingSummaryModel] = Field(
        None, alias="billing_summary"
    )
    model_config = ConfigDict(populate_by_name=True)


class WorkflowAttestationResponse(BaseModel):
    session: WorkflowSessionResponse


class FinalReviewModel(BaseModel):
    allStepsCompleted: bool = Field(False, alias="all_steps_completed")
    physicianFinalApproval: bool = Field(False, alias="physician_final_approval")
    qualityReviewPassed: bool = Field(False, alias="quality_review_passed")
    complianceVerified: bool = Field(False, alias="compliance_verified")
    readyForDispatch: bool = Field(False, alias="ready_for_dispatch")
    model_config = ConfigDict(populate_by_name=True)


class DispatchOptionsModel(BaseModel):
    sendToEmr: bool = Field(False, alias="send_to_emr")
    generatePatientSummary: bool = Field(False, alias="generate_patient_summary")
    scheduleFollowup: bool = Field(False, alias="schedule_followup")
    sendToBilling: bool = Field(False, alias="send_to_billing")
    notifyReferrals: bool = Field(False, alias="notify_referrals")
    model_config = ConfigDict(populate_by_name=True)


class DispatchStatusModel(BaseModel):
    dispatchInitiated: bool = Field(False, alias="dispatch_initiated")
    dispatchCompleted: bool = Field(False, alias="dispatch_completed")
    dispatchTimestamp: Optional[str] = Field(None, alias="dispatch_timestamp")
    dispatchConfirmationNumber: Optional[str] = Field(
        None, alias="dispatch_confirmation_number"
    )
    dispatchErrors: List[str] = Field(default_factory=list, alias="dispatch_errors")
    model_config = ConfigDict(populate_by_name=True)


class PostDispatchActionModel(BaseModel):
    actionType: Optional[str] = Field(None, alias="action_type")
    status: Optional[str] = None
    scheduledTime: Optional[str] = Field(None, alias="scheduled_time")
    completionTime: Optional[str] = Field(None, alias="completion_time")
    errorMessage: Optional[str] = Field(None, alias="error_message")
    retryCount: int = Field(0, alias="retry_count")
    model_config = ConfigDict(populate_by_name=True)


class DispatchRequest(BaseModel):
    encounterId: Optional[str] = None
    sessionId: Optional[str] = None
    destination: Optional[str] = None
    deliveryMethod: Optional[str] = None
    timestamp: Optional[str] = None
    finalReview: Optional[FinalReviewModel] = Field(None, alias="final_review")
    dispatchOptions: Optional[DispatchOptionsModel] = Field(
        None, alias="dispatch_options"
    )
    dispatchStatus: Optional[DispatchStatusModel] = Field(None, alias="dispatch_status")
    postDispatchActions: List[PostDispatchActionModel] = Field(
        default_factory=list, alias="post_dispatch_actions"
    )
    model_config = ConfigDict(populate_by_name=True)


class DispatchResponse(BaseModel):
    session: WorkflowSessionResponse
    result: FinalizeResult


class SelectedCodeBase(BaseModel):
    code: str
    type: Optional[str] = None
    category: Optional[str] = None
    description: Optional[str] = None
    rationale: Optional[str] = None
    confidence: Optional[float] = None
    reimbursement: Optional[str] = None
    rvu: Optional[str] = None
    status: Optional[str] = None
    gaps: Optional[List[str]] = None
    evidence: Optional[List[str]] = None
    tags: Optional[List[str]] = None


class SelectedCodeCreateRequest(SelectedCodeBase):
    encounterId: str
    sessionId: Optional[str] = None


class SelectedCodeUpdateRequest(SelectedCodeBase):
    encounterId: Optional[str] = None
    sessionId: Optional[str] = None


class QuestionAnswerRequest(BaseModel):
    sessionId: Optional[str] = None
    answer: str
    answeredBy: Optional[str] = None
    timestamp: Optional[str] = None
    confidenceLevel: Optional[Literal["certain", "probable", "uncertain"]] = None
    notes: Optional[str] = None
    verificationNeeded: Optional[bool] = None


class QuestionStatusUpdateRequest(BaseModel):
    sessionId: Optional[str] = None
    status: Literal[
        "pending",
        "in_progress",
        "answered",
        "skipped",
        "not_applicable",
        "dismissed",
        "resolved",
    ]
    updatedBy: Optional[str] = None
    timestamp: Optional[str] = None

class CodeSuggestItem(BaseModel):
    code: str
    type: Optional[str] = None
    description: Optional[str] = None
    confidence: Optional[float] = Field(None, ge=0.0, le=1.0)
    reasoning: Optional[str] = None

    @field_validator("code")
    @classmethod
    def validate_code(cls, v: str) -> str:  # noqa: D401,N805
        return _validate_code(v)


class CodesSuggestResponse(BaseModel):
    suggestions: List[CodeSuggestItem]


class RuleCitation(BaseModel):
    title: Optional[str] = None
    url: Optional[str] = None
    citation: Optional[str] = None


class RuleReference(BaseModel):
    ruleId: str
    citations: List[RuleCitation] = Field(default_factory=list)


class ComplianceAlert(BaseModel):
    text: str
    category: Optional[str] = None
    priority: Optional[str] = None
    confidence: Optional[float] = Field(None, ge=0.0, le=1.0)
    reasoning: Optional[str] = None
    ruleReferences: List[RuleReference] = Field(default_factory=list)


class ComplianceCheckResponse(BaseModel):
    alerts: List[ComplianceAlert]
    ruleReferences: List[RuleReference] = Field(default_factory=list)


class ComplianceMonitorIssue(BaseModel):
    issueId: str
    ruleId: Optional[str] = None
    title: str
    severity: str
    category: Optional[str] = None
    summary: Optional[str] = None
    recommendation: Optional[str] = None
    references: Optional[List[Dict[str, Any]]] = None
    status: Optional[str] = None
    noteExcerpt: Optional[str] = None
    details: Optional[Dict[str, Any]] = None
    createdAt: Optional[float] = None


class ComplianceMonitorRequest(BaseModel):
    note: str = Field(..., max_length=10000)
    metadata: Optional[Dict[str, Any]] = None
    ruleIds: Optional[List[str]] = None
    persistFindings: Optional[bool] = False

    class Config:
        populate_by_name = True

    @field_validator("note")
    @classmethod
    def sanitize_note(cls, value: str) -> str:  # noqa: D401,N805
        return sanitize_text(value)

    @field_validator("ruleIds")
    @classmethod
    def unique_rules(cls, value: Optional[List[str]]) -> Optional[List[str]]:  # noqa: D401,N805
        if not value:
            return value
        seen: Set[str] = set()
        unique: List[str] = []
        for item in value:
            if not isinstance(item, str):
                continue
            lowered = item.strip()
            if not lowered:
                continue
            lowered_norm = lowered.lower()
            if lowered_norm in seen:
                continue
            seen.add(lowered_norm)
            unique.append(lowered)
        return unique


class ComplianceMonitorResponse(BaseModel):
    issues: List[ComplianceMonitorIssue]
    summary: Dict[str, Any]
    rulesEvaluated: int
    appliedRules: List[str]
    persistedIssueIds: Optional[List[str]] = None


class ComplianceIssueCreateRequest(BaseModel):
    title: str
    severity: str
    ruleId: Optional[str] = None
    category: Optional[str] = None
    status: Optional[str] = None
    noteExcerpt: Optional[str] = Field(None, max_length=2000)
    metadata: Optional[Dict[str, Any]] = None
    assignee: Optional[str] = None
    issueId: Optional[str] = None
    createdBy: Optional[str] = None

    @field_validator("severity")
    @classmethod
    def validate_severity(cls, value: str) -> str:  # noqa: D401,N805
        if not value:
            raise ValueError("Severity is required")
        normalised = value.lower()
        if normalised not in COMPLIANCE_SEVERITIES:
            raise ValueError("Invalid severity")
        return normalised

    @field_validator("status")
    @classmethod
    def validate_status(cls, value: Optional[str]) -> Optional[str]:  # noqa: D401,N805
        if value is None:
            return value
        normalised = value.lower()
        if normalised not in COMPLIANCE_STATUSES:
            raise ValueError("Invalid status")
        return normalised

    @field_validator("noteExcerpt")
    @classmethod
    def sanitize_excerpt(cls, value: Optional[str]) -> Optional[str]:  # noqa: D401,N805
        return sanitize_text(value) if value else value


class ComplianceIssueRecord(BaseModel):
    issueId: str
    ruleId: Optional[str] = None
    title: str
    severity: str
    category: Optional[str] = None
    status: str
    noteExcerpt: Optional[str] = None
    metadata: Optional[Dict[str, Any]] = None
    createdAt: float
    updatedAt: float
    createdBy: Optional[str] = None
    assignee: Optional[str] = None


class ComplianceRuleBase(BaseModel):
    """Shared fields for compliance rule create/update operations."""

    name: Optional[str] = None
    description: Optional[str] = None
    category: Optional[str] = None
    severity: Optional[str] = None
    type: Optional[str] = None
    metadata: Optional[Dict[str, Any]] = None
    references: Optional[List[Dict[str, Any]]] = None

    model_config = ConfigDict(extra="allow")

    @field_validator("metadata")
    @classmethod
    def validate_metadata(cls, value: Optional[Dict[str, Any]]) -> Optional[Dict[str, Any]]:  # noqa: D401,N805
        if value is None:
            return None
        if not isinstance(value, dict):
            raise ValueError("metadata must be an object")
        return value

    @field_validator("references")
    @classmethod
    def validate_references(cls, value: Optional[List[Dict[str, Any]]]) -> Optional[List[Dict[str, Any]]]:  # noqa: D401,N805
        if value is None:
            return None
        cleaned = [item for item in value if isinstance(item, dict)]
        return cleaned or None


class ComplianceRuleCreateRequest(ComplianceRuleBase):
    id: str
    name: str
    description: str

    @field_validator("id")
    @classmethod
    def validate_id(cls, value: str) -> str:  # noqa: D401,N805
        if not value or not value.strip():
            raise ValueError("id is required")
        return value.strip()

    @field_validator("name")
    @classmethod
    def validate_name(cls, value: str) -> str:  # noqa: D401,N805
        if not value or not value.strip():
            raise ValueError("name is required")
        return value

    @field_validator("description")
    @classmethod
    def validate_description(cls, value: str) -> str:  # noqa: D401,N805
        if not value or not value.strip():
            raise ValueError("description is required")
        return value


class ComplianceRuleUpdateRequest(ComplianceRuleBase):
    pass


class DifferentialItem(BaseModel):
    diagnosis: str
    confidence: Optional[float] = Field(None, ge=0.0, le=1.0)
    reasoning: Optional[str] = None
    supportingFactors: Optional[List[str]] = None
    contradictingFactors: Optional[List[str]] = None
    testsToConfirm: Optional[List[str]] = None


class DifferentialsResponse(BaseModel):
    differentials: List[DifferentialItem]


class PreventionItem(BaseModel):
    recommendation: str
    priority: Optional[str] = None
    source: Optional[str] = None
    confidence: Optional[float] = Field(None, ge=0.0, le=1.0)
    reasoning: Optional[str] = None
    ageRelevant: Optional[bool] = None


class PreventionResponse(BaseModel):
    recommendations: List[PreventionItem]


class RealtimeAnalysisResponse(BaseModel):
    analysisId: str
    extractedSymptoms: List[str]
    medicalHistory: List[str]
    currentMedications: List[str]
    confidence: Optional[float] = Field(None, ge=0.0, le=1.0)
    reasoning: Optional[str] = None


class ScheduleRequest(BaseModel):
    """Request payload for the /schedule endpoint."""
    text: str
    codes: Optional[List[str]] = None
    specialty: Optional[str] = None
    payer: Optional[str] = None
    # Optional patient/reason for immediate appointment creation when exporting
    patient: Optional[str] = None
    reason: Optional[str] = None

class ScheduleResponse(FollowUp):
    """Response model containing recommended interval and optional ICS."""
    pass


# Schema for logging events from the frontend.  Each event should include
# an eventType (e.g., "note_started", "beautify", "suggest") and
# optional details (such as patient ID or note length).  The timestamp
# is optional; if not provided the current UTC time is used.
class EventModel(BaseModel):
    """Schema for analytics events sent from the frontend.

    In addition to a free-form ``details`` dictionary, several common
    analytics fields are exposed explicitly so clients can supply structured
    data without nesting.  These fields are merged back into ``details``
    when the event is stored.
    """

    eventType: str
    details: Optional[Dict[str, Any]] = None
    timestamp: Optional[float] = None
    codes: Optional[List[str]] = None
    revenue: Optional[float] = None
    denial: Optional[bool] = None
    timeToClose: Optional[float] = None
    clinician: Optional[str] = None
    deficiency: Optional[bool] = None
    compliance: Optional[List[str]] = None
    publicHealth: Optional[bool] = None
    satisfaction: Optional[int] = None
    baseline: Optional[bool] = None


class SurveyModel(BaseModel):
    """Schema for clinician feedback after completing a note."""

    rating: int = Field(..., ge=1, le=5)
    feedback: Optional[str] = None
    patientID: Optional[str] = None
    clinician: Optional[str] = None


# ------------------------- Dashboard models -------------------------------

class DailyOverviewModel(BaseModel):
    todaysNotes: int
    completedVisits: int
    pendingReviews: int
    complianceScore: float
    revenueToday: float


class QuickActionsModel(BaseModel):
    draftCount: int
    upcomingAppointments: int
    urgentReviews: int
    systemAlerts: List[Dict[str, Any]] = Field(default_factory=list)


class ActivityItemModel(BaseModel):
    id: int
    type: str
    timestamp: datetime
    description: Optional[str] = None
    userId: Optional[str] = None
    metadata: Dict[str, Any] = Field(default_factory=dict)


class SystemStatusModel(BaseModel):
    aiServicesStatus: str
    ehrConnectionStatus: str
    lastSyncTime: Optional[datetime] = None


class AuditLogEntryModel(BaseModel):
    id: int
    timestamp: datetime
    username: Optional[str] = None
    action: str
    details: Optional[Any] = None
    ipAddress: Optional[str] = None
    userAgent: Optional[str] = None
    success: Optional[bool] = None
    clinicId: Optional[str] = None


class UsageTrendPoint(BaseModel):
    day: date
    total_notes: int
    beautify: int
    suggest: int
    summary: int
    chart_upload: int
    audio: int


class UsageAnalytics(BaseModel):
    total_notes: int
    beautify: int
    suggest: int
    summary: int
    chart_upload: int
    audio: int
    avg_note_length: float
    daily_trends: List[UsageTrendPoint] = Field(default_factory=list)
    projected_totals: Dict[str, float] = Field(default_factory=dict)
    event_distribution: Dict[str, float] = Field(default_factory=dict)


class CodingAccuracyTrendPoint(BaseModel):
    day: date
    total_notes: int
    denials: int
    deficiencies: int
    accuracy: float


class CodingAccuracyAnalytics(BaseModel):
    total_notes: int
    denials: int
    deficiencies: int
    accuracy: float
    coding_distribution: Dict[str, int] = Field(default_factory=dict)
    outcome_distribution: Dict[str, float] = Field(default_factory=dict)
    accuracy_trend: List[CodingAccuracyTrendPoint] = Field(default_factory=list)
    projections: Dict[str, float] = Field(default_factory=dict)


class RevenueTrendPoint(BaseModel):
    day: date
    total_revenue: float
    average_revenue: float


class RevenueAnalytics(BaseModel):
    total_revenue: float
    average_revenue: float
    revenue_by_code: Dict[str, float] = Field(default_factory=dict)
    revenue_trend: List[RevenueTrendPoint] = Field(default_factory=list)
    projections: Dict[str, float] = Field(default_factory=dict)
    revenue_distribution: Dict[str, float] = Field(default_factory=dict)


class ComplianceTrendPoint(BaseModel):
    day: date
    notes_with_flags: int
    total_flags: int


class ComplianceAnalytics(BaseModel):
    compliance_counts: Dict[str, int] = Field(default_factory=dict)
    notes_with_flags: int = 0
    total_flags: int = 0
    flagged_rate: float = 0.0
    compliance_trend: List[ComplianceTrendPoint] = Field(default_factory=list)
    projections: Dict[str, float] = Field(default_factory=dict)
    compliance_distribution: Dict[str, float] = Field(default_factory=dict)

# ------------------------- Dashboard endpoints ---------------------------


@app.get("/api/dashboard/daily-overview", response_model=DailyOverviewModel)
async def dashboard_daily_overview(user=Depends(require_role("user"))):
    def builder() -> Dict[str, Any]:
        now = datetime.now(timezone.utc)
        start = now.replace(hour=0, minute=0, second=0, microsecond=0)
        end = start + timedelta(days=1)
        row = db_conn.execute(
            """
            SELECT
                SUM(CASE WHEN eventType IN ('note_started','note_saved') THEN 1 ELSE 0 END) AS notes,
                SUM(CASE WHEN eventType='note_closed' THEN 1 ELSE 0 END) AS closed,
                SUM(CASE WHEN eventType='note_closed' AND (compliance_flags IS NULL OR compliance_flags='[]') THEN 1 ELSE 0 END) AS compliant,
                SUM(COALESCE(revenue,0)) AS revenue
            FROM events
            WHERE timestamp>=? AND timestamp<?
            """,
            (start.timestamp(), end.timestamp()),
        ).fetchone()
        notes = row["notes"] or 0
        closed = row["closed"] or 0
        compliant = row["compliant"] or 0
        revenue = row["revenue"] or 0.0
        pending = notes - closed
        score = 100.0 if closed == 0 else (compliant / closed) * 100.0
        return {
            "todaysNotes": int(notes),
            "completedVisits": int(closed),
            "pendingReviews": int(pending),
            "complianceScore": round(score, 2),
            "revenueToday": float(revenue),
        }

    payload = _cached_response("daily_overview", builder)
    response = JSONResponse(content=jsonable_encoder(payload))
    response.headers["X-Bypass-Envelope"] = "1"
    return response


@app.get("/api/dashboard/quick-actions", response_model=QuickActionsModel)
async def dashboard_quick_actions(user=Depends(require_role("user"))):
    def builder() -> Dict[str, Any]:
        now = datetime.now(timezone.utc)
        start = now.replace(hour=0, minute=0, second=0, microsecond=0)
        end = start + timedelta(days=1)
        row = db_conn.execute(
            """
            SELECT
                SUM(CASE WHEN eventType IN ('note_started','note_saved') THEN 1 ELSE 0 END) AS notes,
                SUM(CASE WHEN eventType='note_closed' THEN 1 ELSE 0 END) AS closed,
                SUM(CASE WHEN eventType='note_closed' AND compliance_flags IS NOT NULL AND compliance_flags<>'[]' THEN 1 ELSE 0 END) AS urgent
            FROM events
            WHERE timestamp>=? AND timestamp<?
            """,
            (start.timestamp(), end.timestamp()),
        ).fetchone()
        notes = row["notes"] or 0
        closed = row["closed"] or 0
        urgent = row["urgent"] or 0
        now_dt = datetime.utcnow()
        upper_bound = now_dt + timedelta(days=1)
        upcoming = 0
        try:
            for appt in list_appointments():
                try:
                    start_dt = datetime.fromisoformat(appt["start"])
                except Exception:
                    continue
                if start_dt.date() != now_dt.date():
                    continue
                if start_dt >= now_dt:
                    upcoming += 1
        except Exception:
            upcoming = 0
        return {
            "draftCount": int(max(notes - closed, 0)),
            "upcomingAppointments": int(upcoming),
            "urgentReviews": int(urgent),
        }

    base = _cached_response("quick_actions", builder)
    data = {"draftCount": 0, "upcomingAppointments": 0, "urgentReviews": 0}
    if isinstance(base, dict):
        data.update(base)
    h = await health()
    alerts: List[Dict[str, Any]] = []
    if not h.get("db", True):
        alerts.append({"type": "db", "message": "Database unavailable"})
    data["systemAlerts"] = alerts
    response = JSONResponse(content=jsonable_encoder(data))
    response.headers["X-Bypass-Envelope"] = "1"
    return response


@app.get("/api/dashboard/activity", response_model=List[ActivityItemModel])
async def dashboard_activity(user=Depends(require_role("user"))):
    def builder() -> List[Dict[str, Any]]:
        cursor = db_conn.execute(
            "SELECT id, eventType, timestamp, details FROM events ORDER BY timestamp DESC LIMIT 20"
        )
        items: List[Dict[str, Any]] = []
        for row in cursor.fetchall():
            try:
                details = json.loads(row["details"] or "{}")
            except Exception:
                details = {}
            items.append(
                {
                    "id": row["id"],
                    "type": row["eventType"],
                    "timestamp": datetime.fromtimestamp(row["timestamp"], tz=timezone.utc),
                    "description": details.get("description"),
                    "userId": details.get("userId") or details.get("clinician"),
                    "metadata": details,
                }
            )
        return items

    payload = _cached_response("activity", builder)
    response = JSONResponse(content=jsonable_encoder(payload))
    response.headers["X-Bypass-Envelope"] = "1"
    return response


# The deidentify() implementation has been moved to backend.deid and is now
# exposed via the thin wrapper defined near the top of this file. Tests
# continue to monkeypatch symbols on backend.main (e.g. _DEID_ENGINE) which
# are forwarded to the modular implementation.

@app.get("/events")
async def get_events(user=Depends(require_role("admin"))) -> List[Dict[str, Any]]:
    try:
        cursor = db_conn.cursor()
        cursor.execute(
            "SELECT eventType, timestamp, details FROM events ORDER BY timestamp DESC LIMIT 200"
        )
        rows = cursor.fetchall()
        result: List[Dict[str, Any]] = []
        for row in rows:
            try:
                details = json.loads(row["details"] or "{}")
            except Exception:
                details = {}
            result.append(
                {
                    "eventType": row["eventType"],
                    "timestamp": row["timestamp"],
                    "details": details,
                }
            )
        return result
    except Exception as exc:
        logging.error("Error fetching events: %s", exc)
        # Return empty list on error
        return []


# Endpoint: log an event for analytics purposes.  The frontend should
# call this endpoint whenever a notable action occurs (e.g., starting
# a note, beautifying a note, requesting suggestions).  Events are
# stored in the global `events` list.  Returns a simple status.
@app.post("/event", deprecated=True)
async def log_event(
    event: EventModel, user=Depends(require_role("user"))
) -> Dict[str, str]:
    data = {
        "eventType": event.eventType,
        "details": event.details or {},
        "timestamp": event.timestamp or datetime.utcnow().timestamp(),
    }

    # Merge structured fields into the details dict so downstream
    # aggregation queries can rely on a consistent schema regardless of
    # how the client supplied the data.
    for key in [
        "codes",
        "revenue",
        "denial",
        "timeToClose",
        "clinician",
        "deficiency",
        "compliance",
        "publicHealth",
        "satisfaction",
        "baseline",
    ]:
        value = getattr(event, key)
        if value is not None:
            data["details"][key] = value
    codes = data["details"].get("codes") or []
    if codes and "revenue" not in data["details"]:
        data["details"]["revenue"] = sum(
            CPT_REVENUE.get(str(c), 0.0) for c in codes
        )
    if "timeToClose" in data["details"]:
        try:
            data["details"]["timeToClose"] = float(data["details"]["timeToClose"])
        except (TypeError, ValueError):
            pass

    events.append(data)
    # Persist the event to the SQLite database.  Serialize the details
    # dictionary as JSON for storage.  Use a simple INSERT statement
    # and commit immediately because the volume of events is low in
    # this prototype.  In a production system, consider batching
    # writes or using an async database driver.
    try:
        try:
            event_columns = {
                row[1] for row in db_conn.execute("PRAGMA table_info(events)")
            }
        except Exception:
            event_columns = set()
        has_time_to_close = "time_to_close" in event_columns
        codes_payload = (
            json.dumps(data["details"].get("codes"))
            if data["details"].get("codes") is not None
            else None
        )
        compliance_payload = (
            json.dumps(data["details"].get("compliance"))
            if data["details"].get("compliance") is not None
            else None
        )
        public_health_value = (
            1
            if data["details"].get("publicHealth") is True
            else 0 if data["details"].get("publicHealth") is False else None
        )
        common_params = [
            data["eventType"],
            data["timestamp"],
            json.dumps(data["details"], ensure_ascii=False),
            data["details"].get("revenue"),
        ]
        if has_time_to_close:
            insert_sql = (
                "INSERT INTO events (eventType, timestamp, details, revenue, time_to_close, codes, compliance_flags, public_health, satisfaction) "
                "VALUES (?, ?, ?, ?, ?, ?, ?, ?, ?)"
            )
            params = common_params + [
                data["details"].get("timeToClose"),
                codes_payload,
                compliance_payload,
                public_health_value,
                data["details"].get("satisfaction"),
            ]
        else:
            insert_sql = (
                "INSERT INTO events (eventType, timestamp, details, revenue, codes, compliance_flags, public_health, satisfaction) "
                "VALUES (?, ?, ?, ?, ?, ?, ?, ?)"
            )
            params = common_params + [
                codes_payload,
                compliance_payload,
                public_health_value,
                data["details"].get("satisfaction"),
            ]
        db_conn.execute(insert_sql, params)
        db_conn.commit()
    except Exception as exc:
        logging.error("Error inserting event into database: %s", exc)
    return {"status": "logged"}


@app.post("/api/activity/log")
async def log_activity_event(
    event: EventModel, user=Depends(require_role("user"))
) -> Dict[str, str]:
    """Canonical activity logging endpoint that forwards to ``/event`` handler."""

    return await log_event(event, user)


@app.post("/survey")
async def submit_survey(
    survey: SurveyModel, user=Depends(require_role("user"))
) -> Dict[str, str]:
    """Record a satisfaction survey with optional free-text feedback."""

    ts = datetime.utcnow().timestamp()
    details = {
        "satisfaction": survey.rating,
        "feedback": survey.feedback or "",
    }
    if survey.patientID:
        details["patientID"] = survey.patientID
    if survey.clinician:
        details["clinician"] = survey.clinician
    events.append({"eventType": "survey", "details": details, "timestamp": ts})
    try:
        db_conn.execute(
            "INSERT INTO events (eventType, timestamp, details, revenue, codes, compliance_flags, public_health, satisfaction) VALUES (?, ?, ?, ?, ?, ?, ?, ?)",
            (
                "survey",
                ts,
                json.dumps(details, ensure_ascii=False),
                None,
                None,
                None,
                None,
                survey.rating,
            ),
        )
        db_conn.commit()
    except Exception as exc:
        logging.error("Error inserting survey into database: %s", exc)
    return {"status": "recorded"}


def _validate_prompt_templates(data: Dict[str, Any]) -> None:
    """Ensure prompt template structure is a mapping of mappings."""
    if not isinstance(data, dict):
        raise HTTPException(status_code=400, detail="Template must be a JSON object")
    for key in ("default", "specialty", "payer"):
        if key in data and not isinstance(data[key], dict):
            raise HTTPException(
                status_code=400, detail=f"'{key}' section must be an object"
            )


@app.get("/prompt-templates", response_model=Dict[str, Any])
def get_prompt_templates(user=Depends(require_role("admin"))) -> Dict[str, Any]:
    """Return the current prompt templates file."""
    path = os.path.join(os.path.dirname(__file__), "prompt_templates.json")
    if os.path.exists(path):
        with open(path, "r", encoding="utf-8") as f:
            return json.load(f)
    return {}


@app.post("/prompt-templates", response_model=Dict[str, Any])
def save_prompt_templates(
    data: Dict[str, Any], user=Depends(require_role("admin"))
) -> Dict[str, Any]:
    """Validate and persist prompt templates supplied by an admin user."""
    _validate_prompt_templates(data)
    path = os.path.join(os.path.dirname(__file__), "prompt_templates.json")
    with open(path, "w", encoding="utf-8") as f:
        json.dump(data, f, ensure_ascii=False, indent=2)
    prompt_utils._load_custom_templates.cache_clear()
    return data


@app.get("/templates", response_model=List[TemplateModel])
@app.get("/api/templates/list", response_model=List[TemplateModel])
def get_templates(
    specialty: Optional[str] = None,
    payer: Optional[str] = None,
    user=Depends(require_role("user")),
) -> List[TemplateModel]:
    """Return templates for the current user and clinic, optionally filtered by specialty or payer."""

    return list_user_templates(
        db_conn, user["sub"], user.get("clinic"), specialty, payer
    )


@app.post("/templates", response_model=TemplateModel)
@app.post("/api/templates", response_model=TemplateModel)
def create_template(
    tpl: TemplateModel, user=Depends(require_role("user"))
) -> TemplateModel:
    """Create a new template for the user or clinic."""

    return create_user_template(
        db_conn,
        user["sub"],
        user.get("clinic"),
        tpl,
        user.get("role") == "admin",
    )


@app.put("/templates/{template_id}", response_model=TemplateModel)
@app.put("/api/templates/{template_id}", response_model=TemplateModel)
def update_template(
    template_id: int, tpl: TemplateModel, user=Depends(require_role("user"))
) -> TemplateModel:
    """Update an existing template owned by the user or clinic."""

    return update_user_template(
        db_conn,
        user["sub"],
        user.get("clinic"),
        template_id,
        tpl,
        user.get("role") == "admin",
    )


@app.delete("/templates/{template_id}")
@app.delete("/api/templates/{template_id}")
def delete_template(
    template_id: int, user=Depends(require_role("user"))
) -> Dict[str, str]:
    """Delete a template owned by the user or clinic."""

    delete_user_template(
        db_conn,
        user["sub"],
        user.get("clinic"),
        template_id,
        user.get("role") == "admin",
    )
    return {"status": "deleted"}


class AutoSaveRequest(BaseModel):
    noteId: str
    content: str = Field(..., max_length=10000)

    @field_validator("content")
    @classmethod
    def sanitize_content(cls, v: str) -> str:  # noqa: D401,N805
        return sanitize_text(v)


class NoteCreateRequest(BaseModel):
    patientId: str
    encounterId: Optional[str] = None
    template: Optional[str] = None
    content: Optional[str] = Field(default="", max_length=10000)

    @field_validator("content", mode="before")
    @classmethod
    def _default_content(cls, value: str | None) -> str:  # noqa: D401,N805
        return value or ""

    @field_validator("content")
    @classmethod
    def sanitize_content(cls, value: str) -> str:  # noqa: D401,N805
        return sanitize_text(value)


@app.post("/api/notes/create")
def create_note(
    req: NoteCreateRequest, user=Depends(require_role("user"))
) -> Dict[str, str]:
    """Create a new draft note and seed the persisted version history."""

    now = datetime.now(timezone.utc)
    timestamp = now.timestamp()
    user_id = _get_user_db_id(user["sub"])
    try:
        cursor = db_conn.execute(
            "INSERT INTO notes (content, status, created_at, updated_at) VALUES (?, ?, ?, ?)",
            (req.content or "", "draft", timestamp, timestamp),
        )
        note_id = str(cursor.lastrowid)
        _save_note_version(note_id, req.content or "", user_id, created_at=now)
        db_conn.commit()
    except sqlite3.Error as exc:  # pragma: no cover - safety net
        logger.exception("Failed to create note")
        db_conn.rollback()
        raise HTTPException(status_code=500, detail="Failed to create note") from exc

    return {"noteId": note_id}


@app.post("/api/notes/auto-save")
def auto_save_note(
    req: AutoSaveRequest, user=Depends(require_role("user"))
) -> Dict[str, Any]:
    """Persist note content for versioning in the database."""

    user_id = _get_user_db_id(user["sub"])
    try:
        _save_note_version(req.noteId, req.content, user_id)
        row = db_conn.execute(
            "SELECT COUNT(*) FROM note_versions WHERE note_id=?",
            (str(req.noteId),),
        ).fetchone()
        version_count = int(row[0] if row else 0)
        db_conn.commit()
    except sqlite3.Error as exc:  # pragma: no cover - safety net
        logger.exception("Failed to auto-save note %s", req.noteId)
        db_conn.rollback()
        raise HTTPException(status_code=500, detail="Failed to auto-save note") from exc
    return {"status": "saved", "version": version_count}


@app.get("/api/notes/versions/{note_id}")
def get_note_versions(
    note_id: str, user=Depends(require_role("user"))
) -> List[Dict[str, str]]:
    """Return previously auto-saved versions for a note."""

    return _fetch_note_versions(note_id)


@app.get("/api/notes/auto-save/status")
def get_auto_save_status(
    note_id: Optional[str] = None, user=Depends(require_role("user"))
) -> Dict[str, Any]:
    """Return auto-save status for a specific note or all notes."""

    ensure_note_versions_table(db_conn)
    if note_id is not None:
        try:
            row = db_conn.execute(
                "SELECT COUNT(*) AS count, MAX(created_at) AS last FROM note_versions WHERE note_id=?",
                (str(note_id),),
            ).fetchone()
        except sqlite3.Error:
            row = None
        count = 0
        last_iso = None
        if row:
            try:
                count = int(row["count"])
            except (KeyError, TypeError):
                count = int(row[0]) if row[0] is not None else 0
            try:
                last_raw = row["last"]
            except (KeyError, TypeError):
                last_raw = row[1] if len(row) > 1 else None
            last_iso = _timestamp_to_iso(last_raw)
        return {"noteId": note_id, "versions": count, "lastSave": last_iso}

    try:
        rows = db_conn.execute(
            "SELECT note_id, COUNT(*) AS count, MAX(created_at) AS last FROM note_versions GROUP BY note_id"
        ).fetchall()
    except sqlite3.Error:
        return {}

    result: Dict[str, Any] = {}
    for row in rows or []:
        try:
            nid = row["note_id"]
        except (KeyError, TypeError):
            nid = row[0] if row else None
        if nid is None:
            continue
        try:
            count = row["count"]
        except (KeyError, TypeError):
            count = row[1] if len(row) > 1 else 0
        try:
            last_raw = row["last"]
        except (KeyError, TypeError):
            last_raw = row[2] if len(row) > 2 else None
        result[str(nid)] = {
            "versions": int(count) if count is not None else 0,
            "lastSave": _timestamp_to_iso(last_raw),
        }
    return result


class ExportRequest(BaseModel):
    """Payload for exporting a note and codes to an external EHR system.

    ``codes`` are user‑selected billing / clinical codes. The backend will
    infer resource types (Condition, Procedure, Observation, MedicationStatement)
    and construct a FHIR Transaction Bundle containing:
      * Composition (summary + references)
      * Observation (raw note)
      * DocumentReference (base64 note)
      * Claim (billing items)
      * Condition / Procedure / Observation / MedicationStatement resources
        derived from supplied codes
    When the FHIR server is not configured the generated bundle is returned
    directly instead of being posted so the client can download it manually.
    """
    note: str = Field(..., max_length=10000)
    codes: List[str] = Field(default_factory=list)
    procedures: List[str] = Field(default_factory=list)
    medications: List[str] = Field(default_factory=list)
    patientID: Optional[str] = None
    encounterID: Optional[str] = None

    @field_validator("note")
    @classmethod
    def sanitize_note(cls, v: str) -> str:  # noqa: D401,N805
        return sanitize_text(v)

    @field_validator("codes", "procedures", "medications")
    @classmethod
    def validate_codes(cls, v: List[str]) -> List[str]:  # noqa: D401,N805
        return [_validate_code(c) for c in v]
    ehrSystem: Optional[str] = None

async def _perform_ehr_export(req: ExportRequest) -> Dict[str, Any]:
    """Internal helper to post (or generate) a FHIR bundle."""
    try:
        from backend import ehr_integration  # absolute import for packaged mode
        result = ehr_integration.post_note_and_codes(
            req.note,
            req.codes,
            req.patientID,
            req.encounterID,
            req.procedures,
            req.medications,
        )
        if result.get("status") not in {"exported", "bundle"}:
            logger.error("EHR export failed: %s", result)
        return result
    except requests.exceptions.RequestException as exc:  # pragma: no cover - network failures
        logger.exception("Network error during EHR export")
        return {"status": "error", "detail": str(exc)}
    except Exception as exc:  # pragma: no cover - unexpected failures
        logger.exception("Unexpected error during EHR export")
        return {"status": "error", "detail": str(exc)}


@app.post("/export")
async def export_to_ehr(
    req: ExportRequest, user=Depends(require_role("user"))
) -> Dict[str, Any]:
    """Legacy endpoint for exporting a note to an external EHR."""
    return await _perform_ehr_export(req)


@app.post("/api/export/ehr")
async def export_to_ehr_api(
    req: ExportRequest, user=Depends(require_role("user"))
) -> Dict[str, Any]:
    """Export a note to an EHR system and track the result."""
    result = await _perform_ehr_export(req)
    try:
        cur = db_conn.cursor()
        cur.execute(
            "INSERT INTO exports (timestamp, ehr, note, status, detail) VALUES (?, ?, ?, ?, ?)",
            (
                time.time(),
                req.ehrSystem or "",
                req.note,
                result.get("status"),
                json.dumps(result),
            ),
        )
        db_conn.commit()
        export_id = cur.lastrowid
    except Exception:
        export_id = None
    progress = 1.0 if result.get("status") in {"exported", "bundle"} else 0.0
    resp: Dict[str, Any] = {"status": result.get("status"), "progress": progress}
    if export_id is not None:
        resp["exportId"] = export_id
    return resp


@app.get("/api/export/ehr/{export_id}")
async def get_export_status(
    export_id: int, user=Depends(require_role("user"))
) -> Dict[str, Any]:
    row = db_conn.execute(
        "SELECT id, status, ehr, timestamp, detail FROM exports WHERE id=?",
        (export_id,),
    ).fetchone()
    if not row:
        raise HTTPException(status_code=404, detail="Export not found")
    detail = json.loads(row["detail"]) if row["detail"] else None
    return {
        "exportId": row["id"],
        "status": row["status"],
        "ehrSystem": row["ehr"],
        "timestamp": row["timestamp"],
        "detail": detail,
    }


@app.get("/api/export/status/{export_id}")
async def get_export_status_generic(
    export_id: int, user=Depends(require_role("user"))
) -> Dict[str, Any]:
    """Poll the status of an export operation by ID."""

    row = db_conn.execute(
        "SELECT id, status, ehr, timestamp, detail FROM exports WHERE id=?",
        (export_id,),
    ).fetchone()
    if not row:
        raise HTTPException(status_code=404, detail="Export not found")
    detail = json.loads(row["detail"]) if row["detail"] else None
    return {
        "exportId": row["id"],
        "status": row["status"],
        "ehrSystem": row["ehr"],
        "timestamp": row["timestamp"],
        "detail": detail,
    }


# Endpoint: aggregate metrics from the logged events.  Returns counts of
# notes created/saved, beautification actions and suggestions, as well
# as the average note length (in characters) if provided in event
# details.
@app.get("/metrics")
async def get_metrics(
    start: Optional[str] = None,
    end: Optional[str] = None,
    clinician: Optional[str] = None,
    daily: bool = True,
    weekly: bool = True,
    user=Depends(require_roles("analyst")),
) -> Dict[str, Any]:
    """Aggregate analytics separately for baseline and current events.

    Events with ``baseline=true`` represent pre‑implementation metrics.
    The response contains aggregates for both baseline and current periods
    plus percentage improvement of current over baseline."""

    cursor = db_conn.cursor()

    # Detect optional schema columns for backwards compatibility (older tests/DBs)
    try:
        event_columns = {row[1] for row in cursor.execute("PRAGMA table_info(events)")}
    except Exception:
        event_columns = set()
    has_time_to_close = "time_to_close" in event_columns
    # Build reusable fragments depending on column availability
    time_to_close_avg_expr = (
        "AVG(time_to_close) AS avg_time_to_close," if has_time_to_close else "NULL AS avg_time_to_close,"  # noqa: E501
    )

    cursor.execute(
        """
        SELECT DISTINCT json_extract(CASE WHEN json_valid(details) THEN details ELSE '{}' END, '$.clinician') AS clinician
        FROM events
        WHERE json_extract(CASE WHEN json_valid(details) THEN details ELSE '{}' END, '$.clinician') IS NOT NULL
        """
    )
    clinicians = [row["clinician"] for row in cursor.fetchall() if row["clinician"]]

    def _parse_iso_ts(value: str) -> float | None:
        try:
            dt = datetime.fromisoformat(value)
            # Treat naive datetimes as UTC (tests supply epoch-based times)
            if dt.tzinfo is None:
                dt = dt.replace(tzinfo=timezone.utc)
            return dt.timestamp()
        except Exception:
            return None

    base_conditions: List[str] = []
    base_params: List[Any] = []
    if start:
        ts = _parse_iso_ts(start)
        if ts is not None:
            base_conditions.append("timestamp >= ?")
            base_params.append(ts)
    if end:
        ts = _parse_iso_ts(end)
        if ts is not None:
            base_conditions.append("timestamp <= ?")
            base_params.append(ts)
    if clinician:
        base_conditions.append(
            "json_extract(CASE WHEN json_valid(details) THEN details ELSE '{}' END, '$.clinician') = ?"
        )
        base_params.append(clinician)

    baseline_cond = "json_extract(CASE WHEN json_valid(details) THEN details ELSE '{}' END, '$.baseline') = 1"
    current_cond = "(json_extract(CASE WHEN json_valid(details) THEN details ELSE '{}' END, '$.baseline') IS NULL OR json_extract(CASE WHEN json_valid(details) THEN details ELSE '{}' END, '$.baseline') = 0)"

    current_conditions = base_conditions + [current_cond]
    baseline_conditions = base_conditions + [baseline_cond]

    where_current = (
        f"WHERE {' AND '.join(current_conditions)}" if current_conditions else ""
    )
    where_baseline = (
        f"WHERE {' AND '.join(baseline_conditions)}" if baseline_conditions else ""
    )

    def compute_basic(
        where_clause: str, params: List[Any], collect_timeseries: bool = False
    ) -> Dict[str, Any]:
        totals_query = f"""
            SELECT
                SUM(CASE WHEN eventType IN ('note_started','note_saved') THEN 1 ELSE 0 END) AS total_notes,
                SUM(CASE WHEN eventType='beautify' THEN 1 ELSE 0 END)        AS beautify,
                SUM(CASE WHEN eventType='suggest' THEN 1 ELSE 0 END)         AS suggest,
                SUM(CASE WHEN eventType='summary' THEN 1 ELSE 0 END)         AS total_summary,
                SUM(CASE WHEN eventType='chart_upload' THEN 1 ELSE 0 END)    AS total_chart_upload,
                SUM(CASE WHEN eventType='audio_recorded' THEN 1 ELSE 0 END)  AS total_audio,
                AVG(CAST(json_extract(CASE WHEN json_valid(details) THEN details ELSE '{{}}' END, '$.length') AS REAL)) AS avg_note_length,
                SUM(revenue) AS revenue_projection,
                AVG(revenue) AS revenue_per_visit,
                {time_to_close_avg_expr}
                AVG(satisfaction) AS avg_satisfaction,
                AVG(public_health) AS public_health_rate
            FROM events {where_clause}
        """.replace("\n                {time_to_close_avg_expr}\n", f"\n                {time_to_close_avg_expr}\n")
        cursor.execute(totals_query, params)
        row = cursor.fetchone()
        totals = dict(row) if row else {}
        metrics: Dict[str, Any] = {
            "total_notes": totals.get("total_notes", 0) or 0,
            "beautify": totals.get("beautify", 0) or 0,
            "suggest": totals.get("suggest", 0) or 0,
            "total_summary": totals.get("total_summary", 0) or 0,
            "total_chart_upload": totals.get("total_chart_upload", 0) or 0,
            "total_audio": totals.get("total_audio", 0) or 0,
            "avg_note_length": totals.get("avg_note_length") or 0,
            "revenue_projection": totals.get("revenue_projection") or 0,
            "revenue_per_visit": totals.get("revenue_per_visit") or 0,
            "avg_time_to_close": totals.get("avg_time_to_close") or 0,
        }

        cursor.execute(
            f"SELECT eventType, timestamp, details, codes, compliance_flags, public_health, satisfaction FROM events {where_clause} ORDER BY timestamp",
            params,
        )
        rows = cursor.fetchall()
        code_counts: Dict[str, int] = {}
        denial_counts: Dict[str, List[int]] = {}
        denial_totals = [0, 0]
        deficiency_totals = [0, 0]
        compliance_counts: Dict[str, int] = {}
        public_health_totals = [0, 0]
        satisfaction_sum = satisfaction_count = 0
        beautify_time_sum = beautify_time_count = 0.0
        beautify_daily: Dict[str, List[float]] = {} if collect_timeseries else {}
        beautify_weekly: Dict[str, List[float]] = {} if collect_timeseries else {}
        last_start_for_patient: Dict[str, float] = {}
        template_counts: Dict[str, int] = {}
        beautify_weekly: Dict[str, List[float]] = {} if collect_timeseries else {}
        last_start_for_patient: Dict[str, float] = {}
        template_counts: Dict[str, int] = {}

        for r in rows:
            evt = r["eventType"]
            ts = r["timestamp"]
            try:
                details = json.loads(r["details"] or "{}")
            except Exception:
                details = {}

            codes_val = r["codes"]
            try:
                codes = json.loads(codes_val) if codes_val else []
            except Exception:
                codes = []
            if isinstance(codes, list):
                denial_flag = (
                    details.get("denial")
                    if isinstance(details.get("denial"), bool)
                    else None
                )
                for code in codes:
                    code_counts[code] = code_counts.get(code, 0) + 1
                    if denial_flag is not None:
                        totals_d = denial_counts.get(code, [0, 0])
                        totals_d[0] += 1
                        if denial_flag:
                            totals_d[1] += 1
                        denial_counts[code] = totals_d

            comp_val = r["compliance_flags"]
            try:
                comp_list = json.loads(comp_val) if comp_val else []
            except Exception:
                comp_list = []
            for flag in comp_list:
                compliance_counts[flag] = compliance_counts.get(flag, 0) + 1

            public_health = r["public_health"]
            if isinstance(public_health, int):
                public_health_totals[0] += 1
                if public_health:
                    public_health_totals[1] += 1

            satisfaction = r["satisfaction"]
            if isinstance(satisfaction, (int, float)):
                satisfaction_sum += float(satisfaction)
                satisfaction_count += 1

            denial = details.get("denial")
            if isinstance(denial, bool):
                denial_totals[0] += 1
                if denial:
                    denial_totals[1] += 1

            deficiency = details.get("deficiency")
            if isinstance(deficiency, bool):
                deficiency_totals[0] += 1
                if deficiency:
                    deficiency_totals[1] += 1

            if evt == "template_use":
                tpl_id = details.get("templateId") or details.get("template_id")
                if tpl_id is not None:
                    template_counts[str(tpl_id)] = template_counts.get(str(tpl_id), 0) + 1

            patient_id = (
                details.get("patientID")
                or details.get("patientId")
                or details.get("patient_id")
            )
            if evt == "note_started" and patient_id:
                last_start_for_patient[patient_id] = ts
            if (
                evt == "beautify"
                and patient_id
                and patient_id in last_start_for_patient
            ):
                duration = ts - last_start_for_patient[patient_id]
                beautify_time_sum += duration
                beautify_time_count += 1
                if collect_timeseries:
                    day = datetime.utcfromtimestamp(ts).strftime("%Y-%m-%d")
                    week = datetime.utcfromtimestamp(ts).strftime("%Y-%W")
                    drec = beautify_daily.setdefault(day, [0.0, 0])
                    drec[0] += duration
                    drec[1] += 1
                    wrec = beautify_weekly.setdefault(week, [0.0, 0])
                    wrec[0] += duration
                    wrec[1] += 1

        avg_beautify_time = (
            beautify_time_sum / beautify_time_count if beautify_time_count else 0
        )
        denial_rates = {
            c: (v[1] / v[0] if v[0] else 0) for c, v in denial_counts.items()
        }
        overall_denial = denial_totals[1] / denial_totals[0] if denial_totals[0] else 0
        deficiency_rate = (
            deficiency_totals[1] / deficiency_totals[0] if deficiency_totals[0] else 0
        )
        public_health_rate = (
            public_health_totals[1] / public_health_totals[0]
            if public_health_totals[0]
            else 0
        )
        avg_satisfaction = (
            satisfaction_sum / satisfaction_count if satisfaction_count else 0
        )

        sorted_compliance = sorted(
            compliance_counts.items(), key=lambda x: x[1], reverse=True
        )
        metrics.update(
            {
                "avg_beautify_time": avg_beautify_time,
                "coding_distribution": code_counts,
                "denial_rate": overall_denial,
                "denial_rates": denial_rates,
                "deficiency_rate": deficiency_rate,
                "compliance_counts": compliance_counts,
                "top_compliance": [
                    {"flag": f, "count": c} for f, c in sorted_compliance[:5]
                ],
                "public_health_rate": public_health_rate,
                "avg_satisfaction": avg_satisfaction,
                "template_counts": template_counts,
            }
        )
        if collect_timeseries:
            metrics["beautify_daily"] = beautify_daily
            metrics["beautify_weekly"] = beautify_weekly
        return metrics

    current_metrics = compute_basic(where_current, base_params, collect_timeseries=True)
    baseline_metrics = compute_basic(where_baseline, base_params)

    beautify_daily = current_metrics.pop("beautify_daily")
    beautify_weekly = current_metrics.pop("beautify_weekly")
    coding_distribution = current_metrics.pop("coding_distribution")
    denial_rates = current_metrics.pop("denial_rates")
    compliance_counts = current_metrics.pop("compliance_counts")
    top_compliance = current_metrics.pop("top_compliance")
    public_health_rate = current_metrics.pop("public_health_rate")
    avg_satisfaction = current_metrics.pop("avg_satisfaction")
    template_counts = current_metrics.pop("template_counts")
    baseline_template_counts = baseline_metrics.pop("template_counts")
    top_compliance = sorted(
        compliance_counts.items(), key=lambda x: x[1], reverse=True
    )[:5]


    top_compliance = [
        k for k, _ in sorted(compliance_counts.items(), key=lambda kv: kv[1], reverse=True)[:5]
    ]

    top_compliance = [
        k
        for k, _ in sorted(
            compliance_counts.items(), key=lambda x: x[1], reverse=True
        )[:5]
    ]

    top_compliance = [
        k
        for k, _ in sorted(
            compliance_counts.items(), key=lambda kv: kv[1], reverse=True
        )[:5]
    ]

    daily_list: List[Dict[str, Any]] = []
    if daily:
        daily_query = f"""
            SELECT
                date(datetime(timestamp, 'unixepoch')) AS date,
                SUM(CASE WHEN eventType IN ('note_started','note_saved') THEN 1 ELSE 0 END) AS notes,
                SUM(CASE WHEN eventType='beautify' THEN 1 ELSE 0 END)   AS beautify,
                SUM(CASE WHEN eventType='suggest' THEN 1 ELSE 0 END)    AS suggest,
                SUM(CASE WHEN eventType='summary' THEN 1 ELSE 0 END)    AS summary,
                SUM(CASE WHEN eventType='chart_upload' THEN 1 ELSE 0 END) AS chart_upload,
                SUM(CASE WHEN eventType='audio_recorded' THEN 1 ELSE 0 END) AS audio,
                AVG(CAST(json_extract(CASE WHEN json_valid(details) THEN details ELSE '{{}}' END, '$.length') AS REAL)) AS avg_note_length,
                SUM(revenue) AS revenue_projection,
                AVG(revenue) AS revenue_per_visit,
                {('AVG(time_to_close) AS avg_time_to_close,' if has_time_to_close else 'NULL AS avg_time_to_close,')}
                SUM(CASE WHEN eventType='note_closed' AND json_extract(CASE WHEN json_valid(details) THEN details ELSE '{{}}' END, '$.denial') = 1 THEN 1 ELSE 0 END) AS denials,
                SUM(CASE WHEN eventType='note_closed' AND json_extract(CASE WHEN json_valid(details) THEN details ELSE '{{}}' END, '$.deficiency') = 1 THEN 1 ELSE 0 END) AS deficiencies,
                SUM(json_array_length(CASE WHEN json_valid(compliance_flags) THEN compliance_flags ELSE '[]' END)) AS compliance_flags
            FROM events {where_current}
            GROUP BY date
            ORDER BY date
        """
        cursor.execute(daily_query, base_params)
        daily_list = [dict(r) for r in cursor.fetchall()]
    weekly_list: List[Dict[str, Any]] = []
    if weekly:
        weekly_query = f"""
            SELECT
                strftime('%Y-%W', datetime(timestamp, 'unixepoch')) AS week,
                SUM(CASE WHEN eventType IN ('note_started','note_saved') THEN 1 ELSE 0 END) AS notes,
                SUM(CASE WHEN eventType='beautify' THEN 1 ELSE 0 END)   AS beautify,
                SUM(CASE WHEN eventType='suggest' THEN 1 ELSE 0 END)    AS suggest,
                SUM(CASE WHEN eventType='summary' THEN 1 ELSE 0 END)    AS summary,
                SUM(CASE WHEN eventType='chart_upload' THEN 1 ELSE 0 END) AS chart_upload,
                SUM(CASE WHEN eventType='audio_recorded' THEN 1 ELSE 0 END) AS audio,
                AVG(CAST(json_extract(CASE WHEN json_valid(details) THEN details ELSE '{{}}' END, '$.length') AS REAL)) AS avg_note_length,
                SUM(revenue) AS revenue_projection,
                AVG(revenue) AS revenue_per_visit,
                {('AVG(time_to_close) AS avg_time_to_close,' if has_time_to_close else 'NULL AS avg_time_to_close,')}
                SUM(CASE WHEN eventType='note_closed' AND json_extract(CASE WHEN json_valid(details) THEN details ELSE '{{}}' END, '$.denial') = 1 THEN 1 ELSE 0 END) AS denials,
                SUM(CASE WHEN eventType='note_closed' AND json_extract(CASE WHEN json_valid(details) THEN details ELSE '{{}}' END, '$.deficiency') = 1 THEN 1 ELSE 0 END) AS deficiencies,
                SUM(json_array_length(CASE WHEN json_valid(compliance_flags) THEN compliance_flags ELSE '[]' END)) AS compliance_flags
            FROM events {where_current}
            GROUP BY week
            ORDER BY week
        """
        cursor.execute(weekly_query, base_params)
        weekly_list = [dict(r) for r in cursor.fetchall()]
    # attach beautify averages to the SQL-produced time series
    if daily:
        for entry in daily_list:
            bt = beautify_daily.get(entry["date"])
            entry["avg_beautify_time"] = bt[0] / bt[1] if bt and bt[1] else 0
            notes = entry.get("notes") or 0
            entry["denial_rate"] = (entry.get("denials", 0) / notes) if notes else 0
            entry["deficiency_rate"] = (entry.get("deficiencies", 0) / notes) if notes else 0
    if weekly:
        for entry in weekly_list:
            bt = beautify_weekly.get(entry["week"])
            entry["avg_beautify_time"] = bt[0] / bt[1] if bt and bt[1] else 0
            notes = entry.get("notes") or 0
            entry["denial_rate"] = (entry.get("denials", 0) / notes) if notes else 0
            entry["deficiency_rate"] = (entry.get("deficiencies", 0) / notes) if notes else 0

    def _add_rolling(records: List[Dict[str, Any]], window: int) -> None:
        """Attach rolling averages for key metrics."""
        fields = [
            "notes",
            "beautify",
            "suggest",
            "summary",
            "chart_upload",
            "audio",
            "avg_note_length",
            "avg_beautify_time",
            "avg_time_to_close",
            "revenue_per_visit",
            "revenue_projection",
            "denials",
            "deficiencies",
            "compliance_flags",
        ]
        sums: Dict[str, float] = {f: 0.0 for f in fields}
        queues: Dict[str, deque] = {f: deque() for f in fields}
        for rec in records:
            for f in fields:
                val = float(rec.get(f, 0) or 0)
                q = queues[f]
                q.append(val)
                sums[f] += val
                if len(q) > window:
                    sums[f] -= q.popleft()
                rec[f"rolling_{f}"] = sums[f] / len(q) if q else 0

    if daily:
        _add_rolling(daily_list, 7)
    if weekly:
        _add_rolling(weekly_list, 4)

    def _code_timeseries(period_sql: str) -> Dict[str, Dict[str, int]]:
        # Reformatted to avoid multiline f-string indentation issues seen in some Python versions.
        base_select = (
            "SELECT "
            + period_sql
            + " AS period, json_each.value AS code, COUNT(*) AS count FROM events "
            "JOIN json_each(COALESCE(events.codes, '[]')) "
        )
        query = (
            base_select
            + (where_current + " " if where_current else "")
            + "GROUP BY period, code ORDER BY period"
        )
        cursor.execute(query, base_params)
        result: Dict[str, Dict[str, int]] = {}
        for r in cursor.fetchall():
            period = r["period"]
            code_map = result.setdefault(period, {})
            code_map[r["code"]] = r["count"]
        return result

    codes_daily: Dict[str, Dict[str, int]] = {}
    codes_weekly: Dict[str, Dict[str, int]] = {}
    if daily:
        codes_daily = _code_timeseries("date(datetime(timestamp, 'unixepoch'))")
    if weekly:
        codes_weekly = _code_timeseries("strftime('%Y-%W', datetime(timestamp, 'unixepoch'))")

    timeseries: Dict[str, List[Dict[str, Any]]] = {}
    if daily:
        timeseries["daily"] = daily_list
        timeseries["codes_daily"] = codes_daily
    if weekly:
        timeseries["weekly"] = weekly_list
        timeseries["codes_weekly"] = codes_weekly

    def pct_change(b: float, c: float) -> float | None:
        return ((c - b) / b * 100) if b else None

    keys = [
        "total_notes",
        "beautify",
        "suggest",
        "total_summary",
        "total_chart_upload",
        "total_audio",
        "avg_note_length",
        "avg_beautify_time",
        "avg_time_to_close",
        "revenue_per_visit",
        "revenue_projection",
        "denial_rate",
        "deficiency_rate",
    ]
    improvement = {
        k: pct_change(baseline_metrics.get(k, 0), current_metrics.get(k, 0))
        for k in keys
    }

    top_compliance = [
        k
        for k, _ in sorted(
            compliance_counts.items(), key=lambda kv: kv[1], reverse=True
        )[:5]

    ]

    return {
        "baseline": baseline_metrics,
        "current": current_metrics,
        "improvement": improvement,
        "coding_distribution": coding_distribution,
        "denial_rates": denial_rates,
        "compliance_counts": compliance_counts,
        "top_compliance": top_compliance,
        "public_health_rate": public_health_rate,
        "avg_satisfaction": avg_satisfaction,
        "template_usage": {
            "current": template_counts,
            "baseline": baseline_template_counts,
        },
        "clinicians": clinicians,
        "timeseries": timeseries,
        "top_compliance": top_compliance,

    }


def _aggregate_events_for_day(day: date) -> bool:
    """Aggregate metrics for a single UTC day into ``event_aggregates``."""

    start = datetime(day.year, day.month, day.day, tzinfo=timezone.utc)
    end = start + timedelta(days=1)
    start_ts = start.timestamp()
    end_ts = end.timestamp()

    cursor = db_conn.cursor()
    try:
        row = cursor.execute(
            """
        SELECT
            COUNT(*) AS total_events,
            SUM(CASE WHEN eventType IN ('note_started','note_saved','note_closed') THEN 1 ELSE 0 END) AS notes,
            SUM(CASE WHEN eventType='beautify' THEN 1 ELSE 0 END) AS beautify,
            SUM(CASE WHEN eventType='suggest' THEN 1 ELSE 0 END) AS suggest,
            SUM(CASE WHEN eventType='summary' THEN 1 ELSE 0 END) AS summary,
            SUM(CASE WHEN eventType='chart_upload' THEN 1 ELSE 0 END) AS chart_upload,
            SUM(CASE WHEN eventType='audio_recorded' THEN 1 ELSE 0 END) AS audio,
            SUM(COALESCE(revenue, 0)) AS revenue,
            AVG(time_to_close) AS avg_time_to_close,
            SUM(CASE WHEN eventType='note_closed' AND json_extract(CASE WHEN json_valid(details) THEN details ELSE '{}' END, '$.denial') = 1 THEN 1 ELSE 0 END) AS denials,
            SUM(CASE WHEN eventType='note_closed' AND json_extract(CASE WHEN json_valid(details) THEN details ELSE '{}' END, '$.deficiency') = 1 THEN 1 ELSE 0 END) AS deficiencies,
            SUM(CASE WHEN public_health = 1 THEN 1 ELSE 0 END) AS public_health_events,
            AVG(CASE WHEN satisfaction IS NOT NULL THEN satisfaction END) AS avg_satisfaction,
            SUM(json_array_length(COALESCE(compliance_flags, '[]'))) AS compliance_flags,
            SUM(json_array_length(COALESCE(codes, '[]'))) AS total_codes,
            COUNT(DISTINCT json_extract(CASE WHEN json_valid(details) THEN details ELSE '{}' END, '$.clinician')) AS clinicians
        FROM events
        WHERE timestamp >= ? AND timestamp < ?
        """,
        (start_ts, end_ts),
        ).fetchone()
    except sqlite3.OperationalError as exc:  # pragma: no cover - depends on SQLite build
        logger.warning("Skipping detailed aggregation for %s: %s", day.isoformat(), exc)
        return False

    if row is None:
        return False

    metrics = {
        "notes": row["notes"] or 0,
        "beautify": row["beautify"] or 0,
        "suggest": row["suggest"] or 0,
        "summary": row["summary"] or 0,
        "chart_upload": row["chart_upload"] or 0,
        "audio": row["audio"] or 0,
        "revenue": float(row["revenue"] or 0.0),
        "avg_time_to_close": float(row["avg_time_to_close"]) if row["avg_time_to_close"] is not None else None,
        "denials": row["denials"] or 0,
        "deficiencies": row["deficiencies"] or 0,
        "public_health_events": row["public_health_events"] or 0,
        "avg_satisfaction": float(row["avg_satisfaction"]) if row["avg_satisfaction"] is not None else None,
        "compliance_flags": row["compliance_flags"] or 0,
        "total_codes": row["total_codes"] or 0,
        "clinicians": row["clinicians"] or 0,
    }

    db_conn.execute(
        """
        INSERT INTO event_aggregates (day, start_ts, end_ts, total_events, metrics, computed_at)
        VALUES (?, ?, ?, ?, ?, ?)
        ON CONFLICT(day) DO UPDATE SET
            start_ts=excluded.start_ts,
            end_ts=excluded.end_ts,
            total_events=excluded.total_events,
            metrics=excluded.metrics,
            computed_at=excluded.computed_at
        """,
        (
            day.isoformat(),
            start_ts,
            end_ts,
            row["total_events"] or 0,
            json.dumps(metrics, ensure_ascii=False),
            time.time(),
        ),
    )
    db_conn.commit()
    return True


def _aggregate_pending_days() -> int:
    """Aggregate any days that have not yet been summarised."""

    cursor = db_conn.cursor()
    first_last = cursor.execute(
        "SELECT MIN(timestamp) AS first_ts, MAX(timestamp) AS last_ts FROM events"
    ).fetchone()
    if not first_last or first_last["first_ts"] is None:
        return 0

    first_day = datetime.fromtimestamp(first_last["first_ts"], tz=timezone.utc).date()
    last_event_day = datetime.fromtimestamp(first_last["last_ts"], tz=timezone.utc).date()
    last_full_day = min(last_event_day, datetime.utcnow().date() - timedelta(days=1))
    if first_day > last_full_day:
        return 0

    latest_row = cursor.execute(
        "SELECT day FROM event_aggregates ORDER BY day DESC LIMIT 1"
    ).fetchone()
    if latest_row and latest_row["day"]:
        start_day = datetime.fromisoformat(latest_row["day"]).date() + timedelta(days=1)
    else:
        start_day = first_day

    if start_day > last_full_day:
        return 0

    aggregated_days = 0
    current = start_day
    while current <= last_full_day:
        if _aggregate_events_for_day(current):
            aggregated_days += 1
        current += timedelta(days=1)
    return aggregated_days


async def _run_nightly_aggregation() -> None:
    """Background task entry point executed by the worker scheduler."""

    aggregated_days = await asyncio.to_thread(_aggregate_pending_days)
    if aggregated_days:
        logger.info("Aggregated analytics for %s day(s)", aggregated_days)
        _insert_audit_log(None, "system_aggregate_events", {"days": aggregated_days})
    else:
        logger.debug("No analytics aggregation required")


worker.register_analytics_aggregator(_run_nightly_aggregation)


def _analytics_where(user: Dict[str, Any]) -> tuple[str, List[Any]]:
    """Return a WHERE clause limiting events based on user role."""
    if user.get("role") in {"admin", "analyst"}:
        return "", []
    return (
        "WHERE json_extract(CASE WHEN json_valid(details) THEN details ELSE '{}' END, '$.clinician') = ?",
        [user["sub"]],
    )


@app.get("/api/activity/log")
async def get_activity_log(
    limit: int = 100,
    cursor: Optional[int] = None,
    user=Depends(require_roles("analyst")),
) -> Dict[str, Any]:
    """Return a paginated audit trail ordered from newest to oldest."""

    if limit <= 0:
        raise HTTPException(status_code=400, detail="limit must be positive")
    limit = min(limit, 500)

    params: List[Any] = []
    where_clause = ""
    if cursor is not None:
        where_clause = "WHERE id < ?"
        params.append(cursor)

    query = (
        "SELECT id, timestamp, username, action, details, ip_address, user_agent, success, clinic_id FROM audit_log "
        f"{where_clause} ORDER BY id DESC LIMIT ?"
    )
    params.append(limit)
    rows = db_conn.execute(query, params).fetchall()

    entries: List[AuditLogEntryModel] = []
    for row in rows:
        details_raw = row["details"]
        parsed: Any | None = None
        if details_raw:
            try:
                parsed = json.loads(details_raw)
            except json.JSONDecodeError:
                parsed = details_raw
        entries.append(
            AuditLogEntryModel(
                id=row["id"],
                timestamp=datetime.fromtimestamp(row["timestamp"], tz=timezone.utc),
                username=row["username"],
                action=row["action"],
                details=parsed,
                ipAddress=row["ip_address"],
                userAgent=row["user_agent"],
                success=None if row["success"] is None else bool(row["success"]),
                clinicId=row["clinic_id"],
            )
        )

    next_cursor = rows[-1]["id"] if rows and len(rows) == limit else None
    return {
        "entries": [entry.model_dump() for entry in entries],
        "next": next_cursor,
        "count": len(entries),
    }


@app.get("/api/analytics/usage")
async def analytics_usage(user=Depends(require_roles("analyst", "user"))) -> Dict[str, Any]:
    """Basic usage analytics aggregated from events."""
    where, params = _analytics_where(user)
    base_where = where if where else "WHERE 1=1"
    cursor = db_conn.cursor()
    cursor.execute(
        f"""
        SELECT
            SUM(CASE WHEN eventType IN ('note_started','note_saved','note_closed') THEN 1 ELSE 0 END) AS total_notes,
            SUM(CASE WHEN eventType='beautify' THEN 1 ELSE 0 END) AS beautify,
            SUM(CASE WHEN eventType='suggest' THEN 1 ELSE 0 END) AS suggest,
            SUM(CASE WHEN eventType='summary' THEN 1 ELSE 0 END) AS summary,
            SUM(CASE WHEN eventType='chart_upload' THEN 1 ELSE 0 END) AS chart_upload,
            SUM(CASE WHEN eventType='audio_recorded' THEN 1 ELSE 0 END) AS audio,
            AVG(CAST(json_extract(CASE WHEN json_valid(details) THEN details ELSE '{{}}' END, '$.length') AS REAL)) AS avg_note_length
        FROM events {base_where}
        """,
        params,
    )
    row = cursor.fetchone()
    data = dict(row) if row else {}

    total_notes = int(data.get("total_notes") or 0)
    beautify = int(data.get("beautify") or 0)
    suggest = int(data.get("suggest") or 0)
    summary = int(data.get("summary") or 0)
    chart_upload = int(data.get("chart_upload") or 0)
    audio = int(data.get("audio") or 0)
    avg_note_length_raw = data.get("avg_note_length")
    avg_note_length = float(avg_note_length_raw) if avg_note_length_raw is not None else 0.0

    cursor.execute(
        f"""
        SELECT
            DATE(timestamp, 'unixepoch') AS day,
            SUM(CASE WHEN eventType IN ('note_started','note_saved','note_closed') THEN 1 ELSE 0 END) AS total_notes,
            SUM(CASE WHEN eventType='beautify' THEN 1 ELSE 0 END) AS beautify,
            SUM(CASE WHEN eventType='suggest' THEN 1 ELSE 0 END) AS suggest,
            SUM(CASE WHEN eventType='summary' THEN 1 ELSE 0 END) AS summary,
            SUM(CASE WHEN eventType='chart_upload' THEN 1 ELSE 0 END) AS chart_upload,
            SUM(CASE WHEN eventType='audio_recorded' THEN 1 ELSE 0 END) AS audio
        FROM events
        {where}
        GROUP BY day
        ORDER BY day DESC
        LIMIT 14
        """,
        params,
    )
    trend_rows = cursor.fetchall()
    daily_trends: List[UsageTrendPoint] = []
    for trend_row in reversed(trend_rows):
        day_value = trend_row["day"]
        if not day_value:
            continue
        try:
            trend_day = datetime.strptime(day_value, "%Y-%m-%d").date()
        except ValueError:  # pragma: no cover - defensive for unexpected formats
            continue
        daily_trends.append(
            UsageTrendPoint(
                day=trend_day,
                total_notes=int(trend_row["total_notes"] or 0),
                beautify=int(trend_row["beautify"] or 0),
                suggest=int(trend_row["suggest"] or 0),
                summary=int(trend_row["summary"] or 0),
                chart_upload=int(trend_row["chart_upload"] or 0),
                audio=int(trend_row["audio"] or 0),
            )
        )

    if daily_trends:
        days_count = len(daily_trends)
        averages = {
            "total_notes": sum(point.total_notes for point in daily_trends) / days_count,
            "beautify": sum(point.beautify for point in daily_trends) / days_count,
            "suggest": sum(point.suggest for point in daily_trends) / days_count,
            "summary": sum(point.summary for point in daily_trends) / days_count,
            "chart_upload": sum(point.chart_upload for point in daily_trends) / days_count,
            "audio": sum(point.audio for point in daily_trends) / days_count,
        }
        projected_totals = {
            f"next_7_days_{key}": round(value * 7, 2) for key, value in averages.items()
        }
        projected_totals["expected_avg_note_length"] = round(avg_note_length, 2)
    else:
        projected_totals = {
            "next_7_days_total_notes": 0.0,
            "next_7_days_beautify": 0.0,
            "next_7_days_suggest": 0.0,
            "next_7_days_summary": 0.0,
            "next_7_days_chart_upload": 0.0,
            "next_7_days_audio": 0.0,
            "expected_avg_note_length": 0.0,
        }

    distribution_total = total_notes + beautify + suggest + summary + chart_upload + audio
    if distribution_total:
        event_distribution = {
            "notes": round(total_notes / distribution_total, 4),
            "beautify": round(beautify / distribution_total, 4),
            "suggest": round(suggest / distribution_total, 4),
            "summary": round(summary / distribution_total, 4),
            "chart_upload": round(chart_upload / distribution_total, 4),
            "audio": round(audio / distribution_total, 4),
        }
    else:
        event_distribution = {
            "notes": 0.0,
            "beautify": 0.0,
            "suggest": 0.0,
            "summary": 0.0,
            "chart_upload": 0.0,
            "audio": 0.0,
        }

    analytics = UsageAnalytics(
        total_notes=total_notes,
        beautify=beautify,
        suggest=suggest,
        summary=summary,
        chart_upload=chart_upload,
        audio=audio,
        avg_note_length=avg_note_length,
        daily_trends=daily_trends,
        projected_totals=projected_totals,
        event_distribution=event_distribution,
    )
    payload = analytics.model_dump(mode="json")

    daily_usage_basic: List[Dict[str, Any]] = []
    daily_usage_breakdown: List[Dict[str, Any]] = []
    for point in payload.get("daily_trends", []):
        day_value = point.get("day")
        if not day_value:
            continue
        total_events = (
            point.get("total_notes", 0)
            + point.get("beautify", 0)
            + point.get("suggest", 0)
            + point.get("summary", 0)
            + point.get("chart_upload", 0)
            + point.get("audio", 0)
        )
        breakdown_entry = {
            "date": day_value,
            "total_events": total_events,
            "total_notes": point.get("total_notes", 0),
            "beautify": point.get("beautify", 0),
            "suggest": point.get("suggest", 0),
            "summary": point.get("summary", 0),
            "chart_upload": point.get("chart_upload", 0),
            "audio": point.get("audio", 0),
        }
        daily_usage_breakdown.append(breakdown_entry)
        count_value = breakdown_entry["total_notes"]
        if count_value:
            daily_usage_basic.append({"date": day_value, "count": count_value})

    cursor.execute(
        f"""
        SELECT
            strftime('%Y-%W', timestamp, 'unixepoch') AS week,
            COUNT(*) AS total_events,
            SUM(CASE WHEN eventType IN ('note_started','note_saved','note_closed') THEN 1 ELSE 0 END) AS total_notes
        FROM events {base_where}
        GROUP BY week
        ORDER BY week DESC
        LIMIT 8
        """,
        params,
    )
    weekly_rows = cursor.fetchall()
    weekly_trend_basic: List[Dict[str, Any]] = []
    weekly_trend_breakdown: List[Dict[str, Any]] = []
    for row in reversed(weekly_rows):
        week_value = row["week"]
        if week_value is None:
            continue
        total_notes_week = row["total_notes"] or 0
        breakdown_entry = {
            "week": week_value,
            "total_events": row["total_events"] or 0,
            "total_notes": total_notes_week,
        }
        weekly_trend_breakdown.append(breakdown_entry)
        if total_notes_week:
            weekly_trend_basic.append({"week": week_value, "count": total_notes_week})

    cursor.execute(
        f"""
        SELECT
            strftime('%Y-%m', timestamp, 'unixepoch') AS month,
            COUNT(*) AS total_events,
            SUM(CASE WHEN eventType IN ('note_started','note_saved','note_closed') THEN 1 ELSE 0 END) AS total_notes
        FROM events {base_where}
        GROUP BY month
        ORDER BY month DESC
        LIMIT 12
        """,
        params,
    )
    monthly_rows = cursor.fetchall()
    monthly_trend_basic: List[Dict[str, Any]] = []
    monthly_trend_breakdown: List[Dict[str, Any]] = []
    for row in reversed(monthly_rows):
        month_value = row["month"]
        if month_value is None:
            continue
        total_notes_month = row["total_notes"] or 0
        breakdown_entry = {
            "month": month_value,
            "total_events": row["total_events"] or 0,
            "total_notes": total_notes_month,
        }
        monthly_trend_breakdown.append(breakdown_entry)
        if total_notes_month:
            monthly_trend_basic.append({"month": month_value, "count": total_notes_month})

    payload["dailyUsage"] = daily_usage_basic
    payload["dailyUsageBreakdown"] = daily_usage_breakdown
    payload["weeklyTrend"] = weekly_trend_basic
    payload["weeklyTrendBreakdown"] = weekly_trend_breakdown
    payload["monthlyTrend"] = monthly_trend_basic
    payload["monthlyTrendBreakdown"] = monthly_trend_breakdown
    return payload



@app.get("/api/analytics/coding-accuracy")
async def analytics_coding_accuracy(user=Depends(require_roles("analyst", "user"))) -> Dict[str, Any]:
    """Coding accuracy metrics derived from events and billing codes."""
    where, params = _analytics_where(user)
    cursor = db_conn.cursor()
    cursor.execute(
        f"""
        SELECT
            SUM(CASE WHEN eventType='note_closed' THEN 1 ELSE 0 END) AS total_notes,
            SUM(CASE WHEN eventType='note_closed' AND json_extract(CASE WHEN json_valid(details) THEN details ELSE '{{}}' END, '$.denial') = 1 THEN 1 ELSE 0 END) AS denials,
            SUM(CASE WHEN eventType='note_closed' AND json_extract(CASE WHEN json_valid(details) THEN details ELSE '{{}}' END, '$.deficiency') = 1 THEN 1 ELSE 0 END) AS deficiencies
        FROM events {where}
        """,
        params,
    )
    row = cursor.fetchone()
    data = dict(row) if row else {}
    total = int(data.get("total_notes") or 0)
    denials = int(data.get("denials") or 0)
    deficiencies = int(data.get("deficiencies") or 0)
    accuracy = (total - denials - deficiencies) / total if total else 0.0
    cursor.execute(
        "SELECT json_each.value AS code, COUNT(*) AS count FROM events "
        "JOIN json_each(COALESCE(events.codes, '[]')) "
        f"{where} GROUP BY code",
        params,
    )
    distribution = {r["code"]: r["count"] for r in cursor.fetchall()}

    cursor.execute(
        f"""
        SELECT
            DATE(timestamp, 'unixepoch') AS day,
            SUM(CASE WHEN eventType='note_closed' THEN 1 ELSE 0 END) AS total_notes,
            SUM(CASE WHEN eventType='note_closed' AND json_extract(CASE WHEN json_valid(details) THEN details ELSE '{{}}' END, '$.denial') = 1 THEN 1 ELSE 0 END) AS denials,
            SUM(CASE WHEN eventType='note_closed' AND json_extract(CASE WHEN json_valid(details) THEN details ELSE '{{}}' END, '$.deficiency') = 1 THEN 1 ELSE 0 END) AS deficiencies
        FROM events
        {where}
        GROUP BY day
        ORDER BY day DESC
        LIMIT 14
        """,
        params,
    )
    trend_rows = cursor.fetchall()
    accuracy_trend: List[CodingAccuracyTrendPoint] = []
    for trend_row in reversed(trend_rows):
        day_value = trend_row["day"]
        if not day_value:
            continue
        try:
            trend_day = datetime.strptime(day_value, "%Y-%m-%d").date()
        except ValueError:  # pragma: no cover - defensive for unexpected formats
            continue
        day_total = int(trend_row["total_notes"] or 0)
        day_denials = int(trend_row["denials"] or 0)
        day_deficiencies = int(trend_row["deficiencies"] or 0)
        day_accuracy = (
            (day_total - day_denials - day_deficiencies) / day_total if day_total else 0.0
        )
        accuracy_trend.append(
            CodingAccuracyTrendPoint(
                day=trend_day,
                total_notes=day_total,
                denials=day_denials,
                deficiencies=day_deficiencies,
                accuracy=day_accuracy,
            )
        )

    if accuracy_trend:
        days_count = len(accuracy_trend)
        avg_accuracy = sum(point.accuracy for point in accuracy_trend) / days_count
        avg_denials = sum(point.denials for point in accuracy_trend) / days_count
        avg_deficiencies = sum(point.deficiencies for point in accuracy_trend) / days_count
        projections = {
            "expected_accuracy_next_7_days": round(avg_accuracy, 4),
            "projected_denials_next_7_days": round(avg_denials * 7, 2),
            "projected_deficiencies_next_7_days": round(avg_deficiencies * 7, 2),
        }
    else:
        projections = {
            "expected_accuracy_next_7_days": 0.0,
            "projected_denials_next_7_days": 0.0,
            "projected_deficiencies_next_7_days": 0.0,
        }

    accurate_count = max(total - denials - deficiencies, 0)
    if total:
        outcome_distribution = {
            "accurate": round(accurate_count / total, 4),
            "denials": round(denials / total, 4),
            "deficiencies": round(deficiencies / total, 4),
        }
    else:
        outcome_distribution = {
            "accurate": 0.0,
            "denials": 0.0,
            "deficiencies": 0.0,
        }

    analytics = CodingAccuracyAnalytics(
        total_notes=total,
        denials=denials,
        deficiencies=deficiencies,
        accuracy=accuracy,
        coding_distribution=distribution,
        outcome_distribution=outcome_distribution,
        accuracy_trend=accuracy_trend,
        projections=projections,
    )
    return analytics.model_dump()


@app.get("/api/analytics/revenue")
async def analytics_revenue(user=Depends(require_roles("analyst", "user"))) -> Dict[str, Any]:
    """Revenue analytics aggregated from event billing data."""
    where, params = _analytics_where(user)
    base_where = where if where else "WHERE 1=1"
    cursor = db_conn.cursor()
    cursor.execute(
        f"SELECT SUM(revenue) AS total, AVG(revenue) AS average FROM events {base_where}",
        params,
    )
    row = cursor.fetchone()
    data = dict(row) if row else {}
    total_revenue = float(data.get("total", 0) or 0)
    average_revenue = float(data.get("average", 0) or 0)
    cursor.execute(
        f"""
        SELECT
            strftime('%Y-%m', datetime(timestamp, 'unixepoch')) AS month,
            SUM(COALESCE(revenue, 0)) AS revenue
        FROM events {where}
        GROUP BY month
        ORDER BY month
        """,
        params,
    )
    monthly_trend = [
        {"month": r["month"], "revenue": float(r["revenue"] or 0.0)}
        for r in cursor.fetchall()
        if r["month"] and (r["revenue"] or 0)
    ]
    revenue_where = f"{where} AND revenue IS NOT NULL" if where else "WHERE revenue IS NOT NULL"
    cursor.execute(
        f"SELECT COUNT(DISTINCT date(datetime(timestamp, 'unixepoch'))) AS days FROM events {revenue_where}",
        params,
    )
    span_row = cursor.fetchone()
    distinct_days = int(span_row["days"]) if span_row and span_row["days"] else 0
    if distinct_days <= 0:
        distinct_days = 1 if total_revenue else 0
    projected_revenue = (
        total_revenue / distinct_days * 30 if distinct_days else 0.0
    )
    cursor.execute(
        "SELECT json_each.value AS code, COUNT(*) AS count, SUM(events.revenue) AS revenue FROM events "
        "JOIN json_each(COALESCE(events.codes, '[]')) "
        f"{where} GROUP BY code",
        params,
    )

    code_rows = cursor.fetchall()
    revenue_by_code: Dict[str, float] = {}
    code_distribution_detail: Dict[str, Dict[str, Any]] = {}
    for row in code_rows:
        code = row["code"]
        if not code:
            continue
        revenue_amount = float(row["revenue"] or 0.0)
        count_value = int(row["count"] or 0)
        revenue_by_code[code] = revenue_amount
        code_distribution_detail[code] = {
            "count": count_value,
            "revenue": revenue_amount,
        }

    cursor.execute(
        f"""
        SELECT
            DATE(timestamp, 'unixepoch') AS day,
            SUM(COALESCE(revenue, 0)) AS total_revenue,
            AVG(CASE WHEN revenue IS NOT NULL THEN revenue END) AS average_revenue
        FROM events
        {where}
        GROUP BY day
        ORDER BY day DESC
        LIMIT 14
        """,
        params,
    )
    trend_rows = cursor.fetchall()
    revenue_trend: List[RevenueTrendPoint] = []
    for trend_row in reversed(trend_rows):
        day_value = trend_row["day"]
        if not day_value:
            continue
        try:
            trend_day = datetime.strptime(day_value, "%Y-%m-%d").date()
        except ValueError:  # pragma: no cover - defensive for unexpected formats
            continue
        total_revenue_day = float(trend_row["total_revenue"] or 0.0)
        average_revenue_day = (
            float(trend_row["average_revenue"])
            if trend_row["average_revenue"] is not None
            else 0.0
        )
        revenue_trend.append(
            RevenueTrendPoint(
                day=trend_day,
                total_revenue=total_revenue_day,
                average_revenue=average_revenue_day,
            )
        )

    total_revenue = float(data.get("total") or 0.0)
    average_revenue = float(data.get("average") or 0.0)

    if revenue_trend:
        days_count = len(revenue_trend)
        avg_daily_revenue = (
            sum(point.total_revenue for point in revenue_trend) / days_count
        )
        avg_daily_avg_revenue = (
            sum(point.average_revenue for point in revenue_trend) / days_count
        )
        projections = {
            "projected_revenue_next_7_days": round(avg_daily_revenue * 7, 2),
            "expected_average_revenue_next_7_days": round(avg_daily_avg_revenue, 2),
        }
    else:
        projections = {
            "projected_revenue_next_7_days": 0.0,
            "expected_average_revenue_next_7_days": 0.0,
        }

    if total_revenue:
        revenue_distribution = {
            code: round(amount / total_revenue, 4) if total_revenue else 0.0
            for code, amount in revenue_by_code.items()
        }
    else:
        revenue_distribution = {code: 0.0 for code in revenue_by_code.keys()}

    analytics = RevenueAnalytics(
        total_revenue=total_revenue,
        average_revenue=average_revenue,
        revenue_by_code=revenue_by_code,
        revenue_trend=revenue_trend,
        projections=projections,
        revenue_distribution=revenue_distribution,
    )
    payload = analytics.model_dump(mode="json")
    payload["monthlyTrend"] = monthly_trend
    payload["projectedRevenue"] = projected_revenue
    payload["code_distribution"] = code_distribution_detail
    payload.setdefault("averageRevenue", payload.get("average_revenue", 0.0))
    return payload



@app.get("/api/analytics/compliance")
async def analytics_compliance(user=Depends(require_roles("analyst", "user"))) -> Dict[str, Any]:
    """Compliance analytics derived from logged events."""
    where, params = _analytics_where(user)
    cursor = db_conn.cursor()
    cursor.execute(
        "SELECT json_each.value AS flag, COUNT(*) AS count FROM events "
        "JOIN json_each(COALESCE(events.compliance_flags, '[]')) "
        f"{where} GROUP BY flag",
        params,
    )
    flags = {r["flag"]: r["count"] for r in cursor.fetchall()}
    cursor.execute(
        f"""
        SELECT
            SUM(CASE WHEN compliance_flags IS NOT NULL AND compliance_flags != '[]' THEN 1 ELSE 0 END) AS notes_with_flags,
            SUM(json_array_length(COALESCE(compliance_flags, '[]'))) AS total_flags,
            SUM(CASE WHEN eventType='note_closed' THEN 1 ELSE 0 END) AS total_notes
        FROM events
        {where}
        """,
        params,
    )
    stats_row = cursor.fetchone()
    stats = dict(stats_row) if stats_row else {}
    notes_with_flags = int(stats.get("notes_with_flags") or 0)
    total_flags = int(stats.get("total_flags") or 0)
    total_notes = int(stats.get("total_notes") or 0)
    flagged_rate = notes_with_flags / total_notes if total_notes else 0.0

    cursor.execute(
        f"""
        SELECT
            DATE(timestamp, 'unixepoch') AS day,
            SUM(CASE WHEN compliance_flags IS NOT NULL AND compliance_flags != '[]' THEN 1 ELSE 0 END) AS notes_with_flags,
            SUM(json_array_length(COALESCE(compliance_flags, '[]'))) AS total_flags
        FROM events
        {where}
        GROUP BY day
        ORDER BY day DESC
        LIMIT 14
        """,
        params,
    )
    trend_rows = cursor.fetchall()
    compliance_trend: List[ComplianceTrendPoint] = []
    for trend_row in reversed(trend_rows):
        day_value = trend_row["day"]
        if not day_value:
            continue
        try:
            trend_day = datetime.strptime(day_value, "%Y-%m-%d").date()
        except ValueError:  # pragma: no cover - defensive for unexpected formats
            continue
        compliance_trend.append(
            ComplianceTrendPoint(
                day=trend_day,
                notes_with_flags=int(trend_row["notes_with_flags"] or 0),
                total_flags=int(trend_row["total_flags"] or 0),
            )
        )

    if compliance_trend:
        days_count = len(compliance_trend)
        avg_notes_with_flags = (
            sum(point.notes_with_flags for point in compliance_trend) / days_count
        )
        avg_total_flags = (
            sum(point.total_flags for point in compliance_trend) / days_count
        )
        projections = {
            "projected_flagged_notes_next_7_days": round(avg_notes_with_flags * 7, 2),
            "projected_flags_next_7_days": round(avg_total_flags * 7, 2),
        }
    else:
        projections = {
            "projected_flagged_notes_next_7_days": 0.0,
            "projected_flags_next_7_days": 0.0,
        }

    if total_flags:
        compliance_distribution = {
            flag: round(count / total_flags, 4) for flag, count in flags.items()
        }
    else:
        compliance_distribution = {flag: 0.0 for flag in flags.keys()}

    analytics = ComplianceAnalytics(
        compliance_counts=flags,
        notes_with_flags=notes_with_flags,
        total_flags=total_flags,
        flagged_rate=flagged_rate,
        compliance_trend=compliance_trend,
        projections=projections,
        compliance_distribution=compliance_distribution,
    )
    return analytics.model_dump()


@app.get("/api/analytics/confidence")
async def analytics_confidence(user=Depends(require_roles("analyst"))) -> Dict[str, Any]:
    """Aggregate confidence score accuracy over time."""

    cursor = db_conn.cursor()
    cursor.execute(
        """
        SELECT
            COUNT(*) AS total,
            SUM(CASE WHEN accepted = 1 THEN 1 ELSE 0 END) AS accepted,
            AVG(confidence) AS avg_confidence
        FROM confidence_scores
        """
    )
    overall_row = cursor.fetchone()
    total = int(overall_row["total"]) if overall_row and overall_row["total"] is not None else 0
    accepted = (
        int(overall_row["accepted"])
        if overall_row and overall_row["accepted"] is not None
        else 0
    )
    avg_conf = (
        float(overall_row["avg_confidence"])
        if overall_row and overall_row["avg_confidence"] is not None
        else 0.0
    )
    accuracy = accepted / total if total else 0.0
    calibration_gap = accuracy - avg_conf if total else 0.0

    cursor.execute(
        """
        SELECT
            date(datetime(created_at, 'unixepoch')) AS day,
            COUNT(*) AS total,
            SUM(CASE WHEN accepted = 1 THEN 1 ELSE 0 END) AS accepted,
            AVG(confidence) AS avg_confidence
        FROM confidence_scores
        GROUP BY day
        ORDER BY day
        """
    )
    series: List[Dict[str, Any]] = []
    for row in cursor.fetchall():
        day_total = row["total"] or 0
        day_accepted = row["accepted"] or 0
        avg_day_conf = row["avg_confidence"] if row["avg_confidence"] is not None else 0.0
        series.append(
            {
                "day": row["day"],
                "total": day_total,
                "accepted": day_accepted,
                "accuracy": (day_accepted / day_total) if day_total else 0.0,
                "avg_confidence": avg_day_conf,
            }
        )

    return {
        "overall": {
            "total": total,
            "accepted": accepted,
            "accuracy": accuracy,
            "avg_confidence": avg_conf,
            "calibration_gap": calibration_gap,
        },
        "timeseries": series,
    }


@app.get("/api/user/permissions")
async def get_user_permissions(user=Depends(require_role("user"))) -> JSONResponse:
    """Return the current user's role."""
    return JSONResponse(
        content={"role": user["role"]},
        headers={"X-Bypass-Envelope": "1"},
    )


@app.post("/summarize")
async def summarize(
    req: NoteRequest, user=Depends(require_role("user"))
) -> Dict[str, Any]:
    """
    Generate a patient‑friendly summary of a clinical note.  This endpoint
    combines the draft text with any optional chart and audio transcript,
    de‑identifies the content and calls an LLM to rewrite it in plain
    language suitable for patients.  If the LLM call fails, it returns
    a truncated version of the de‑identified note as a fallback.

    Args:
        req: NoteRequest with the clinical note and optional context.
    Returns:
        A dictionary containing "summary", "patient_friendly", "recommendations", "warnings".
    """
    combined = req.text or ""
    if req.chart:
        combined += "\n\n" + str(req.chart)
    if req.audio:
        combined += "\n\n" + str(req.audio)
    cleaned = deidentify(combined)
    offline_active = req.useOfflineMode if req.useOfflineMode is not None else False
    if not offline_active:
        # check user stored preference (table may not exist in some test fixtures)
        try:
            row = db_conn.execute("SELECT use_offline_mode FROM settings WHERE user_id=(SELECT id FROM users WHERE username=?)", (user["sub"],)).fetchone()
            if row:
                offline_active = bool(row["use_offline_mode"])
        except sqlite3.OperationalError:
            # settings table not present; ignore
            pass
    if offline_active or USE_OFFLINE_MODEL:
        from backend.offline_model import summarize as offline_summarize

        data = offline_summarize(
            cleaned,
            req.lang,
            req.specialty,
            req.payer,
            req.age,
            use_local=req.useLocalModels,
            model_path=req.summarizeModel,
        )
        # Ensure patient_friendly key present
        if "patient_friendly" not in data:
            data["patient_friendly"] = data.get("summary", "")
    else:
        try:
            messages = build_summary_prompt(
                cleaned, req.lang, req.specialty, req.payer, req.age
            )
            response_content = call_openai(messages)
            data = json.loads(response_content)
            # If model returns only summary, mirror into patient_friendly
            if "patient_friendly" not in data and "summary" in data:
                data["patient_friendly"] = data["summary"]
        except Exception as exc:
            logging.error("Error during summary LLM call: %s", exc)
            summary = cleaned[:200]
            if len(cleaned) > 200:
                summary += "..."
            data = {
                "summary": summary,
                "patient_friendly": summary,
                "recommendations": [],
                "warnings": [],
            }
    return data


@app.post("/transcribe")
async def transcribe(
    file: UploadFile = File(...),
    diarise: bool = False,
    lang: Optional[str] = None,
    user=Depends(require_role("user")),
) -> Dict[str, Any]:
    """Transcribe uploaded audio.

    The endpoint accepts an audio file (e.g. from the browser's
    ``MediaRecorder`` API) and returns a JSON object with separate
    ``provider`` and ``patient`` transcripts.  When ``diarise`` is false,
    the full transcription is returned under ``provider`` and ``patient``
    is left empty.  Actual transcription is delegated to
    :mod:`backend.audio_processing`.
    """

    audio_bytes = await file.read()
    if diarise:
        result = diarize_and_transcribe(audio_bytes, language=lang)

    else:
        text = simple_transcribe(audio_bytes, language=lang)
        result = {
            "provider": text,
            "patient": "",
            "segments": [
                {"speaker": "provider", "start": 0.0, "end": 0.0, "text": text}
            ],
        }
    # Store the transcript in the user's history so it can be revisited
    transcript_history[user["sub"]].append(result)
    return JSONResponse(content=result, headers={"X-Bypass-Envelope": "1"})


@app.get("/transcribe")
async def get_last_transcript(user=Depends(require_role("user"))) -> Dict[str, Any]:
    """Return recent audio transcripts for the current user."""

    history = list(transcript_history.get(user["sub"], []))
    return {"history": history}


@app.websocket("/api/transcribe/stream")  # pragma: no cover - not exercised in tests
async def transcribe_stream(websocket: WebSocket):
    """Stream transcription via WebSocket."""

    await ws_require_role(websocket, "user")
    await websocket.accept()
    try:
        while True:
            chunk = await websocket.receive_bytes()
            text = simple_transcribe(chunk)
            await websocket.send_json(
                {"transcript": text, "confidence": 1.0, "isInterim": False}
            )
    except WebSocketDisconnect:
        pass


# Endpoint: set the OpenAI API key.  Accepts a JSON body with a single
# field "key" and stores it in a local file.  Also updates the
# environment variable OPENAI_API_KEY so future requests in this
# process use the new key.  This enables users to configure the key
# through the UI without editing environment variables directly.
@app.post("/apikey")
async def set_api_key(model: ApiKeyModel, user=Depends(require_role("admin"))):
    """
    Store and validate an OpenAI API key.  Accepts a JSON body with a
    single field "key" and writes it to a local file.  Validation is
    performed using a simple format check rather than a live API call so
    that newer project‑scoped keys (e.g. ``sk-proj-``) are accepted even
    when the SDK's built-in regex is out of date.  Returns JSON with
    status ``saved`` on success or an error message on failure.
    """
    key = model.key.strip()
    if not key:
        return JSONResponse(
            {"status": "error", "message": "Key cannot be empty"}, status_code=400
        )

    # Basic format validation: accept keys starting with ``sk-`` and at
    # least 20 additional non‑whitespace characters.  This intentionally
    # permits new project‑scoped keys such as ``sk-proj-`` which may
    # include hyphens or colons in their suffix without relying on the
    # OpenAI SDK's pattern enforcement.
    import re

    if not re.fullmatch(r"sk-\S{20,}", key):
        return JSONResponse(
            {"status": "error", "message": "Key not in expected format"},
            status_code=400,
        )

    try:
        save_api_key(key)
        return {"status": "saved"}
    except Exception as exc:
        return JSONResponse(
            {"status": "error", "message": f"Failed to save API key: {exc}"},
            status_code=400,
        )


@app.post("/beautify")
async def beautify_note(req: NoteRequest, user=Depends(require_role("user"))) -> dict:
    """
    Beautify (reformat) a clinical note.  This endpoint de‑identifies the
    incoming note and then calls an LLM to rephrase it into a professional
    format. If the model call fails, the cleaned text is returned with each
    sentence capitalised as a fallback.

    Args:
        req: NoteRequest with a raw clinical note.
    Returns:
        A dictionary with the beautified note as a string.
    """
    cleaned = deidentify(req.text)
    offline_active = req.useOfflineMode if req.useOfflineMode is not None else False
    if not offline_active:
        # check user stored preference (table may not exist in some test fixtures)
        try:
            row = db_conn.execute("SELECT use_offline_mode FROM settings WHERE user_id=(SELECT id FROM users WHERE username=?)", (user["sub"],)).fetchone()
            if row:
                offline_active = bool(row["use_offline_mode"])
        except sqlite3.OperationalError:
            pass
    if offline_active or USE_OFFLINE_MODEL:
        from backend.offline_model import beautify as offline_beautify

        beautified = offline_beautify(
            cleaned,
            req.lang,
            req.specialty,
            req.payer,
            use_local=req.useLocalModels,
            model_path=req.beautifyModel,
        )
        return {"beautified": beautified}

    # Attempt to call the LLM to beautify the note. If the call
    # fails for any reason (e.g., missing API key, network error), fall
    # back to returning the trimmed note with only the first letter of
    # each sentence capitalised so the endpoint still returns something useful.
    try:
        messages = build_beautify_prompt(cleaned, req.lang, req.specialty, req.payer)
        response_content = call_openai(messages)
        # The assistant's reply is expected to contain only the
        # beautified note text. We strip any leading/trailing
        # whitespace to tidy the result.
        beautified = response_content.strip()
        return {"beautified": beautified}
    except Exception as exc:
        # Log the exception and fall back to a basic transformation.
        logging.error("Error during beautify LLM call: %s", exc)
        sentences = re.split(r"(?<=[.!?])\s+", cleaned.strip())
        beautified = " ".join(s[:1].upper() + s[1:] for s in sentences if s)
        return {"beautified": beautified, "error": str(exc)}


@app.post("/api/ai/beautify")
async def beautify_note_api(req: NoteRequest, user=Depends(require_role("user"))) -> dict:
    """Alias for ``/beautify`` to support ``/api/ai/beautify`` path."""
    return await beautify_note(req, user)


@app.post("/suggest", response_model=SuggestionsResponse, response_model_exclude_none=True)
async def suggest(
    req: NoteRequest, user=Depends(require_role("user"))
) -> SuggestionsResponse:
    """
    Generate coding and compliance suggestions for a clinical note.  This
    endpoint de‑identifies the text and then calls an AI model to
    determine relevant CPT/ICD codes, compliance prompts, public health
    reminders, and differential diagnoses.  Falls back to rule-based
    suggestions if the model call fails.

    Args:
        req: NoteRequest with a raw clinical note.
    Returns:
        SuggestionsResponse with four categories of suggestions.
    """
    # Combine the main note with any optional chart text or audio transcript
    combined = req.text or ""
    if req.chart:
        combined += "\n\n" + str(req.chart)
    if req.audio:
        combined += "\n\n" + str(req.audio)
    # Apply de-identification to the combined text
    cleaned = deidentify(combined)
    # If the client provided custom rules, append them as a guidance section
    if req.rules:
        # Join rules into a bulleted list
        rules_section = "\n\nUser‑defined rules:\n" + "\n".join(
            f"- {r}" for r in req.rules
        )
        cleaned_for_prompt = cleaned + rules_section
    else:
        cleaned_for_prompt = cleaned
    offline_active = req.useOfflineMode if req.useOfflineMode is not None else False
    if not offline_active:
        # check user stored preference (table may not exist in some test fixtures)
        try:
            row = db_conn.execute("SELECT use_offline_mode FROM settings WHERE user_id=(SELECT id FROM users WHERE username=?)", (user["sub"],)).fetchone()
            if row:
                offline_active = bool(row["use_offline_mode"])
        except sqlite3.OperationalError:
            pass
    if offline_active or USE_OFFLINE_MODEL:
        from backend.offline_model import suggest as offline_suggest

        data = offline_suggest(
            cleaned_for_prompt,
            req.lang,
            req.specialty,
            req.payer,
            req.age,
            req.sex,
            req.region,
            use_local=req.useLocalModels,
            model_path=req.suggestModel,
        )
        # Ensure evidenceLevel is preserved regardless of key style.
        public_health = [
            PublicHealthSuggestion(
                recommendation=p.get("recommendation"),
                reason=p.get("reason"),
                source=p.get("source"),
                evidenceLevel=p.get("evidenceLevel") or p.get("evidence_level"),
            )
            for p in data["publicHealth"]
        ]
        try:
            extra_ph = public_health_api.get_public_health_suggestions(
                req.age, req.sex, req.region, req.agencies
            )
        except Exception as exc:  # pragma: no cover - network errors
            logging.warning("Public health fetch failed: %s", exc)
            extra_ph = []
        if extra_ph:
            existing = {p.recommendation for p in public_health}
            for rec in extra_ph:
                rec_name = rec.get("recommendation") if isinstance(rec, dict) else rec
                if rec_name and rec_name not in existing:
                    if isinstance(rec, dict):
                        public_health.append(PublicHealthSuggestion(**rec))
                    else:
                        public_health.append(
                            PublicHealthSuggestion(recommendation=str(rec))
                        )
        code_items = data.get("codes", [])
        codes = [CodeSuggestion(**c) for c in code_items]
        _log_confidence_scores(
            user,
            req.noteId,
            [
                (
                    item.get("code") or item.get("Code"),
                    _normalise_confidence(item.get("confidence") or item.get("Confidence")),
                )
                for item in code_items
            ],
        )
        return SuggestionsResponse(
            codes=codes,
            compliance=data["compliance"],
            publicHealth=public_health,
            differentials=[DifferentialSuggestion(**d) for d in data["differentials"]],
        )
    # Try to call the LLM to generate structured suggestions.  The prompt
    # instructs the model to return JSON with keys codes, compliance,
    # public_health and differentials.  We parse the JSON into the
    # SuggestionsResponse schema.  If anything fails, we fall back to
    # the simple rule-based engine defined previously.
    try:
        messages = build_suggest_prompt(
            cleaned_for_prompt,
            req.lang,
            req.specialty,
            req.payer,
            req.age,
            req.sex,
            req.region,
        )
        response_content = call_openai(messages)
        # The model should return raw JSON.  Parse it into a Python dict.
        data = json.loads(response_content)
        # Convert codes list of dicts into CodeSuggestion objects.  Provide
        # defaults for missing fields.
        codes_list: List[CodeSuggestion] = []
        logged_codes: List[Tuple[str, Optional[float]]] = []
        for item in data.get("codes", []):
            code_str = item.get("code") or item.get("Code") or ""
            rationale = item.get("rationale") or item.get("Rationale") or None
            upgrade = item.get("upgrade_to") or item.get("upgradeTo") or None
            upgrade_path = item.get("upgrade_path") or item.get("upgradePath") or None
            confidence_val = _normalise_confidence(
                item.get("confidence") or item.get("Confidence")
            )
            if code_str:
                logged_codes.append((code_str, confidence_val))
                codes_list.append(
                    CodeSuggestion(
                        code=code_str,
                        rationale=rationale,
                        upgrade_to=upgrade,
                        upgradePath=upgrade_path,
                    )
                )
        # Extract compliance as list of strings
        compliance = [str(x) for x in data.get("compliance", [])]
        # Public health objects
        public_health: List[PublicHealthSuggestion] = []
        for item in data.get("publicHealth", data.get("public_health", [])):
            if isinstance(item, dict):
                rec = item.get("recommendation") or item.get("Recommendation") or ""
                reason = item.get("reason") or item.get("Reason") or None
                source = item.get("source") or item.get("Source")
                evidence = (
                    item.get("evidenceLevel")
                    or item.get("evidence_level")
                    or item.get("evidence")
                )
                if rec:
                    public_health.append(
                        PublicHealthSuggestion(
                            recommendation=rec,
                            reason=reason,
                            source=source,
                            evidenceLevel=evidence,
                        )
                    )
            else:
                public_health.append(
                    PublicHealthSuggestion(recommendation=str(item), reason=None)
                )
        # Differential diagnoses with scores
        diffs: List[DifferentialSuggestion] = []
        for item in data.get("differentials", []):
            if isinstance(item, dict):
                diag = item.get("diagnosis") or item.get("Diagnosis") or ""
                raw_score = item.get("score")
                score_val: Optional[float] = None
                if isinstance(raw_score, (int, float)):
                    score_val = float(raw_score)
                    if score_val > 1:
                        score_val /= 100.0
                    if not 0 <= score_val <= 1:
                        score_val = None
                elif isinstance(raw_score, str):
                    try:
                        score_val = float(raw_score.strip().rstrip("%"))
                        if score_val > 1:
                            score_val /= 100.0
                        if not 0 <= score_val <= 1:
                            score_val = None
                    except Exception:
                        score_val = None
                if diag:
                    diffs.append(
                        DifferentialSuggestion(diagnosis=diag, score=score_val)
                    )
            else:
                diffs.append(DifferentialSuggestion(diagnosis=str(item), score=None))
        # Augment public health suggestions with external guidelines
        try:
            extra_ph = public_health_api.get_public_health_suggestions(
                req.age, req.sex, req.region, req.agencies
            )
        except Exception as exc:  # pragma: no cover - network errors
            logging.warning("Public health fetch failed: %s", exc)
            extra_ph = []
        if extra_ph:
            existing = {p.recommendation for p in public_health}
            for rec in extra_ph:
                rec_name = rec.get("recommendation") if isinstance(rec, dict) else rec
                if rec_name and rec_name not in existing:
                    if isinstance(rec, dict):
                        public_health.append(PublicHealthSuggestion(**rec))
                    else:
                        public_health.append(
                            PublicHealthSuggestion(recommendation=str(rec))
                        )
        # If all categories are empty, raise an error to fall back to rule-based suggestions.
        if not (codes_list or compliance or public_health or diffs):
            raise ValueError("No suggestions returned from LLM")
        follow_up = recommend_follow_up(
            [c.code for c in codes_list],
            [d.diagnosis for d in diffs],
            req.specialty,
            req.payer,
        )
        _log_confidence_scores(user, req.noteId, logged_codes)
        return SuggestionsResponse(
            codes=codes_list,
            compliance=compliance,
            publicHealth=public_health,
            differentials=diffs,
            followUp=follow_up,
        )
    except Exception as exc:
        # Log error and use rule-based fallback suggestions.
        logging.error("Error during suggest LLM call or parsing JSON: %s", exc)
        codes: List[CodeSuggestion] = []  # fixed invalid generic syntax
        compliance: List[str] = []
        public_health: List[PublicHealthSuggestion] = []
        diffs: List[DifferentialSuggestion] = []
        # Respiratory symptoms
        if any(
            keyword in cleaned.lower() for keyword in ["cough", "fever", "cold", "sore throat"]
        ):
            codes.append(
                CodeSuggestion(
                    code="99213",
                    rationale="Established patient with respiratory symptoms",
                )
            )
            codes.append(
                CodeSuggestion(
                    code="J06.9", rationale="Upper respiratory infection, unspecified"
                )
            )
            compliance.append("Document duration of fever and associated symptoms")
            public_health.append(
                PublicHealthSuggestion(
                    recommendation="Consider influenza vaccine", reason=None
                )
            )
            diffs.extend(
                [
                    DifferentialSuggestion(diagnosis="Common cold"),
                    DifferentialSuggestion(diagnosis="COVID-19"),
                    DifferentialSuggestion(diagnosis="Influenza"),
                ]
            )
        # Diabetes management
        if "diabetes" in cleaned.lower():
            codes.append(
                CodeSuggestion(
                    code="E11.9",
                    rationale="Type 2 diabetes mellitus without complications",
                )
            )
            compliance.append("Include latest HbA1c results and medication list")
            public_health.append(
                PublicHealthSuggestion(
                    recommendation="Remind patient about foot and eye exams",
                    reason=None,
                )
            )
            diffs.append(DifferentialSuggestion(diagnosis="Impaired glucose tolerance"))
        # Hypertension
        if "hypertension" in cleaned.lower() or "high blood pressure" in cleaned.lower():
            codes.append(
                CodeSuggestion(code="I10", rationale="Essential (primary) hypertension")
            )
            compliance.append(
                "Document blood pressure readings and lifestyle counselling"
            )
            public_health.append(
                PublicHealthSuggestion(
                    recommendation="Discuss sodium restriction and exercise",
                    reason=None,
                )
            )
            diffs.append(DifferentialSuggestion(diagnosis="White coat hypertension"))
        # Preventive visit
        if "annual" in cleaned.lower() or "wellness" in cleaned.lower():
            codes.append(
                CodeSuggestion(
                    code="99395", rationale="Periodic comprehensive preventive visit"
                )
            )
            compliance.append("Ensure all preventive screenings are up to date")
            public_health.append(
                PublicHealthSuggestion(
                    recommendation="Screen for depression and alcohol use", reason=None
                )
            )
            diffs.append(DifferentialSuggestion(diagnosis="–"))
        # Mental health
        if any(word in cleaned.lower() for word in ["depression", "anxiety", "sad", "depressed"]):
            codes.append(
                CodeSuggestion(
                    code="F32.9", rationale="Major depressive disorder, unspecified"
                )
            )
            compliance.append(
                "Assess severity and suicidal ideation; document mental status exam"
            )
            public_health.append(
                PublicHealthSuggestion(
                    recommendation="Offer referral to counselling or psychotherapy",
                    reason=None,
                )
            )
            diffs.append(DifferentialSuggestion(diagnosis="Adjustment disorder"))
        # Musculoskeletal pain
        if any(
            word in cleaned.lower()
            for word in [
                "back pain",
                "low back",
                "joint pain",
                "knee pain",
                "shoulder pain",
            ]
        ):
            codes.append(CodeSuggestion(code="M54.5", rationale="Low back pain"))
            compliance.append(
                "Document onset, aggravating/relieving factors, and functional limitations"
            )
            public_health.append(
                PublicHealthSuggestion(
                    recommendation="Recommend stretching and physical therapy",
                    reason=None,
                )
            )
            diffs.append(DifferentialSuggestion(diagnosis="Lumbar strain"))
        # Default suggestions if nothing matched
        if not codes:
            codes.append(
                CodeSuggestion(
                    code="99212", rationale="Established patient, straightforward"
                )
            )
        if not compliance:
            compliance.append("Ensure chief complaint and history are complete")
        if not public_health:
            public_health.append(
                PublicHealthSuggestion(
                    recommendation="Consider influenza vaccine", reason=None
                )
            )
        if not diffs:
            diffs.append(DifferentialSuggestion(diagnosis="Routine follow-up"))
        try:
            extra_ph = public_health_api.get_public_health_suggestions(
                req.age, req.sex, req.region, req.agencies
            )
        except Exception as exc:  # pragma: no cover - network errors
            logging.warning("Public health fetch failed: %s", exc)
            extra_ph = []
        if extra_ph:
            existing = {p.recommendation for p in public_health}
            for rec in extra_ph:
                rec_name = rec.get("recommendation") if isinstance(rec, dict) else rec
                if rec_name and rec_name not in existing:
                    if isinstance(rec, dict):
                        public_health.append(PublicHealthSuggestion(**rec))
                    else:
                        public_health.append(
                            PublicHealthSuggestion(recommendation=str(rec))
                        )
        follow_up = recommend_follow_up(
            [c.code for c in codes],
            [d.diagnosis for d in diffs],
            req.specialty,
            req.payer,
        )

        return SuggestionsResponse(
            codes=codes,
            compliance=compliance,
            publicHealth=public_health,
            differentials=diffs,
            followUp=follow_up,
        )



def _slugify_identifier(value: str) -> str:
    slug = re.sub(r"[^a-z0-9]+", "-", value.lower()).strip("-")
    return slug or "item"


def _infer_issue_severity(text: str) -> str:
    lowered = text.lower()
    if any(keyword in lowered for keyword in ("violation", "breach", "critical", "fail", "urgent", "must")):
        return "critical"
    if any(keyword in lowered for keyword in ("missing", "incomplete", "insufficient", "warning", "review")):
        return "warning"
    return "info"


def _infer_issue_category(text: str) -> str:
    lowered = text.lower()
    if any(keyword in lowered for keyword in ("code", "coding", "cpt", "icd", "modifier", "billing")):
        return "coding"
    if any(keyword in lowered for keyword in ("hipaa", "privacy", "compliance", "quality", "regulation")):
        return "quality"
    return "documentation"


def _normalize_compliance_issue_entries(entries: Iterable[str]) -> List[Dict[str, Any]]:
    normalized: List[Dict[str, Any]] = []
    seen_ids: Set[str] = set()
    for index, raw_entry in enumerate(entries):
        if raw_entry is None:
            continue
        text = str(raw_entry).strip()
        if not text:
            continue
        issue_id = f"compliance-{_slugify_identifier(text)}-{index}"
        if issue_id in seen_ids:
            continue
        seen_ids.add(issue_id)
        severity = _infer_issue_severity(text)
        category = _infer_issue_category(text)
        normalized.append(
            {
                "id": issue_id,
                "title": text,
                "description": text,
                "details": text,
                "category": category,
                "severity": severity,
                "suggestion": "Review and resolve before finalization.",
                "dismissed": False,
                "source": "wizard",
            }
        )
    return normalized


def _extend_unique(target: List[str], values: Iterable[str]) -> None:
    for value in values:
        if not isinstance(value, str):
            continue
        trimmed = value.strip()
        if not trimmed:
            continue
        if trimmed not in target:
            target.append(trimmed)


def _validate_note(req: PreFinalizeCheckRequest) -> Dict[str, Any]:
    """Perform simple validation on a draft note and its metadata."""

    issues: Dict[str, List[str]] = {
        "content": [],
        "codes": [],
        "prevention": [],
        "diagnoses": [],
        "differentials": [],
        "compliance": [],
    }

    content = req.content or ""
    if not content.strip():
        issues["content"].append("Content is empty")
    if len(content.strip()) < 20:
        issues["content"].append("Content too short")

    details: List[Dict[str, float]] = []
    total = 0.0
    for code in req.codes:
        if not re.fullmatch(r"\d{4,5}", code):
            issues["codes"].append(f"Invalid code {code}")
            continue
        amt = CPT_REVENUE.get(code)
        if amt is None:
            issues["codes"].append(f"Unknown code {code}")
        else:
            details.append({"code": code, "amount": amt})
            total += amt

    if not req.prevention:
        issues["prevention"].append("No prevention documented")
    if not req.diagnoses:
        issues["diagnoses"].append("No diagnoses provided")
    if not req.differentials:
        issues["differentials"].append("No differentials provided")
    if not req.compliance:
        issues["compliance"].append("No compliance checks provided")

    required_fields: List[str] = []
    missing_documentation: List[str] = []

    for key in ("content", "codes", "prevention", "diagnoses", "differentials", "compliance"):
        category_issues = issues.get(key, [])
        if category_issues:
            if key not in required_fields:
                required_fields.append(key)
            _extend_unique(missing_documentation, category_issues)

    confidence = 0.0
    if req.differentials:
        confidence = min(1.0, 0.4 + 0.15 * len(req.differentials))
        confidence = min(confidence, 1.0)

    step_validation = {
        "contentReview": {"passed": not issues["content"], "issues": issues["content"]},
        "codeVerification": {"passed": not issues["codes"], "conflicts": issues["codes"]},
        "preventionItems": {"passed": not issues["prevention"], "missing": issues["prevention"]},
        "diagnosesConfirmation": {
            "passed": not issues["diagnoses"],
            "requirements": issues["diagnoses"],
        },
        "differentialsReview": {"passed": not issues["differentials"], "confidence": confidence},
        "complianceChecks": {
            "passed": not issues["compliance"],
            "criticalIssues": issues["compliance"],
        },
    }

    compliance_entries = list(req.compliance or []) + issues["compliance"]
    compliance_issues = _normalize_compliance_issue_entries(compliance_entries)

    can_finalize = all(len(v) == 0 for v in issues.values())

    return {
        "issues": issues,
        "reimbursementDetails": details,
        "estimatedTotal": total,
        "requiredFields": required_fields,
        "missingDocumentation": missing_documentation,
        "stepValidation": step_validation,
        "complianceIssues": compliance_issues,
        "canFinalize": can_finalize,
    }


@app.post("/api/v1/workflow/sessions", response_model=WorkflowSessionResponse)
async def create_workflow_session_v1(
    req: WorkflowSessionCreateRequest, user=Depends(require_role("user"))
) -> WorkflowSessionResponse:
    user_id, session_state, sessions = _get_finalization_sessions(user["sub"])
    session_id = req.sessionId
    existing = None
    created_now = False
    if session_id and session_id in sessions:
        existing = copy.deepcopy(sessions[session_id])
    else:
        for sid, payload in sessions.items():
            if payload.get("encounterId") == req.encounterId:
                existing = copy.deepcopy(payload)
                session_id = sid
                break
    if existing is None:
        session_id = session_id or uuid4().hex
        existing = {
            "sessionId": session_id,
            "encounterId": req.encounterId,
            "patientId": req.patientId,
            "noteId": req.noteId,
            "createdAt": _utc_now_iso(),
            "auditTrail": [],
        }
        created_now = True
    existing.update(
        {
            "sessionId": session_id,
            "encounterId": req.encounterId or existing.get("encounterId"),
            "patientId": req.patientId or existing.get("patientId"),
            "noteId": req.noteId or existing.get("noteId"),
        }
    )
    existing["noteContent"] = (
        req.noteContent if req.noteContent is not None else existing.get("noteContent", "")
    )
    metadata = existing.get("patientMetadata") or {}
    if req.patientMetadata:
        metadata.update({k: v for k, v in req.patientMetadata.items() if v is not None})
    existing["patientMetadata"] = metadata
    context_payload = existing.get("context") if isinstance(existing.get("context"), dict) else {}
    if req.context:
        context_payload.update({k: v for k, v in req.context.items() if v is not None})
    existing["context"] = context_payload
    if req.createdBy:
        existing["createdBy"] = req.createdBy
    if req.owner:
        existing["owner"] = req.owner
    if req.collaborators:
        existing["collaborators"] = req.collaborators
    if req.activeEditors:
        existing["activeEditors"] = req.activeEditors
    codes_payload = req.selectedCodes or existing.get("selectedCodes") or session_state.get("selectedCodesList") or []
    existing["selectedCodes"] = codes_payload
    issues_payload = req.complianceIssues or existing.get("complianceIssues") or []
    existing["complianceIssues"] = issues_payload
    _register_session_activity(existing, user)
    existing["updatedAt"] = _utc_now_iso()
    event_details = {"encounterId": req.encounterId, "patientId": existing.get("patientId")}
    if created_now:
        _append_audit_event(existing, "session_created", event_details, actor=user.get("sub"))
    else:
        _append_audit_event(existing, "session_updated", event_details, actor=user.get("sub"))
    normalized = _normalize_finalization_session(existing)
    normalized["reimbursementSummary"] = _compute_reimbursement_summary(normalized["selectedCodes"])
    normalized["patientQuestions"] = _generate_patient_questions(
        normalized["selectedCodes"], normalized["complianceIssues"]
    )
    normalized["updatedAt"] = existing["updatedAt"]
    normalized["context"] = existing.get("context", {})
    _recalculate_current_step(normalized)
    _update_session_progress(normalized)
    sessions[session_id] = normalized
    _sync_selected_codes_to_session_state(session_state, normalized)
    _persist_finalization_sessions(user_id, session_state, sessions)
    response_payload = _session_to_response(normalized)
    return WorkflowSessionResponse(**response_payload)


@app.get("/api/v1/workflow/sessions/{session_id}", response_model=WorkflowSessionResponse)
async def get_workflow_session_v1(
    session_id: str, user=Depends(require_role("user"))
) -> WorkflowSessionResponse:
    user_id, session_state, sessions, payload = _resolve_session_for_user(
        user["sub"], session_id
    )
    if payload is None:
        raise HTTPException(status_code=404, detail="Session not found")
    # ``_resolve_session_for_user`` persists shared sessions into the caller's
    # state. Normalize a copy to guarantee consistent structure before storing
    # it locally for the requester.
    normalized = _normalize_finalization_session(copy.deepcopy(payload))
    sessions[session_id] = normalized
    _persist_finalization_sessions(user_id, session_state, sessions)
    return WorkflowSessionResponse(**_session_to_response(normalized))


@app.put("/api/v1/workflow/sessions/{session_id}/step", response_model=WorkflowSessionResponse)
async def update_workflow_session_step_v1(
    session_id: str,
    req: WorkflowStepUpdateRequest,
    user=Depends(require_role("user")),
) -> WorkflowSessionResponse:
    user_id, session_state, sessions, payload = _resolve_session_for_user(
        user["sub"], session_id
    )
    if payload is None:
        raise HTTPException(status_code=404, detail="Session not found")
    session = copy.deepcopy(payload)
    states = session.get("stepStates") or {}
    key = str(req.step)
    if key not in states:
        states[key] = _default_step_states()[key]
    entry = states[key]
    entry["status"] = req.status
    entry["updatedAt"] = _utc_now_iso()
    if req.progress is not None:
        entry["progress"] = int(req.progress)
    if entry["status"] == "in_progress" and not entry.get("startedAt"):
        entry["startedAt"] = entry["updatedAt"]
    if entry["status"] == "completed":
        entry["completedAt"] = entry["updatedAt"]
        entry["progress"] = max(entry.get("progress", 0), 100)
    if req.notes is not None:
        entry["notes"] = req.notes
    if req.blockingIssues is not None:
        entry["blockingIssues"] = [
            str(item).strip()
            for item in req.blockingIssues
            if isinstance(item, str) and item.strip()
        ]
        session["blockingIssues"] = entry["blockingIssues"]
    states[key] = entry
    session["stepStates"] = states
    _register_session_activity(session, user)
    session["updatedAt"] = _utc_now_iso()
    _append_audit_event(
        session,
        "step_updated",
        {"step": req.step, "status": req.status},
        actor=user.get("sub"),
    )
    normalized = _normalize_finalization_session(session)
    normalized["updatedAt"] = session["updatedAt"]
    _recalculate_current_step(normalized)
    _update_session_progress(normalized)
    sessions[session_id] = normalized
    _persist_finalization_sessions(user_id, session_state, sessions)
    return WorkflowSessionResponse(**_session_to_response(normalized))


@app.delete("/api/v1/workflow/sessions/{session_id}")
async def delete_workflow_session_v1(
    session_id: str, user=Depends(require_role("user"))
) -> Dict[str, Any]:
    user_id, session_state, sessions, payload = _resolve_session_for_user(
        user["sub"], session_id
    )
    if payload is None:
        raise HTTPException(status_code=404, detail="Session not found")
    sessions.pop(session_id, None)
    _persist_finalization_sessions(user_id, session_state, sessions)
    _delete_shared_workflow_session(session_id)
    return {"status": "ended", "sessionId": session_id}


@app.get("/api/v1/codes/selected/{encounter_id}")
async def get_selected_codes_v1(
    encounter_id: str, user=Depends(require_role("user"))
) -> Dict[str, Any]:
    user_id, session_state, sessions = _get_finalization_sessions(user["sub"])
    found_session = None
    found_id = None
    for sid, payload in sessions.items():
        if payload.get("encounterId") == encounter_id:
            found_session = payload
            found_id = sid
            break
    if not found_session:
        shared_id, shared_payload = _fetch_shared_session_by_encounter(encounter_id)
        if shared_payload:
            found_session = copy.deepcopy(shared_payload)
            found_id = shared_id
            sessions[shared_id] = found_session
            _persist_finalization_sessions(user_id, session_state, sessions)
        else:
            codes = session_state.get("selectedCodesList") or []
            if not isinstance(codes, list):
                codes = []
            summary = _compute_reimbursement_summary(
                [_normalize_code_entry(item, idx) for idx, item in enumerate(codes)]
            )
            return {
                "encounterId": encounter_id,
                "sessionId": None,
                "codes": codes,
                "reimbursementSummary": summary,
                "complianceIssues": [],
            }
    normalized = _normalize_finalization_session(found_session)
    return {
        "encounterId": encounter_id,
        "sessionId": found_id,
        "codes": normalized.get("selectedCodes", []),
        "reimbursementSummary": normalized.get("reimbursementSummary", {}),
        "complianceIssues": normalized.get("complianceIssues", []),
    }


@app.post("/api/v1/codes/selected", response_model=WorkflowSessionResponse)
async def add_selected_code_v1(
    req: SelectedCodeCreateRequest, user=Depends(require_role("user"))
) -> WorkflowSessionResponse:
    user_id, session_state, sessions = _get_finalization_sessions(user["sub"])
    session_id = req.sessionId
    payload = None
    if session_id:
        user_id, session_state, sessions, payload = _resolve_session_for_user(
            user["sub"], session_id
        )
    if payload is None:
        for sid, entry in sessions.items():
            if entry.get("encounterId") == req.encounterId:
                payload = entry
                session_id = sid
                break
    if payload is None:
        raise HTTPException(status_code=404, detail="Session not found")
    session = copy.deepcopy(payload)
    codes = session.get("selectedCodes") or []
    codes.append(req.model_dump(exclude={"encounterId", "sessionId"}, exclude_none=True))
    session["selectedCodes"] = codes
    _register_session_activity(session, user)
    session["updatedAt"] = _utc_now_iso()
    _append_audit_event(
        session,
        "code_added",
        {"code": req.code},
        actor=user.get("sub"),
    )
    normalized = _normalize_finalization_session(session)
    normalized["reimbursementSummary"] = _compute_reimbursement_summary(normalized["selectedCodes"])
    normalized["updatedAt"] = session["updatedAt"]
    sessions[session_id] = normalized
    _sync_selected_codes_to_session_state(session_state, normalized)
    _persist_finalization_sessions(user_id, session_state, sessions)
    return WorkflowSessionResponse(**_session_to_response(normalized))


@app.put("/api/v1/codes/selected/{code_id}", response_model=WorkflowSessionResponse)
async def update_selected_code_v1(
    code_id: str,
    req: SelectedCodeUpdateRequest,
    user=Depends(require_role("user")),
) -> WorkflowSessionResponse:
    user_id, session_state, sessions = _get_finalization_sessions(user["sub"])
    session_id = req.sessionId
    payload = None
    if session_id:
        user_id, session_state, sessions, payload = _resolve_session_for_user(
            user["sub"], session_id
        )
    if payload is None:
        for sid, entry in sessions.items():
            if req.encounterId and entry.get("encounterId") != req.encounterId:
                continue
            if any(
                str(item.get("id")) == str(code_id)
                or str(item.get("code")) == str(code_id)
                for item in entry.get("selectedCodes", [])
            ):
                payload = entry
                session_id = sid
                break
    if payload is None:
        raise HTTPException(status_code=404, detail="Session not found")
    session = copy.deepcopy(payload)
    updated = False
    codes = session.get("selectedCodes") or []
    for item in codes:
        if str(item.get("id")) == str(code_id) or str(item.get("code")) == str(code_id):
            item.update({k: v for k, v in req.model_dump(exclude_none=True).items() if k not in {"sessionId", "encounterId"}})
            updated = True
            break
    if not updated:
        raise HTTPException(status_code=404, detail="Code not found")
    session["selectedCodes"] = codes
    _register_session_activity(session, user)
    session["updatedAt"] = _utc_now_iso()
    _append_audit_event(
        session,
        "code_updated",
        {"codeId": code_id},
        actor=user.get("sub"),
    )
    normalized = _normalize_finalization_session(session)
    normalized["reimbursementSummary"] = _compute_reimbursement_summary(normalized["selectedCodes"])
    normalized["updatedAt"] = session["updatedAt"]
    sessions[session_id] = normalized
    _sync_selected_codes_to_session_state(session_state, normalized)
    _persist_finalization_sessions(user_id, session_state, sessions)
    return WorkflowSessionResponse(**_session_to_response(normalized))


@app.delete("/api/v1/codes/selected/{code_id}", response_model=WorkflowSessionResponse)
async def delete_selected_code_v1(
    code_id: str,
    encounterId: Optional[str] = None,
    sessionId: Optional[str] = None,
    user=Depends(require_role("user")),
) -> WorkflowSessionResponse:
    user_id, session_state, sessions = _get_finalization_sessions(user["sub"])
    session_id = sessionId
    payload = None
    if session_id:
        user_id, session_state, sessions, payload = _resolve_session_for_user(
            user["sub"], session_id
        )
    if payload is None:
        for sid, entry in sessions.items():
            if encounterId and entry.get("encounterId") != encounterId:
                continue
            if any(
                str(item.get("id")) == str(code_id)
                or str(item.get("code")) == str(code_id)
                for item in entry.get("selectedCodes", [])
            ):
                payload = entry
                session_id = sid
                break
    if payload is None:
        raise HTTPException(status_code=404, detail="Session not found")
    session = copy.deepcopy(payload)
    codes = [
        item
        for item in session.get("selectedCodes", [])
        if not (str(item.get("id")) == str(code_id) or str(item.get("code")) == str(code_id))
    ]
    session["selectedCodes"] = codes
    _register_session_activity(session, user)
    session["updatedAt"] = _utc_now_iso()
    _append_audit_event(
        session,
        "code_removed",
        {"codeId": code_id},
        actor=user.get("sub"),
    )
    normalized = _normalize_finalization_session(session)
    normalized["reimbursementSummary"] = _compute_reimbursement_summary(normalized["selectedCodes"])
    normalized["updatedAt"] = session["updatedAt"]
    sessions[session_id] = normalized
    _sync_selected_codes_to_session_state(session_state, normalized)
    _persist_finalization_sessions(user_id, session_state, sessions)
    return WorkflowSessionResponse(**_session_to_response(normalized))


@app.put(
    "/api/v1/notes/{encounter_id}/content",
    response_model=NoteContentUpdateResponse,
)
async def update_note_content_v1(
    encounter_id: str,
    req: NoteContentUpdateRequest,
    user=Depends(require_role("user")),
) -> NoteContentUpdateResponse:
    user_id, session_state, sessions = _get_finalization_sessions(user["sub"])
    session_id = req.sessionId
    payload = None
    if session_id:
        user_id, session_state, sessions, payload = _resolve_session_for_user(
            user["sub"], session_id
        )
    if payload is None:
        for sid, entry in sessions.items():
            if entry.get("encounterId") == encounter_id:
                payload = entry
                session_id = sid
                break
    if payload is None:
        raise HTTPException(status_code=404, detail="Session not found")
    session = copy.deepcopy(payload)
    session["noteContent"] = req.content
    updated_at = _utc_now_iso()
    session["updatedAt"] = updated_at
    step_states = session.get("stepStates") or {}
    if "3" in step_states:
        compose_step = step_states["3"]
    else:
        compose_step = _default_step_states()["3"]
    compose_step.update(
        {
            "status": "completed",
            "progress": 100,
            "completedAt": updated_at,
            "updatedAt": updated_at,
        }
    )
    if not compose_step.get("startedAt"):
        compose_step["startedAt"] = updated_at
    step_states["3"] = compose_step
    if "4" in step_states:
        compare_step = step_states["4"]
    else:
        compare_step = _default_step_states()["4"]
    if compare_step.get("status") == "not_started":
        compare_step["status"] = "in_progress"
        compare_step["startedAt"] = updated_at
    compare_step["updatedAt"] = updated_at
    step_states["4"] = compare_step
    session["stepStates"] = step_states
    _register_session_activity(session, user)
    normalized = _normalize_finalization_session(session)
    codes = [str(item.get("code")) for item in normalized.get("selectedCodes", []) if item.get("code")]
    precheck = PreFinalizeCheckRequest(
        content=req.content,
        codes=req.codes or codes,
        prevention=req.prevention or [],
        diagnoses=req.diagnoses or [],
        differentials=req.differentials or [],
        compliance=req.compliance or [],
    )
    validation_result = _validate_note(precheck)
    issues = validation_result["issues"]
    details = validation_result["reimbursementDetails"]
    total = validation_result["estimatedTotal"]
    validation = {
        "canFinalize": validation_result["canFinalize"],
        "issues": issues,
        "estimatedReimbursement": total,
        "reimbursementSummary": {"total": total, "codes": details},
        "requiredFields": validation_result["requiredFields"],
        "missingDocumentation": validation_result["missingDocumentation"],
        "stepValidation": validation_result["stepValidation"],
        "complianceIssues": validation_result["complianceIssues"],
    }
    normalized["reimbursementSummary"] = validation["reimbursementSummary"]
    normalized["blockingIssues"] = _collect_blocking_issues(issues)
    normalized["lastValidation"] = validation
    normalized["updatedAt"] = updated_at
    normalized["context"] = session.get("context", {})
    _append_audit_event(
        normalized,
        "note_updated",
        {"encounterId": encounter_id},
        actor=user.get("sub"),
    )
    _recalculate_current_step(normalized)
    _update_session_progress(normalized)
    sessions[session_id] = normalized
    _sync_selected_codes_to_session_state(session_state, normalized)
    _persist_finalization_sessions(user_id, session_state, sessions)
    response_payload = NoteContentUpdateResponse(
        encounterId=encounter_id,
        sessionId=session_id,
        noteContent=req.content,
        reimbursementSummary=validation["reimbursementSummary"],
        validation=validation,
        session=WorkflowSessionResponse(**_session_to_response(normalized)),
    )
    return response_payload


@app.post(
    "/api/v1/workflow/{session_id}/step5/attest",
    response_model=WorkflowAttestationResponse,
)
async def attest_workflow_session_v1(
    session_id: str,
    req: AttestationRequest,
    user=Depends(require_role("user")),
) -> WorkflowAttestationResponse:
    user_id, session_state, sessions, payload = _resolve_session_for_user(
        user["sub"], session_id
    )
    if payload is None:
        raise HTTPException(status_code=404, detail="Session not found")
    session = copy.deepcopy(payload)
    requested_attestation = req.attestation.model_dump() if req.attestation else {}
    attestation_timestamp = (
        requested_attestation.get("attestationTimestamp")
        or req.timestamp
        or _utc_now_iso()
    )
    attested_by = (
        requested_attestation.get("attestedBy")
        or req.attestedBy
        or user.get("sub")
    )
    statement = (
        requested_attestation.get("attestationText")
        or req.statement
        or "Provider attestation recorded"
    )
    requested_attestation.setdefault("attestationTimestamp", attestation_timestamp)
    requested_attestation.setdefault("attestationText", statement)
    requested_attestation.setdefault("attestedBy", attested_by)
    if requested_attestation.get("physicianAttestation") is None:
        requested_attestation["physicianAttestation"] = True
    billing_validation = (
        req.billingValidation.model_dump()
        if req.billingValidation
        else _derive_billing_validation_from_session(session)
    )
    if not billing_validation.get("estimatedReimbursement"):
        fallback_billing = _derive_billing_validation_from_session(session)
        billing_validation["estimatedReimbursement"] = fallback_billing.get(
            "estimatedReimbursement", 0.0
        )
    compliance_checks = (
        [item.model_dump() for item in req.complianceChecks]
        if req.complianceChecks
        else _derive_compliance_checks_from_session(session)
    )
    billing_summary = (
        req.billingSummary.model_dump()
        if req.billingSummary
        else _derive_billing_summary_from_session(session)
    )
    session["attestation"] = _normalize_attestation_payload(
        {
            "billingValidation": billing_validation,
            "attestation": requested_attestation,
            "complianceChecks": compliance_checks,
            "billingSummary": billing_summary,
        }
    )
    step_states = session.get("stepStates") or {}
    attest_step = step_states.get("5") or _default_step_states()["5"]
    attest_step.update(
        {
            "status": "completed",
            "progress": 100,
            "completedAt": attestation_timestamp,
            "updatedAt": attestation_timestamp,
        }
    )
    if not attest_step.get("startedAt"):
        attest_step["startedAt"] = attestation_timestamp
    step_states["5"] = attest_step
    dispatch_step = step_states.get("6") or _default_step_states()["6"]
    if dispatch_step.get("status") == "not_started":
        dispatch_step["status"] = "in_progress"
        dispatch_step["startedAt"] = attestation_timestamp
    dispatch_step["updatedAt"] = attestation_timestamp
    step_states["6"] = dispatch_step
    session["stepStates"] = step_states
    _register_session_activity(session, user)
    session["updatedAt"] = attestation_timestamp
    _append_audit_event(
        session,
        "attestation_submitted",
        session["attestation"].get("attestation", {}),
        actor=user.get("sub"),
    )
    normalized = _normalize_finalization_session(session)
    normalized["attestation"] = session["attestation"]
    normalized["updatedAt"] = session["updatedAt"]
    normalized["context"] = session.get("context", {})
    _recalculate_current_step(normalized)
    _update_session_progress(normalized)
    sessions[session_id] = normalized
    _persist_finalization_sessions(user_id, session_state, sessions)
    return WorkflowAttestationResponse(session=WorkflowSessionResponse(**_session_to_response(normalized)))


@app.post(
    "/api/v1/workflow/{session_id}/step6/dispatch",
    response_model=DispatchResponse,
)
async def dispatch_workflow_session_v1(
    session_id: str,
    req: DispatchRequest,
    user=Depends(require_role("user")),
) -> DispatchResponse:
    user_id, session_state, sessions, payload = _resolve_session_for_user(
        user["sub"], session_id
    )
    if payload is None:
        raise HTTPException(status_code=404, detail="Session not found")
    session = copy.deepcopy(payload)
    dispatch_status_payload = req.dispatchStatus.model_dump() if req.dispatchStatus else {}
    dispatch_timestamp = (
        dispatch_status_payload.get("dispatchTimestamp")
        or req.timestamp
        or _utc_now_iso()
    )
    destination = req.destination or payload.get("dispatch", {}).get("destination") or "ehr"
    delivery_method = (
        req.deliveryMethod
        or payload.get("dispatch", {}).get("deliveryMethod")
        or "internal"
    )
    final_review = (
        req.finalReview.model_dump()
        if req.finalReview
        else _derive_final_review_from_session(session)
    )
    dispatch_options = (
        req.dispatchOptions.model_dump()
        if req.dispatchOptions
        else DispatchOptionsModel(sendToEmr=True, sendToBilling=True).model_dump()
    )
    dispatch_status_payload.setdefault("dispatchTimestamp", dispatch_timestamp)
    if dispatch_status_payload.get("dispatchInitiated") is None:
        dispatch_status_payload["dispatchInitiated"] = True
    if dispatch_status_payload.get("dispatchCompleted") is None:
        dispatch_status_payload["dispatchCompleted"] = True
    if dispatch_status_payload.get("dispatchConfirmationNumber") is None:
        dispatch_status_payload["dispatchConfirmationNumber"] = uuid4().hex[:8]
    if dispatch_status_payload.get("dispatchErrors") is None:
        dispatch_status_payload["dispatchErrors"] = []
    dispatch_status = DispatchStatusModel.model_validate(
        dispatch_status_payload
    ).model_dump()
    actions = (
        [item.model_dump() for item in req.postDispatchActions]
        if req.postDispatchActions
        else []
    )
    session["dispatch"] = _normalize_dispatch_payload(
        {
            "destination": destination,
            "deliveryMethod": delivery_method,
            "timestamp": dispatch_timestamp,
            "finalReview": final_review,
            "dispatchOptions": dispatch_options,
            "dispatchStatus": dispatch_status,
            "postDispatchActions": actions,
        }
    )
    step_states = session.get("stepStates") or {}
    dispatch_step = step_states.get("6") or _default_step_states()["6"]
    dispatch_step.update(
        {
            "status": "completed",
            "progress": 100,
            "completedAt": dispatch_timestamp,
            "updatedAt": dispatch_timestamp,
        }
    )
    if not dispatch_step.get("startedAt"):
        dispatch_step["startedAt"] = dispatch_timestamp
    step_states["6"] = dispatch_step
    session["stepStates"] = step_states
    _register_session_activity(session, user)
    session["updatedAt"] = dispatch_timestamp
    normalized = _normalize_finalization_session(session)
    normalized["dispatch"] = session["dispatch"]
    validation = normalized.get("lastValidation")
    if not isinstance(validation, dict):
        validation = {
            "issues": {},
            "reimbursementSummary": normalized.get("reimbursementSummary", {}),
            "canFinalize": True,
        }
    issues = validation.get("issues") or {}
    reimbursement_summary = validation.get("reimbursementSummary") or normalized.get("reimbursementSummary") or {
        "total": 0.0,
        "codes": [],
    }
    blocking = _collect_blocking_issues(issues)
    normalized["blockingIssues"] = blocking
    export_ready = not blocking
    finalized_content = (normalized.get("noteContent") or "").strip()
    normalized["updatedAt"] = session["updatedAt"]
    normalized["context"] = session.get("context", {})
    _append_audit_event(
        normalized,
        "dispatch_completed",
        normalized["dispatch"].get("dispatchStatus", {}),
        actor=user.get("sub"),
    )
    _recalculate_current_step(normalized)
    _update_session_progress(normalized)
    sessions[session_id] = normalized
    _persist_finalization_sessions(user_id, session_state, sessions)
    result = FinalizeResult(
        finalizedContent=finalized_content,
        codesSummary=reimbursement_summary.get("codes", []),
        reimbursementSummary=reimbursement_summary,
        exportReady=export_ready,
        issues=issues,
    )
    return DispatchResponse(
        session=WorkflowSessionResponse(**_session_to_response(normalized)),
        result=result,
    )


@app.get("/api/v1/questions/{encounter_id}")
async def get_patient_questions_v1(
    encounter_id: str, user=Depends(require_role("user"))
) -> Dict[str, Any]:
    user_id, session_state, sessions = _get_finalization_sessions(user["sub"])
    for sid, payload in sessions.items():
        if payload.get("encounterId") == encounter_id:
            normalized = _normalize_finalization_session(payload)
            return {
                "encounterId": encounter_id,
                "sessionId": sid,
                "questions": normalized.get("patientQuestions", []),
            }
    shared_id, shared_payload = _fetch_shared_session_by_encounter(encounter_id)
    if shared_payload:
        normalized = _normalize_finalization_session(shared_payload)
        sessions[shared_id] = copy.deepcopy(normalized)
        _persist_finalization_sessions(user_id, session_state, sessions)
        return {
            "encounterId": encounter_id,
            "sessionId": shared_id,
            "questions": normalized.get("patientQuestions", []),
        }
    return {"encounterId": encounter_id, "sessionId": None, "questions": []}


@app.post("/api/v1/questions/{question_id}/answer")
async def answer_patient_question_v1(
    question_id: str,
    req: QuestionAnswerRequest,
    user=Depends(require_role("user")),
) -> Dict[str, Any]:
    user_id, session_state, sessions = _get_finalization_sessions(user["sub"])
    session_id = req.sessionId
    payload = None
    if session_id:
        user_id, session_state, sessions, payload = _resolve_session_for_user(
            user["sub"], session_id
        )
    if payload is None:
        for sid, entry in sessions.items():
            if any(str(item.get("id")) == str(question_id) for item in entry.get("patientQuestions", [])):
                payload = entry
                session_id = sid
                break
    if payload is None:
        raise HTTPException(status_code=404, detail="Session not found for question")
    session = copy.deepcopy(payload)
    questions = session.get("patientQuestions") or []
    updated = None
    answer_timestamp = req.timestamp or _utc_now_iso()
    for item in questions:
        if str(item.get("id")) == str(question_id):
            existing_answer = item.get("answer") if isinstance(item.get("answer"), dict) else {}
            if not existing_answer and isinstance(item.get("answerMetadata"), dict):
                existing_answer = item.get("answerMetadata")
            confidence = req.confidenceLevel or existing_answer.get("confidenceLevel") or "certain"
            if not isinstance(confidence, str) or confidence not in {"certain", "probable", "uncertain"}:
                confidence = "certain"
            notes = req.notes if req.notes is not None else existing_answer.get("notes")
            if notes is not None and not isinstance(notes, str):
                notes = str(notes)
            verification_needed = (
                bool(req.verificationNeeded)
                if req.verificationNeeded is not None
                else bool(existing_answer.get("verificationNeeded", False))
            )
            metadata = {
                "answerText": req.answer,
                "confidenceLevel": confidence,
                "notes": notes,
                "verificationNeeded": verification_needed,
            }
            item["answer"] = metadata
            item["answerMetadata"] = metadata
            item["answeredBy"] = req.answeredBy or user.get("sub")
            item["answeredAt"] = answer_timestamp
            item["status"] = "answered"
            item["updatedAt"] = answer_timestamp
            updated = item
            break
    if updated is None:
        raise HTTPException(status_code=404, detail="Question not found")
    session["patientQuestions"] = questions
    _register_session_activity(session, user)
    session["updatedAt"] = answer_timestamp
    _append_audit_event(
        session,
        "question_answered",
        {"questionId": question_id},
        actor=user.get("sub"),
    )
    normalized = _normalize_finalization_session(session)
    normalized["updatedAt"] = session["updatedAt"]
    normalized["context"] = session.get("context", {})
    sessions[session_id] = normalized
    _persist_finalization_sessions(user_id, session_state, sessions)
    question_payload = next(
        (item for item in normalized.get("patientQuestions", []) if str(item.get("id")) == str(question_id)),
        updated,
    )
    return {
        "question": question_payload,
        "session": WorkflowSessionResponse(**_session_to_response(normalized)),
    }


@app.put("/api/v1/questions/{question_id}/status")
async def update_patient_question_status_v1(
    question_id: str,
    req: QuestionStatusUpdateRequest,
    user=Depends(require_role("user")),
) -> Dict[str, Any]:
    user_id, session_state, sessions = _get_finalization_sessions(user["sub"])
    session_id = req.sessionId
    payload = None
    if session_id:
        user_id, session_state, sessions, payload = _resolve_session_for_user(
            user["sub"], session_id
        )
    if payload is None:
        for sid, entry in sessions.items():
            if any(str(item.get("id")) == str(question_id) for item in entry.get("patientQuestions", [])):
                payload = entry
                session_id = sid
                break
    if payload is None:
        raise HTTPException(status_code=404, detail="Session not found for question")
    session = copy.deepcopy(payload)
    questions = session.get("patientQuestions") or []
    updated = None
    status_timestamp = req.timestamp or _utc_now_iso()
    normalized_status_value: Optional[str] = None
    for item in questions:
        if str(item.get("id")) == str(question_id):
            new_status = req.status or "pending"
            if new_status == "resolved":
                new_status = "answered"
            item["status"] = new_status
            item["updatedBy"] = req.updatedBy or user.get("sub")
            item["updatedAt"] = status_timestamp
            if new_status == "answered":
                if not item.get("answeredAt"):
                    item["answeredAt"] = status_timestamp
                if not item.get("answeredBy"):
                    item["answeredBy"] = req.updatedBy or user.get("sub")
            elif new_status in {"pending", "in_progress"}:
                answer_payload = item.get("answer")
                if not (isinstance(answer_payload, dict) and answer_payload.get("answerText")):
                    answer_payload = item.get("answerMetadata")
                if not (isinstance(answer_payload, dict) and answer_payload.get("answerText")):
                    item.pop("answeredAt", None)
                    item.pop("answeredBy", None)
                    item["answer"] = None
                    item["answerMetadata"] = None
            updated = item
            normalized_status_value = new_status
            break
    if updated is None:
        raise HTTPException(status_code=404, detail="Question not found")
    session["patientQuestions"] = questions
    _register_session_activity(session, user)
    session["updatedAt"] = status_timestamp
    _append_audit_event(
        session,
        "question_status_updated",
        {"questionId": question_id, "status": normalized_status_value or req.status},
        actor=user.get("sub"),
    )
    normalized = _normalize_finalization_session(session)
    normalized["updatedAt"] = session["updatedAt"]
    normalized["context"] = session.get("context", {})
    sessions[session_id] = normalized
    _persist_finalization_sessions(user_id, session_state, sessions)
    question_payload = next(
        (item for item in normalized.get("patientQuestions", []) if str(item.get("id")) == str(question_id)),
        updated,
    )
    return {
        "question": question_payload,
        "session": WorkflowSessionResponse(**_session_to_response(normalized)),
    }


@app.post("/api/notes/pre-finalize-check")
async def pre_finalize_check(
    req: PreFinalizeCheckRequest, user=Depends(require_role("user"))
):
    """Validate a draft note before allowing finalization."""

    validation_result = _validate_note(req)
    details = validation_result["reimbursementDetails"]
    total = validation_result["estimatedTotal"]
    return {
        "canFinalize": validation_result["canFinalize"],
        "issues": validation_result["issues"],
        "requiredFields": validation_result["requiredFields"],
        "missingDocumentation": validation_result["missingDocumentation"],
        "stepValidation": validation_result["stepValidation"],
        "complianceIssues": validation_result["complianceIssues"],
        "estimatedReimbursement": total,
        "reimbursementSummary": {"total": total, "codes": details},
    }


@app.post("/api/notes/finalize")
async def finalize_note(
    req: FinalizeNoteRequest, user=Depends(require_role("user"))
):
    """Finalize a note and report export readiness and reimbursement."""

    validation_result = _validate_note(req)
    details = validation_result["reimbursementDetails"]
    total = validation_result["estimatedTotal"]
    export_ready = validation_result["canFinalize"]
    compliance_certification = {
        "status": "pass" if export_ready else "fail",
        "attestedBy": user.get("sub"),
        "attestedAt": _utc_now_iso(),
        "summary": "All compliance checks passed." if export_ready else "Outstanding compliance items require attention.",
        "pendingActions": validation_result["missingDocumentation"],
        "issuesReviewed": validation_result["complianceIssues"],
        "stepValidation": validation_result["stepValidation"],
    }
    return {
        "finalizedContent": req.content.strip(),
        "codesSummary": details,
        "reimbursementSummary": {"total": total, "codes": details},
        "estimatedReimbursement": total,
        "exportReady": export_ready,
        "exportStatus": "complete" if export_ready else "pending",
        "issues": validation_result["issues"],
        "requiredFields": validation_result["requiredFields"],
        "missingDocumentation": validation_result["missingDocumentation"],
        "stepValidation": validation_result["stepValidation"],
        "complianceIssues": validation_result["complianceIssues"],
        "complianceCertification": compliance_certification,
        "finalizedNoteId": uuid4().hex,
    }


async def _codes_suggest(req: CodesSuggestRequest) -> CodesSuggestResponse:
    cleaned = deidentify(req.content or "")
    offline = req.useOfflineMode or USE_OFFLINE_MODEL
    if offline:
        from backend.offline_model import suggest as offline_suggest

        data = offline_suggest(cleaned)
        suggestions = [
            CodeSuggestItem(
                code=item.get("code", ""),
                type=item.get("type"),
                description=item.get("rationale"),
                confidence=1.0,
                reasoning=item.get("rationale"),
            )
            for item in data.get("codes", [])
        ]
        return CodesSuggestResponse(suggestions=suggestions)
    try:
        patient = json.dumps(req.patientData or {})
        messages = [
            {
                "role": "system",
                "content": (
                    "You are an expert medical coder. Return JSON with key 'suggestions' "
                    "as an array of {code,type,description,confidence,reasoning}. Confidence in 0-1."
                ),
            },
            {
                "role": "user",
                "content": f"Note:\n{cleaned}\nPatient data:{patient}",
            },
        ]
        resp = call_openai(messages)
        data = json.loads(resp)
        suggestions = [CodeSuggestItem(**s) for s in data.get("suggestions", [])]
        return CodesSuggestResponse(suggestions=suggestions)
    except Exception as exc:
        logging.error("codes suggest failed: %s", exc)
        return CodesSuggestResponse(suggestions=[])


@app.post("/api/ai/codes/suggest", response_model=CodesSuggestResponse)
async def codes_suggest(
    req: CodesSuggestRequest, user=Depends(require_role("user"))
) -> CodesSuggestResponse:
    return await _codes_suggest(req)


@app.websocket("/ws/api/ai/codes/suggest")
async def ws_codes_suggest(websocket: WebSocket):
    await ws_require_role(websocket, "user")
    await websocket.accept()
    data = await websocket.receive_json()
    resp = await _codes_suggest(CodesSuggestRequest(**data))
    await websocket.send_json(resp.model_dump())
    await websocket.close()


def _load_compliance_rule_index(conn: sqlite3.Connection) -> List[Dict[str, Any]]:
    try:
        rows = conn.execute(
            "SELECT id, name, category, priority, citations, keywords FROM compliance_rule_catalog"
        ).fetchall()
    except sqlite3.Error:
        return []

    catalogue: List[Dict[str, Any]] = []
    for row in rows:
        record = dict(row)
        citations_raw = record.get("citations")
        citations: List[Any]
        if citations_raw:
            try:
                parsed = json.loads(citations_raw)
            except Exception:
                parsed = citations_raw
            if isinstance(parsed, list):
                citations = list(parsed)
            elif isinstance(parsed, dict):
                citations = [parsed]
            else:
                citations = [parsed]
        else:
            citations = []

        keywords_raw = record.get("keywords")
        keywords: List[str] = []
        if keywords_raw:
            try:
                parsed_kw = json.loads(keywords_raw)
            except Exception:
                parsed_kw = keywords_raw
            if isinstance(parsed_kw, str):
                items = [parsed_kw]
            else:
                items = list(parsed_kw)
            for item in items:
                if not item:
                    continue
                keywords.append(str(item).lower())

        catalogue.append(
            {
                "id": record.get("id"),
                "name": record.get("name"),
                "category": record.get("category"),
                "priority": record.get("priority"),
                "citations": citations,
                "keywords": keywords,
            }
        )
    return catalogue


def _match_rule_references(
    alert: ComplianceAlert, rule_index: List[Dict[str, Any]]
) -> List[RuleReference]:
    if not rule_index:
        return []

    haystack_parts = [alert.text or "", alert.reasoning or "", alert.category or "", alert.priority or ""]
    haystack = " ".join(part for part in haystack_parts if part).lower()

    matches: List[RuleReference] = []
    seen: Set[str] = set()
    for record in rule_index:
        rule_id = record.get("id")
        if not rule_id or rule_id in seen:
            continue
        keywords = record.get("keywords") or []
        matched = False
        for keyword in keywords:
            if keyword and keyword in haystack:
                matched = True
                break
        if not matched and record.get("name"):
            name = str(record["name"]).lower()
            if name and name in haystack:
                matched = True
        if not matched and alert.category and record.get("category"):
            if alert.category.lower() == str(record["category"]).lower():
                matched = True
        if not matched:
            continue
        seen.add(rule_id)
        citations: List[RuleCitation] = []
        for citation in record.get("citations", []):
            if isinstance(citation, dict):
                citations.append(
                    RuleCitation(
                        title=citation.get("title"),
                        url=citation.get("url"),
                        citation=citation.get("citation"),
                    )
                )
            elif citation:
                citations.append(RuleCitation(title=str(citation)))
        matches.append(RuleReference(ruleId=str(rule_id), citations=citations))
    return matches


def _build_compliance_response(
    alerts: List[ComplianceAlert], conn: sqlite3.Connection
) -> ComplianceCheckResponse:
    if not alerts:
        return ComplianceCheckResponse(alerts=[], ruleReferences=[])

    rule_index = _load_compliance_rule_index(conn)
    aggregated: Dict[str, RuleReference] = {}
    enriched_alerts: List[ComplianceAlert] = []

    for alert in alerts:
        references = _match_rule_references(alert, rule_index)
        alert_payload = alert.model_dump()
        alert_payload["ruleReferences"] = references
        enriched_alerts.append(ComplianceAlert(**alert_payload))
        for reference in references:
            existing = aggregated.get(reference.ruleId)
            if existing is None:
                aggregated[reference.ruleId] = RuleReference(
                    ruleId=reference.ruleId,
                    citations=list(reference.citations),
                )
                continue
            existing_keys = {
                (item.title, item.url, item.citation) for item in existing.citations
            }
            for citation in reference.citations:
                key = (citation.title, citation.url, citation.citation)
                if key not in existing_keys:
                    existing.citations.append(citation)

    aggregated_list = sorted(aggregated.values(), key=lambda ref: ref.ruleId)
    return ComplianceCheckResponse(alerts=enriched_alerts, ruleReferences=aggregated_list)


async def _compliance_check(
    req: ComplianceCheckRequest, db: sqlite3.Connection | None = None
) -> ComplianceCheckResponse:
    conn = db or db_conn
    cleaned = deidentify(req.content or "")
    offline = req.useOfflineMode or USE_OFFLINE_MODEL
    if offline:
        from backend.offline_model import suggest as offline_suggest

        data = offline_suggest(cleaned)
        alerts = [
            ComplianceAlert(
                text=str(item),
                confidence=1.0,
                reasoning=str(item),
            )
            for item in data.get("compliance", [])
        ]
        return _build_compliance_response(alerts, conn)
    try:
        codes = json.dumps(req.codes or [])
        messages = [
            {
                "role": "system",
                "content": (
                    "You are a compliance assistant. Return JSON {alerts:[{text,category,priority,confidence,reasoning}]}."
                ),
            },
            {
                "role": "user",
                "content": f"Note:\n{cleaned}\nCodes:{codes}",
            },
        ]
        resp = call_openai(messages)
        data = json.loads(resp)
        alerts = [ComplianceAlert(**a) for a in data.get("alerts", [])]
        return _build_compliance_response(alerts, conn)
    except Exception as exc:
        logging.error("compliance check failed: %s", exc)
        return ComplianceCheckResponse(alerts=[], ruleReferences=[])


@app.post("/api/ai/compliance/check", response_model=ComplianceCheckResponse)
async def compliance_check(
    req: ComplianceCheckRequest,
    user=Depends(require_role("user")),
    conn: sqlite3.Connection = Depends(get_db),
) -> ComplianceCheckResponse:
    return await _compliance_check(req, conn)


@app.websocket("/ws/api/ai/compliance/check")
async def ws_compliance_check(websocket: WebSocket):
    await ws_require_role(websocket, "user")
    await websocket.accept()
    data = await websocket.receive_json()
    resp = await _compliance_check(ComplianceCheckRequest(**data), db_conn)
    await websocket.send_json(resp.model_dump())
    await websocket.close()


@app.post("/api/compliance/monitor", response_model=ComplianceMonitorResponse)
async def compliance_monitor(
    req: ComplianceMonitorRequest, user=Depends(require_role("user"))
) -> ComplianceMonitorResponse:
    metadata = req.metadata if isinstance(req.metadata, dict) else {}
    result = compliance_engine.evaluate_note(
        note=req.note,
        metadata=metadata,
        rule_ids=req.ruleIds,
    )
    issues = [ComplianceMonitorIssue(**item) for item in result.get("issues", [])]
    persisted_ids: List[str] = []
    if req.persistFindings and issues:
        for issue in issues:
            metadata_payload: Dict[str, Any] = {}
            if issue.details:
                metadata_payload["details"] = issue.details
            if metadata:
                metadata_payload["context"] = metadata
            if issue.recommendation:
                metadata_payload["recommendation"] = issue.recommendation
            if issue.references:
                metadata_payload["references"] = issue.references
            if issue.summary:
                metadata_payload["summary"] = issue.summary
            record = _persist_compliance_issue(
                issue_id=issue.issueId,
                rule_id=issue.ruleId,
                title=issue.title,
                severity=issue.severity,
                category=issue.category,
                status=issue.status or "open",
                note_excerpt=issue.noteExcerpt,
                metadata=metadata_payload or None,
                created_by=user.get("sub"),
                assignee=None,
                payer=metadata.get("payer") if isinstance(metadata, dict) else None,
            )
            if record.get("issueId"):
                persisted_ids.append(record["issueId"])
                recipients = {
                    user.get("sub"),
                    record.get("assignee"),
                    record.get("createdBy"),
                }
                await _notify_compliance_issue(record, recipients)
    response = ComplianceMonitorResponse(
        issues=issues,
        summary=result.get("summary", {}),
        rulesEvaluated=result.get("rulesEvaluated", 0),
        appliedRules=result.get("appliedRules", []),
        persistedIssueIds=persisted_ids or None,
    )
    return response


def _rule_payload_to_dict(
    model: ComplianceRuleBase, include_id: bool = False
) -> Dict[str, Any]:
    data = model.model_dump(exclude_none=True)
    extras = getattr(model, "model_extra", {}) or {}
    for key, value in extras.items():
        if key not in data:
            data[key] = value
    if not include_id:
        data.pop("id", None)
    return data


def _sanitize_rule_payload(payload: Dict[str, Any]) -> Dict[str, Any]:
    def _sanitize(value: Any) -> Any:
        if isinstance(value, str):
            return sanitize_text(value)
        if isinstance(value, list):
            return [_sanitize(item) for item in value]
        if isinstance(value, dict):
            return {key: _sanitize(val) for key, val in value.items()}
        return value

    return {key: _sanitize(value) for key, value in payload.items()}


@app.get("/api/compliance/rules")
async def compliance_rules(user=Depends(require_role("user"))) -> Dict[str, Any]:
    rules = compliance_engine.get_rules()
    return {"rules": rules, "count": len(rules)}


@app.post("/api/compliance/rules")
async def create_compliance_rule(
    rule: ComplianceRuleCreateRequest, user=Depends(require_role("admin"))
) -> Dict[str, Any]:
    payload = _rule_payload_to_dict(rule, include_id=True)
    sanitized = _sanitize_rule_payload(payload)
    try:
        created = compliance_engine.create_rule(sanitized)
    except ValueError as exc:  # pragma: no cover - validation handled in service
        raise HTTPException(status_code=status.HTTP_400_BAD_REQUEST, detail=str(exc)) from exc
    return {"rule": created}


@app.put("/api/compliance/rules/{rule_id}")
async def update_compliance_rule(
    rule_id: str,
    rule: ComplianceRuleUpdateRequest,
    user=Depends(require_role("admin")),
) -> Dict[str, Any]:
    cleaned_id = sanitize_text(rule_id).strip()
    if not cleaned_id:
        raise HTTPException(status_code=status.HTTP_400_BAD_REQUEST, detail="Invalid rule id")
    payload = _rule_payload_to_dict(rule)
    sanitized = _sanitize_rule_payload(payload)
    try:
        updated = compliance_engine.update_rule(cleaned_id, sanitized)
    except ValueError as exc:
        raise HTTPException(status_code=status.HTTP_400_BAD_REQUEST, detail=str(exc)) from exc
    if updated is None:
        raise HTTPException(status_code=status.HTTP_404_NOT_FOUND, detail="Rule not found")
    return {"rule": updated}


@app.delete("/api/compliance/rules/{rule_id}")
async def delete_compliance_rule(
    rule_id: str, user=Depends(require_role("admin"))
) -> Dict[str, str]:
    cleaned_id = sanitize_text(rule_id).strip()
    if not cleaned_id:
        raise HTTPException(status_code=status.HTTP_400_BAD_REQUEST, detail="Invalid rule id")
    if not compliance_engine.delete_rule(cleaned_id):
        raise HTTPException(status_code=status.HTTP_404_NOT_FOUND, detail="Rule not found")
    return {"status": "deleted"}


@app.post("/api/compliance/issue-tracking", response_model=ComplianceIssueRecord)
async def compliance_issue_tracking(
    req: ComplianceIssueCreateRequest, user=Depends(require_role("user"))
) -> ComplianceIssueRecord:
    metadata_payload: Dict[str, Any] = {}
    if isinstance(req.metadata, dict):
        metadata_payload.update(req.metadata)
    metadata_payload["manual"] = True
    record = _persist_compliance_issue(
        issue_id=req.issueId,
        rule_id=req.ruleId,
        title=sanitize_text(req.title),
        severity=req.severity,
        category=req.category,
        status=req.status or "open",
        note_excerpt=req.noteExcerpt,
        metadata=metadata_payload or None,
        created_by=req.createdBy or user.get("sub"),
        assignee=req.assignee,
        payer=metadata_payload.get("payer"),
    )
    if not record:
        raise HTTPException(status_code=500, detail="Failed to persist issue")
    recipients = {user.get("sub"), record.get("assignee"), record.get("createdBy")}
    await _notify_compliance_issue(record, recipients)
    return ComplianceIssueRecord(**record)


@app.get("/api/compliance/issues/history")
async def compliance_issue_history(
    issue_id: Optional[str] = Query(None, alias="issueId"),
    code: Optional[str] = Query(None),
    payer: Optional[str] = Query(None),
    user_id: Optional[str] = Query(None, alias="userId"),
    start: Optional[float] = Query(None, ge=0),
    end: Optional[float] = Query(None, ge=0),
    limit: int = Query(100, ge=1, le=500),
    user=Depends(require_role("user")),
    conn: sqlite3.Connection = Depends(get_db),
) -> Dict[str, Any]:
    query = (
        "SELECT issue_id, code, payer, findings, created_at, user_id "
        "FROM compliance_issue_history"
    )
    clauses: List[str] = []
    params: List[Any] = []

    if issue_id:
        clauses.append("issue_id = ?")
        params.append(issue_id.strip())
    if code:
        clauses.append("UPPER(code) = ?")
        params.append(code.strip().upper())
    if payer:
        clauses.append("LOWER(payer) = ?")
        params.append(payer.strip().lower())
    if user_id:
        clauses.append("user_id = ?")
        params.append(user_id.strip())
    if start is not None:
        clauses.append("created_at >= ?")
        params.append(float(start))
    if end is not None:
        clauses.append("created_at <= ?")
        params.append(float(end))

    if clauses:
        query += " WHERE " + " AND ".join(clauses)
    query += " ORDER BY created_at DESC"
    if limit:
        query += " LIMIT ?"
        params.append(int(limit))

    rows = conn.execute(query, params).fetchall()
    records = [
        {
            "issueId": row["issue_id"],
            "code": row["code"],
            "payer": row["payer"],
            "findings": _deserialise_findings(row["findings"]),
            "timestamp": _iso_timestamp(row["created_at"]),
            "userId": row["user_id"],
        }
        for row in rows
    ]
    return {"count": len(records), "records": records}


@app.get("/api/compliance/resources")
async def compliance_resources(
    region: Optional[str] = None,
    category: Optional[str] = None,
    user=Depends(require_role("user")),
) -> Dict[str, Any]:
    resources = compliance_engine.get_resources(region=region, category=category)
    return {"resources": resources, "count": len(resources)}


async def _differentials_generate(
    req: DifferentialsGenerateRequest,
) -> DifferentialsResponse:
    cleaned = deidentify(req.content or "")
    offline = req.useOfflineMode or USE_OFFLINE_MODEL
    if offline:
        from backend.offline_model import suggest as offline_suggest

        data = offline_suggest(cleaned)
        diffs = [
            DifferentialItem(
                diagnosis=item.get("diagnosis", ""),
                confidence=item.get("score"),
                reasoning="offline",
            )
            for item in data.get("differentials", [])
        ]
        return DifferentialsResponse(differentials=diffs)
    try:
        symptoms = json.dumps(req.symptoms or [])
        patient = json.dumps(req.patientData or {})
        messages = [
            {
                "role": "system",
                "content": (
                    "You are a clinical decision support system. Return JSON {differentials:[{diagnosis,confidence,reasoning,supportingFactors,contradictingFactors,testsToConfirm}]}. Confidence 0-1."
                ),
            },
            {
                "role": "user",
                "content": f"Note:\n{cleaned}\nSymptoms:{symptoms}\nPatient:{patient}",
            },
        ]
        resp = call_openai(messages)
        data = json.loads(resp)
        diffs = [DifferentialItem(**d) for d in data.get("differentials", [])]
        return DifferentialsResponse(differentials=diffs)
    except Exception as exc:
        logging.error("differentials generate failed: %s", exc)
        return DifferentialsResponse(differentials=[])


@app.post("/api/ai/differentials/generate", response_model=DifferentialsResponse)
async def differentials_generate(
    req: DifferentialsGenerateRequest, user=Depends(require_role("user"))
) -> DifferentialsResponse:
    return await _differentials_generate(req)


@app.websocket("/ws/api/ai/differentials/generate")
async def ws_differentials_generate(websocket: WebSocket):
    await ws_require_role(websocket, "user")
    await websocket.accept()
    data = await websocket.receive_json()
    resp = await _differentials_generate(DifferentialsGenerateRequest(**data))
    await websocket.send_json(resp.model_dump())
    await websocket.close()


async def _prevention_suggest(req: PreventionSuggestRequest) -> PreventionResponse:
    offline = req.useOfflineMode or USE_OFFLINE_MODEL
    if offline:
        from backend.offline_model import suggest as offline_suggest

        data = offline_suggest("")
        recs = [
            PreventionItem(
                recommendation=item.get("recommendation", ""),
                priority="routine",
                source=item.get("source"),
                confidence=1.0,
                reasoning=item.get("reason"),
            )
            for item in data.get("publicHealth", [])
        ]
        return PreventionResponse(recommendations=recs)
    try:
        patient = json.dumps(req.patientData or {})
        demo = json.dumps(req.demographics or {})
        messages = [
            {
                "role": "system",
                "content": (
                    "You are a preventative care assistant. Return JSON {recommendations:[{recommendation,priority,source,confidence,reasoning}]}."
                ),
            },
            {
                "role": "user",
                "content": f"Patient:{patient}\nDemographics:{demo}",
            },
        ]
        resp = call_openai(messages)
        data = json.loads(resp)
        recs = [PreventionItem(**r) for r in data.get("recommendations", [])]
        return PreventionResponse(recommendations=recs)
    except Exception as exc:
        logging.error("prevention suggest failed: %s", exc)
        return PreventionResponse(recommendations=[])


@app.post("/api/ai/prevention/suggest", response_model=PreventionResponse)
async def prevention_suggest(
    req: PreventionSuggestRequest, user=Depends(require_role("user"))
) -> PreventionResponse:
    return await _prevention_suggest(req)


@app.websocket("/ws/api/ai/prevention/suggest")
async def ws_prevention_suggest(websocket: WebSocket):
    await ws_require_role(websocket, "user")
    await websocket.accept()
    data = await websocket.receive_json()
    resp = await _prevention_suggest(PreventionSuggestRequest(**data))
    await websocket.send_json(resp.model_dump())
    await websocket.close()


async def _realtime_analyze(req: RealtimeAnalyzeRequest) -> RealtimeAnalysisResponse:
    cleaned = deidentify(req.content or "")
    offline = req.useOfflineMode or USE_OFFLINE_MODEL
    if offline:
        return RealtimeAnalysisResponse(
            analysisId="offline",
            extractedSymptoms=[],
            medicalHistory=[],
            currentMedications=[],
            confidence=1.0,
            reasoning="offline",
        )
    try:
        context = json.dumps(req.patientContext or {})
        messages = [
            {
                "role": "system",
                "content": (
                    "You analyse clinical text. Return JSON with keys analysisId (string), extractedSymptoms (array), medicalHistory (array), currentMedications (array), confidence (0-1), reasoning (string)."
                ),
            },
            {
                "role": "user",
                "content": f"Content:\n{cleaned}\nContext:{context}",
            },
        ]
        resp = call_openai(messages)
        data = json.loads(resp)
        if not data.get("analysisId"):
            data["analysisId"] = str(uuid4())
        return RealtimeAnalysisResponse(**data)
    except Exception as exc:
        logging.error("realtime analysis failed: %s", exc)
        return RealtimeAnalysisResponse(
            analysisId=str(uuid4()),
            extractedSymptoms=[],
            medicalHistory=[],
            currentMedications=[],
            confidence=None,
            reasoning=str(exc),
        )


@app.post("/api/ai/analyze/realtime", response_model=RealtimeAnalysisResponse)
async def realtime_analyze(
    req: RealtimeAnalyzeRequest, user=Depends(require_role("user"))
) -> RealtimeAnalysisResponse:
    return await _realtime_analyze(req)


@app.websocket("/ws/api/ai/analyze/realtime")
async def ws_realtime_analyze(websocket: WebSocket):
    await ws_require_role(websocket, "user")
    await websocket.accept()
    data = await websocket.receive_json()
    resp = await _realtime_analyze(RealtimeAnalyzeRequest(**data))
    await websocket.send_json(resp.model_dump())
    await websocket.close()


@app.post("/api/compliance/analyze")  # pragma: no cover - not exercised in tests
async def analyze_compliance(
    req: NoteRequest, user=Depends(require_role("user"))
):
    """Analyze compliance issues in a note using an AI model."""

    cleaned = deidentify(req.text or "")
    messages = [
        {
            "role": "system",
            "content": "Return JSON with key 'compliance' listing documentation issues.",
        },
        {"role": "user", "content": cleaned},
    ]
    try:
        response_content = call_openai(messages)
        data = json.loads(response_content)
        compliance = [str(x) for x in data.get("compliance", [])]
    except Exception:
        try:
            from backend.offline_model import suggest as offline_suggest

            data = offline_suggest(
                cleaned,
                req.lang,
                req.specialty,
                req.payer,
                req.age,
                req.sex,
                req.region,
                use_local=req.useLocalModels,
                model_path=req.suggestModel,
            )
            compliance = [str(x) for x in data.get("compliance", [])]
        except Exception:
            compliance = ["offline compliance"]
    return {"compliance": compliance}


@app.put("/api/notes/auto-save")  # pragma: no cover - not exercised in tests
async def auto_save_note(note: AutoSaveModel, user=Depends(require_role("user"))):
    """Persist a draft note for the current user."""

    row = db_conn.execute(
        "SELECT id FROM users WHERE username=?",
        (user["sub"],),
    ).fetchone()
    uid = row["id"] if row else None
    db_conn.execute(
        "INSERT INTO note_auto_saves (user_id, note_id, content, updated_at) VALUES (?, ?, ?, ?)",
        (uid, note.note_id, note.content, time.time()),
    )
    db_conn.commit()
    await _notify_note_auto_save(user["sub"], note.note_id)
    return {"status": "saved"}


@app.post("/api/notes/finalize-check")  # pragma: no cover - not exercised in tests
async def finalize_check(req: NoteRequest, user=Depends(require_role("user"))):
    """Use an AI model to check if a note is ready for finalization."""

    cleaned = deidentify(req.text or "")
    if USE_OFFLINE_MODEL:
        return {"ok": True, "issues": []}
    messages = [
        {
            "role": "system",
            "content": "Return JSON {\"ok\": bool, \"issues\": []} indicating remaining problems.",
        },
        {"role": "user", "content": cleaned},
    ]
    try:
        response_content = call_openai(messages)
        data = json.loads(response_content)
        ok = bool(data.get("ok", True))
        issues = [str(x) for x in data.get("issues", [])]
    except Exception:
        ok = True
        issues = []
    return {"ok": ok, "issues": issues}


class AnalyzeRequest(BaseModel):
    text: str
    model: Optional[str] = None


@app.post("/api/ai/analyze")
async def analyze_note(
    req: AnalyzeRequest, user=Depends(require_role("user"))
) -> Dict[str, Any]:
    """Extract structured content from a note via the LLM."""

    cleaned = deidentify(req.text or "")
    if USE_OFFLINE_MODEL:
        return {"analysis": {}}
    messages = [
        {
            "role": "system",
            "content": "Extract key medical facts as JSON with any fields you find relevant.",
        },
        {"role": "user", "content": cleaned},
    ]
    try:
        response_content = call_openai(messages)
        data = json.loads(response_content)
    except Exception:
        data = {}
    return {"analysis": data}



@app.post("/followup", response_model=ScheduleResponse)
async def followup(req: ScheduleRequest, user=Depends(require_role("user"))) -> ScheduleResponse:
    """Return a recommended follow-up interval (no persistence)."""
    cleaned = deidentify(req.text or "")
    follow = recommend_follow_up(
        req.codes or [],
        [cleaned],
        req.specialty,
        req.payer,
    )
    return ScheduleResponse(**follow)

# ------------------- Appointment CRUD & ICS export -------------------------
class AppointmentCreate(BaseModel):
    patient: str
    reason: str
    start: datetime
    end: Optional[datetime] = None
    provider: Optional[str] = None
    patientId: Optional[str] = None
    encounterId: Optional[str] = None
    location: Optional[str] = None

class Appointment(BaseModel):
    id: int
    patient: str
    reason: str
    start: datetime
    end: datetime
    provider: Optional[str] = None
    status: str = "scheduled"
    patientId: Optional[str] = None
    encounterId: Optional[str] = None
    location: Optional[str] = None
    visitSummary: Optional[Dict[str, Any]] = None

class AppointmentList(BaseModel):
    appointments: List[Appointment]
    visitSummaries: Dict[str, Any] = Field(default_factory=dict)

@app.post("/schedule", response_model=Appointment)
async def create_schedule_appointment(appt: AppointmentCreate, user=Depends(require_role("user"))):
    rec = create_appointment(
        appt.patient,
        appt.reason,
        appt.start,
        appt.end,
        provider=appt.provider,
        patient_id=appt.patientId,
        encounter_id=appt.encounterId,
        location=appt.location,
    )
    return Appointment(
        **{
            **rec,
            "start": datetime.fromisoformat(rec["start"]),
            "end": datetime.fromisoformat(rec["end"]),
        }
    )

@app.get("/schedule", response_model=AppointmentList)
async def list_schedule_appointments(user=Depends(require_role("user"))):
    items = list_appointments()
    parsed: List[Appointment] = []
    summaries: Dict[str, Any] = {}
    for item in items:
        summary = item.get("visitSummary") if isinstance(item, dict) else None
        if isinstance(summary, dict) and item.get("id") is not None:
            summaries[str(item["id"])] = summary
        parsed.append(
            Appointment(
                **{
                    **item,
                    "start": datetime.fromisoformat(item["start"]),
                    "end": datetime.fromisoformat(item["end"]),
                }
            )
        )
    return AppointmentList(appointments=parsed, visitSummaries=summaries)


class ScheduleBulkOperation(BaseModel):
    id: int
    action: str
    time: Optional[datetime] = None


class ScheduleBulkRequest(BaseModel):
    updates: List[ScheduleBulkOperation]
    provider: Optional[str] = None


class ScheduleBulkSummary(BaseModel):
    succeeded: int = 0
    failed: int = 0

class ScheduleExportRequest(BaseModel):
    id: int

@app.post("/schedule/export")
async def export_schedule_appointment(req: ScheduleExportRequest, user=Depends(require_role("user"))):
    appt = get_appointment(req.id)
    if not appt:
        raise HTTPException(status_code=404, detail="appointment not found")
    return {"ics": export_appointment_ics(appt)}


@app.post("/api/schedule/bulk-operations", response_model=ScheduleBulkSummary)
async def schedule_bulk_operations(
    req: ScheduleBulkRequest, user=Depends(require_role("user"))
) -> ScheduleBulkSummary:
    if not req.updates:
        return ScheduleBulkSummary(succeeded=0, failed=0)
    succeeded, failed = apply_bulk_operations(
        [{"id": item.id, "action": item.action, "time": item.time} for item in req.updates],
        req.provider,
    )
    return ScheduleBulkSummary(succeeded=succeeded, failed=failed)
# ------------------- Additional API endpoints ------------------------------


@app.get("/api/schedule/appointments", response_model=AppointmentList)
async def api_list_appointments(user=Depends(require_role("user"))):
    items = list_appointments()
    parsed: List[Appointment] = []
    summaries: Dict[str, Any] = {}
    for item in items:
        summary = item.get("visitSummary") if isinstance(item, dict) else None
        if isinstance(summary, dict) and item.get("id") is not None:
            summaries[str(item["id"])] = summary
        parsed.append(
            Appointment(
                **{
                    **item,
                    "start": datetime.fromisoformat(item["start"]),
                    "end": datetime.fromisoformat(item["end"]),
                }
            )
        )
    return AppointmentList(appointments=parsed, visitSummaries=summaries)


class VisitManageRequest(BaseModel):
    encounterId: str
    action: Literal["start", "complete"]


class VisitState(BaseModel):
    encounterId: str
    visitStatus: str
    startTime: Optional[str] = None
    duration: int = 0
    documentationComplete: bool = False


@app.post("/api/visits/manage", response_model=VisitState)
async def manage_visit_state(
    req: VisitManageRequest,
    background_tasks: BackgroundTasks,
    user=Depends(require_role("user")),
):
    background_tasks.add_task(visits.update_visit_state, req.encounterId, req.action)
    state = visits.peek_state(req.encounterId, req.action)
    return VisitState(**state)


# ---------------------------------------------------------------------------
# ---------------------- Code validation & billing -------------------------
          
class CombinationRequest(BaseModel):
    cpt: List[str] = Field(default_factory=list)
    icd10: List[str] = Field(default_factory=list)
    codes: List[str] = Field(default_factory=list)
    age: Optional[int] = Field(default=None, ge=0, le=130)
    gender: Optional[str] = None
    encounterType: Optional[str] = None
    providerSpecialty: Optional[str] = None

    model_config = {"populate_by_name": True, "extra": "allow"}

    @model_validator(mode="before")
    @classmethod
    def _expand_codes(cls, values: Dict[str, Any]) -> Dict[str, Any]:  # noqa: D401
        if not isinstance(values, dict):
            return values
        codes = values.get("codes") or []
        if codes:
            cpt = [code.strip().upper() for code in values.get("cpt", []) if code]
            icd10 = [code.strip().upper() for code in values.get("icd10", []) if code]
            for raw in codes:
                if not isinstance(raw, str):
                    continue
                normalized = raw.strip().upper()
                if not normalized:
                    continue
                if normalized[0].isdigit():
                    if normalized not in cpt:
                        cpt.append(normalized)
                else:
                    if normalized not in icd10:
                        icd10.append(normalized)
            values["cpt"] = cpt
            values["icd10"] = icd10
        return values


@app.get("/api/codes/categorization/rules")
async def get_code_categorization_rules(
    user=Depends(require_role("user")),
) -> Dict[str, Any]:
    """Return categorization rules for client-side code organization."""

    return load_code_categorization_rules()


@app.get("/api/codes/validate/cpt/{code}")
async def validate_cpt_code(
    code: str,
    age: int | None = Query(None, ge=0, le=130),
    gender: str | None = Query(None),
    encounter_type: str | None = Query(None, alias="encounterType"),
    provider_specialty: str | None = Query(None, alias="providerSpecialty"),
    user=Depends(require_role("user")),
):
    """Validate a CPT code."""

    return code_tables.validate_cpt(
        code,
        age=age,
        gender=gender.strip() if gender else None,
        encounter_type=encounter_type.strip() if encounter_type else None,
        specialty=provider_specialty.strip() if provider_specialty else None,
    )


@app.get("/api/codes/validate/icd10/{code}")
async def validate_icd10_code(
    code: str,
    age: int | None = Query(None, ge=0, le=130),
    gender: str | None = Query(None),
    encounter_type: str | None = Query(None, alias="encounterType"),
    provider_specialty: str | None = Query(None, alias="providerSpecialty"),
    user=Depends(require_role("user")),
):
    """Validate an ICD-10 code."""

    return code_tables.validate_icd10(
        code,
        age=age,
        gender=gender.strip() if gender else None,
        encounter_type=encounter_type.strip() if encounter_type else None,
        specialty=provider_specialty.strip() if provider_specialty else None,
    )


@app.get("/api/codes/validate/hcpcs/{code}")
async def validate_hcpcs_code(
    code: str,
    age: int | None = Query(None, ge=0, le=130),
    gender: str | None = Query(None),
    encounter_type: str | None = Query(None, alias="encounterType"),
    provider_specialty: str | None = Query(None, alias="providerSpecialty"),
    user=Depends(require_role("user")),
):
    """Validate an HCPCS code."""

    return code_tables.validate_hcpcs(
        code,
        age=age,
        gender=gender.strip() if gender else None,
        encounter_type=encounter_type.strip() if encounter_type else None,
        specialty=provider_specialty.strip() if provider_specialty else None,
    )


@app.post("/api/codes/validate/combination")
async def validate_code_combination(
    req: CombinationRequest, user=Depends(require_role("user"))
):
    """Validate CPT/ICD-10 code combinations for medical necessity."""
    cpt_codes = [c.upper() for c in req.cpt]
    icd10_codes = [c.upper() for c in req.icd10]
    gender = req.gender.strip() if req.gender else None
    encounter_type = req.encounterType.strip() if req.encounterType else None
    specialty = req.providerSpecialty.strip() if req.providerSpecialty else None
    return code_tables.validate_combination(
        cpt_codes,
        icd10_codes,
        age=req.age,
        gender=gender,
        encounter_type=encounter_type,
        specialty=specialty,
    )


class BillingRequest(BaseModel):
    cpt: List[str]
    codes: List[str] = Field(default_factory=list)
    payerType: str = "commercial"
    location: Optional[str] = None

    model_config = {"populate_by_name": True, "extra": "allow"}

    @model_validator(mode="before")
    @classmethod
    def _populate_cpt(cls, values: Dict[str, Any]) -> Dict[str, Any]:  # noqa: D401
        if not isinstance(values, dict):
            return values
        codes = values.get("codes")
        if codes and not values.get("cpt"):
            values["cpt"] = [code for code in codes if isinstance(code, str)]
        return values


@app.post("/api/billing/calculate")
async def billing_calculate(
    req: BillingRequest,
    user=Depends(require_role("user")),
    conn: sqlite3.Connection = Depends(get_db),
):
    """Return estimated reimbursement for CPT codes."""
    cpt_codes = [c.upper() for c in req.cpt]
    result = code_tables.calculate_billing(
        cpt_codes,
        req.payerType,
        req.location,
        session=conn,
    )
    try:
        _persist_billing_audit(
            audit_id=None,
            codes=cpt_codes,
            payer=req.payerType,
            findings=result,
            user_id=user.get("sub"),
        )
    except Exception as exc:  # pragma: no cover - best effort audit
        logging.warning("Failed to persist billing audit: %s", exc)
    return result


@app.get("/api/codes/documentation/{code}")
async def get_code_documentation(code: str, user=Depends(require_role("user"))):
    """Return documentation requirements for a CPT or ICD-10 code."""
    return code_tables.get_documentation(code)

# ---------------------------------------------------------------------------
# WebSocket endpoints
# ---------------------------------------------------------------------------


class ConnectionManager:
    """Track active WebSocket sessions and replay missed events on reconnect."""

    def __init__(self) -> None:
        self.active: Dict[str, WebSocket] = {}
        self.session_users: Dict[str, str] = {}
        self.user_sessions: Dict[str, Set[str]] = defaultdict(set)
        self.latest_session_by_user: Dict[str, str] = {}
        self.history: Dict[str, deque[dict]] = defaultdict(deque)
        self.counters: Dict[str, int] = defaultdict(int)

    async def connect(
        self,
        websocket: WebSocket,
        username: str,
        session_id: Optional[str],
        last_event_id: Optional[int],
    ) -> str:
        await websocket.accept()
        if not session_id or session_id not in self.session_users:
            session_id = str(uuid.uuid4())
        self.session_users[session_id] = username
        self.active[session_id] = websocket
        self.user_sessions[username].add(session_id)
        self.latest_session_by_user[username] = session_id
        events = list(self.history[username])
        if last_event_id is not None:
            events = [e for e in events if e["eventId"] > last_event_id]
        for payload in events:
            await websocket.send_json(payload)
        return session_id

    def disconnect(self, session_id: str) -> None:
        self.active.pop(session_id, None)
        username = self.session_users.pop(session_id, None)
        if not username:
            return
        sessions = self.user_sessions.get(username)
        if sessions:
            sessions.discard(session_id)
            if not sessions:
                self.user_sessions.pop(username, None)
                self.latest_session_by_user.pop(username, None)
            elif self.latest_session_by_user.get(username) == session_id:
                self.latest_session_by_user[username] = next(iter(sessions))

    def latest_session(self, username: str) -> Optional[str]:
        """Return the most recently active session for *username*."""

        return self.latest_session_by_user.get(username)

    async def push(self, session_id: str, payload: Dict[str, Any]) -> None:
        username = self.session_users.get(session_id)
        if not username:
            return
        self.counters[username] += 1
        enriched = {"eventId": self.counters[username], **payload}
        enriched.setdefault("event", "message")
        history = self.history[username]
        history.append(enriched)
        if len(history) > 50:
            history.popleft()
        for sid in list(self.user_sessions.get(username, [])):
            ws = self.active.get(sid)
            if ws is None:
                continue
            try:
                await ws.send_json(enriched)
            except Exception:
                self.disconnect(sid)

    async def push_user(self, username: str, payload: Dict[str, Any]) -> None:
        """Queue *payload* for *username*, broadcasting if connected."""

        session_id = self.latest_session(username)
        if session_id:
            await self.push(session_id, payload)
            return
        self.counters[username] += 1
        enriched = {"eventId": self.counters[username], **payload}
        enriched.setdefault("event", "message")
        history = self.history[username]
        history.append(enriched)
        if len(history) > 50:
            history.popleft()


async def _ws_endpoint(
    manager: ConnectionManager,
    websocket: WebSocket,
    *,
    channel: str,
    required_role: str = "user",
    announce: bool = True,
    handshake_first: bool = True,
    on_connect: Optional[Callable[[str, Dict[str, Any]], Awaitable[None]]] = None,
) -> None:
    """Common WebSocket connection handler with reconnect support."""

    user = await ws_require_role(websocket, required_role)
    username = user["sub"]
    params = websocket.query_params
    session_id = params.get("session_id")
    last_event_id = params.get("last_event_id")
    last_event = int(last_event_id) if last_event_id is not None else None
    session_id = await manager.connect(websocket, username, session_id, last_event)
    if announce and handshake_first:
        await websocket.send_json({"event": "connected", "sessionId": session_id})
    if on_connect is not None:
        await on_connect(session_id, user)
    if announce and not handshake_first:
        await websocket.send_json({"event": "connected", "sessionId": session_id})
    try:
        while True:
            data = await websocket.receive_json()
            payload = {**data}
            payload.setdefault("channel", channel)
            payload.setdefault("timestamp", _iso_timestamp())
            payload.setdefault("event", f"{channel}_message")
            await manager.push(session_id, payload)
    except WebSocketDisconnect:
        manager.disconnect(session_id)


transcription_manager = ConnectionManager()
compliance_manager = ConnectionManager()
collaboration_manager = ConnectionManager()
codes_manager = ConnectionManager()
notifications_manager = ConnectionManager()


async def _push_notification_event(
    username: str,
    payload: Dict[str, Any],
    *,
    increment: bool = False,
) -> None:
    """Dispatch a notification payload to ``/ws/notifications`` for *username*."""

    stored, count = _persist_notification_event(
        username,
        payload,
        mark_unread=increment,
    )
    enriched = {**payload}
    enriched.setdefault("channel", "notifications")
    enriched.setdefault("event", "notification")
    enriched.setdefault("title", stored.get("title"))
    enriched.setdefault("message", stored.get("message"))
    enriched.setdefault("severity", stored.get("severity"))
    enriched.setdefault("timestamp", stored.get("timestamp", _iso_timestamp()))
    enriched.setdefault("isRead", stored.get("isRead", False))
    if "readAt" not in enriched and stored.get("readAt"):
        enriched["readAt"] = stored["readAt"]
    enriched["id"] = stored.get("id")
    enriched["unreadCount"] = count
    enriched.update(_navigation_badges(username, count))
    session_id = notifications_manager.latest_session(username)
    if session_id:
        await notifications_manager.push(session_id, enriched)
    else:
        await notifications_manager.push_user(username, enriched)
    await _broadcast_notification_count(username)


def _get_draft_count() -> int:
    """Return the total number of draft notes available."""

    try:
        row = db_conn.execute(
            "SELECT COUNT(*) AS total FROM notes WHERE status='draft'"
        ).fetchone()
    except sqlite3.Error:
        return 0
    if not row:
        return 0
    try:
        value = row["total"] if "total" in row.keys() else row[0]
    except Exception:
        value = 0
    try:
        return max(int(value or 0), 0)
    except (TypeError, ValueError):
        return 0


def _navigation_badges(username: Optional[str], notifications: Optional[int] = None) -> Dict[str, int]:
    """Compute navigation badge counts for the sidebar."""

    notif_count = notifications
    if notif_count is None and username:
        notif_count = current_notification_count(username)
    try:
        notif_value = max(int(notif_count or 0), 0)
    except (TypeError, ValueError):
        notif_value = 0
    payload = {
        "notifications": notif_value,
        "drafts": _get_draft_count(),
    }
    payload["count"] = notif_value
    return payload


async def _notify_note_auto_save(username: str, note_id: Optional[int]) -> None:
    """Broadcast an auto-save event to collaboration clients for *username*."""

    payload = {
        "channel": "collaboration",
        "event": "note_auto_save",
        "noteId": note_id,
        "status": "saved",
        "timestamp": _iso_timestamp(),
    }
    session_id = collaboration_manager.latest_session(username)
    if session_id:
        await collaboration_manager.push(session_id, payload)
    else:
        await collaboration_manager.push_user(username, payload)


async def _notify_compliance_issue(
    record: Dict[str, Any],
    recipients: Iterable[str],
) -> None:
    """Broadcast compliance issue updates and increment notifications."""

    metadata = record.get("metadata") if isinstance(record.get("metadata"), dict) else {}
    note_id = metadata.get("noteId") or metadata.get("note_id")
    timestamp = _iso_timestamp(record.get("updatedAt") or record.get("createdAt"))
    base_payload = {
        "channel": "compliance",
        "event": "compliance_issue",
        "issueId": record.get("issueId"),
        "ruleId": record.get("ruleId"),
        "title": record.get("title"),
        "severity": record.get("severity"),
        "status": record.get("status"),
        "category": record.get("category"),
        "noteId": note_id,
        "timestamp": timestamp,
    }
    notify_payload = {
        "type": "compliance_issue",
        "issueId": record.get("issueId"),
        "severity": record.get("severity"),
        "title": record.get("title"),
        "timestamp": timestamp,
    }
    for username in {user for user in recipients if user}:
        session_id = compliance_manager.latest_session(username)
        payload = dict(base_payload)
        if session_id:
            await compliance_manager.push(session_id, payload)
        else:
            await compliance_manager.push_user(username, payload)
        await _push_notification_event(username, dict(notify_payload), increment=True)


@app.websocket("/ws/transcription")
async def ws_transcription(websocket: WebSocket) -> None:
    """Live speech-to-text stream.

    Expected payload: ``{"transcript", "confidence", "isInterim", "timestamp", "speakerLabel"}``
    """

    await _ws_endpoint(transcription_manager, websocket, channel="transcription")


@app.websocket("/ws/compliance")
async def ws_compliance(websocket: WebSocket) -> None:
    """Real-time compliance alerts.

    Expected payload: ``{"analysisId", "issues", "severity", "timestamp"}``
    """

    await _ws_endpoint(compliance_manager, websocket, channel="compliance")


@app.websocket("/ws/collaboration")
async def ws_collaboration(websocket: WebSocket) -> None:
    """Collaborative editing channel.

    Expected payload: ``{"noteId", "changes", "userId", "timestamp", "conflicts"}``
    """

    await _ws_endpoint(collaboration_manager, websocket, channel="collaboration")


@app.websocket("/ws/codes")
async def ws_codes(websocket: WebSocket) -> None:
    """Streaming coding suggestions.

    Expected payload: ``{"code", "type", "description", "rationale", "confidence", "timestamp"}``
    """

    await _ws_endpoint(codes_manager, websocket, channel="codes")


@app.websocket("/ws/notifications")
async def ws_notifications(websocket: WebSocket) -> None:
    """System notification channel.

    Expected payload: ``{"type", "message", "priority", "userId", "timestamp"}``
    """

    async def _initial(session_id: str, user_data: Dict[str, Any]) -> None:
        username = user_data.get("sub")
        badges = _navigation_badges(username) if username else {"notifications": 0, "drafts": 0, "count": 0}
        payload = {
            "channel": "notifications",
            "event": "notification_snapshot",
            **badges,
            "unreadCount": badges.get("notifications", 0),
            "timestamp": _iso_timestamp(),
        }
        await notifications_manager.push(session_id, payload)

    await _ws_endpoint(
        notifications_manager,
        websocket,
        channel="notifications",
        handshake_first=False,
        on_connect=_initial,
    )

# ---------------------------------------------------------------------------



class VisitSessionCreate(BaseModel):
    encounter_id: int


class VisitSessionUpdate(BaseModel):
    session_id: int
    action: str


@app.get("/api/patients/search")
async def search_patients_v2(
    q: str = Query(..., min_length=1),
    limit: int = Query(25, ge=1, le=100),
    offset: int = Query(0, ge=0),
    user=Depends(require_role("user")),
):
    return patients.search_patients(q, limit=limit, offset=offset)


@app.get("/api/patients/{patient_id}")
async def get_patient(patient_id: int, user=Depends(require_role("user"))):
    record = patients.get_patient(patient_id)
    if not record:
        raise HTTPException(status_code=404, detail="patient not found")
    demographics = {
        "patientId": record.get("patientId"),
        "mrn": record.get("mrn"),
        "name": record.get("name"),
        "firstName": record.get("firstName"),
        "lastName": record.get("lastName"),
        "dob": record.get("dob"),
        "age": record.get("age"),
        "gender": record.get("gender"),
        "insurance": record.get("insurance"),
        "lastVisit": record.get("lastVisit"),
    }
    payload = {
        "demographics": demographics,
        "allergies": record.get("allergies", []),
        "medications": record.get("medications", []),
        "encounters": record.get("encounters", []),
    }
    for key in (
        "patientId",
        "mrn",
        "name",
        "firstName",
        "lastName",
        "dob",
        "age",
        "gender",
        "insurance",
        "lastVisit",
    ):
        value = demographics.get(key)
        if value is not None:
            payload[key] = value
    return payload


@app.get("/api/encounters/validate/{encounter_id}")
async def validate_encounter_v2(
    encounter_id: int, user=Depends(require_role("user"))
):
    encounter = patients.get_encounter(encounter_id)
    if encounter is None:
        return {"valid": False, "errors": ["Encounter not found"], "encounterId": encounter_id}
    if "patient" not in encounter or not encounter["patient"].get("patientId"):
        return {
            "valid": False,
            "errors": ["Encounter is missing an associated patient"],
            "encounter": encounter,
        }
    return {"valid": True, "encounter": encounter}


@app.post("/api/visits/session")
async def start_visit_session(model: VisitSessionCreate, user=Depends(require_role("user"))):
    now = datetime.utcnow().isoformat()
    cursor = db_conn.cursor()
    cursor.execute(
        "INSERT INTO visit_sessions (encounter_id, status, start_time) VALUES (?, ?, ?)",
        (model.encounter_id, "started", now),
    )
    session_id = cursor.lastrowid
    db_conn.commit()
    return {"sessionId": session_id, "status": "started", "startTime": now}


@app.put("/api/visits/session")
async def update_visit_session(model: VisitSessionUpdate, user=Depends(require_role("user"))):
    row = db_conn.execute("SELECT * FROM visit_sessions WHERE id=?", (model.session_id,)).fetchone()
    if not row:
        raise HTTPException(status_code=404, detail="session not found")
    end_time = row["end_time"]
    status = model.action
    if model.action == "complete":
        end_time = datetime.utcnow().isoformat()
    db_conn.execute(
        "UPDATE visit_sessions SET status=?, end_time=? WHERE id=?",
        (status, end_time, model.session_id),
    )
    db_conn.commit()
    updated = db_conn.execute("SELECT * FROM visit_sessions WHERE id=?", (model.session_id,)).fetchone()
    return {
        "sessionId": updated["id"],
        "status": updated["status"],
        "startTime": updated["start_time"],
        "endTime": updated["end_time"],
    }


@app.post("/api/charts/upload")
async def upload_chart(file: UploadFile = File(...), user=Depends(require_role("user"))):
    UPLOAD_DIR.mkdir(parents=True, exist_ok=True)
    contents = await file.read()
    dest = UPLOAD_DIR / file.filename
    with open(dest, "wb") as f:
        f.write(contents)
    return {
        "status": "processing",
        "filename": file.filename,
        "size": len(contents),
    }


# Notes and drafts management

_DEEP_SEARCH_NOT_FOUND = object()


def _safe_json_loads(value: Any) -> Any:
    """Return parsed JSON for ``value`` if possible, otherwise ``None``."""

    if isinstance(value, (bytes, bytearray)):
        try:
            value = value.decode("utf-8")
        except Exception:
            value = value.decode("utf-8", errors="ignore")
    if not isinstance(value, str):
        return None
    text = value.strip()
    if not text:
        return None
    try:
        return json.loads(text)
    except json.JSONDecodeError:
        return None


def _deep_get(container: Any, key: str) -> Any:
    """Recursively search ``container`` for ``key`` and return its value."""

    if isinstance(container, dict):
        for current_key, value in container.items():
            if current_key == key:
                return value
            nested = _deep_get(value, key)
            if nested is not _DEEP_SEARCH_NOT_FOUND:
                return nested
    elif isinstance(container, list):
        for item in container:
            nested = _deep_get(item, key)
            if nested is not _DEEP_SEARCH_NOT_FOUND:
                return nested
    return _DEEP_SEARCH_NOT_FOUND


def _normalize_tags(value: Any) -> List[str]:
    """Convert a tag payload into a list of string tags."""

    if isinstance(value, list):
        return [str(item) for item in value if item is not None]
    if isinstance(value, str):
        parsed = _safe_json_loads(value)
        if isinstance(parsed, list):
            return [str(item) for item in parsed if item is not None]
        text = value.strip()
        if text:
            return [text]
    return []


def _parse_datetime_param(value: Any, *, end_of_day: bool = False) -> Optional[float]:
    """Parse a date/datetime/epoch input into a UTC timestamp."""

    if value is None:
        return None
    if isinstance(value, datetime):
        dt = value
    elif isinstance(value, (int, float)):
        if float(value) == 0:
            return None
        return float(value)
    elif isinstance(value, str):
        text = value.strip()
        if not text:
            return None
        if re.fullmatch(r"-?\d+(?:\.\d+)?", text):
            try:
                numeric = float(text)
            except ValueError:
                return None
            if numeric == 0:
                return None
            return numeric
        iso_text = text[:-1] + "+00:00" if text.endswith("Z") else text
        try:
            dt = datetime.fromisoformat(iso_text)
        except ValueError:
            try:
                dt = datetime.strptime(text, "%Y-%m-%d")
            except ValueError:
                return None
        if end_of_day and re.fullmatch(r"\d{4}-\d{2}-\d{2}", text):
            dt = dt + timedelta(days=1) - timedelta(microseconds=1)
    else:
        return None
    if dt.tzinfo is None:
        dt = dt.replace(tzinfo=timezone.utc)
    return dt.timestamp()


def _ts_to_iso(value: Any) -> Optional[str]:
    """Convert a timestamp/date-like value into an ISO 8601 string."""

    if value is None:
        return None
    if isinstance(value, datetime):
        dt = value if value.tzinfo else value.replace(tzinfo=timezone.utc)
        return dt.isoformat()
    if isinstance(value, (int, float)):
        if float(value) == 0:
            return None
        try:
            return datetime.fromtimestamp(float(value), tz=timezone.utc).isoformat()
        except (OverflowError, OSError, ValueError):
            return None
    if isinstance(value, str):
        text = value.strip()
        if not text:
            return None
        if re.fullmatch(r"-?\d+(?:\.\d+)?", text):
            try:
                numeric = float(text)
            except ValueError:
                numeric = None
            else:
                if numeric == 0:
                    return None
                try:
                    return datetime.fromtimestamp(numeric, tz=timezone.utc).isoformat()
                except (OverflowError, OSError, ValueError):
                    return None
        iso_text = text[:-1] + "+00:00" if text.endswith("Z") else text
        try:
            dt = datetime.fromisoformat(iso_text)
        except ValueError:
            return text
        if dt.tzinfo is None:
            dt = dt.replace(tzinfo=timezone.utc)
        return dt.isoformat()
    return None


def _format_note_row(row: sqlite3.Row) -> Dict[str, Any]:
    """Map a raw ``notes`` row into the list API response structure."""

    raw_content = row["content"]
    if isinstance(raw_content, (bytes, bytearray)):
        raw_content = raw_content.decode("utf-8", errors="ignore")
    if raw_content is None:
        raw_content = ""
    elif not isinstance(raw_content, str):
        raw_content = str(raw_content)

    parsed = _safe_json_loads(raw_content)
    metadata: Dict[str, Any] = {}
    if isinstance(parsed, dict):
        meta_candidate = parsed.get("metadata")
        if isinstance(meta_candidate, dict):
            metadata = meta_candidate
        elif isinstance(parsed.get("meta"), dict):
            metadata = dict(parsed.get("meta") or {})
        else:
            metadata = parsed

    patient_info: Optional[Dict[str, Any]] = None
    for source in (metadata, parsed):
        if isinstance(source, dict):
            for key in ("patient", "patientInfo", "patientDetails", "patient_data", "patientData", "demographics"):
                candidate = source.get(key)
                if isinstance(candidate, dict):
                    patient_info = candidate
                    break
        if patient_info:
            break
    if patient_info is None and isinstance(parsed, dict):
        for key in ("patient", "patientInfo", "patientDetails", "patient_data", "patientData", "demographics"):
            candidate = _deep_get(parsed, key)
            if candidate is not _DEEP_SEARCH_NOT_FOUND and isinstance(candidate, dict):
                patient_info = candidate
                break

    patient_name: Optional[str] = None
    patient_id: Optional[str] = None
    if isinstance(patient_info, dict):
        name_candidates = [
            patient_info.get("name"),
            patient_info.get("fullName"),
            patient_info.get("patientName"),
        ]
        patient_name = next(
            (
                str(val).strip()
                for val in name_candidates
                if isinstance(val, str) and val.strip()
            ),
            None,
        )
        if not patient_name:
            first = patient_info.get("firstName") or patient_info.get("first_name")
            last = patient_info.get("lastName") or patient_info.get("last_name")
            combined = " ".join(
                str(part).strip()
                for part in (first, last)
                if isinstance(part, str) and part.strip()
            ).strip()
            patient_name = combined or None
        for identifier in ("id", "patientId", "patient_id", "mrn", "externalId"):
            value = patient_info.get(identifier)
            if value not in (None, ""):
                patient_id = str(value)
                break
    if not patient_name and isinstance(metadata, dict):
        name_value = metadata.get("patientName") or metadata.get("patient_name")
        if isinstance(name_value, str) and name_value.strip():
            patient_name = name_value.strip()
    if not patient_name and isinstance(parsed, dict):
        name_value = parsed.get("patientName") or parsed.get("patient_name")
        if isinstance(name_value, str) and name_value.strip():
            patient_name = name_value.strip()
    if not patient_id and isinstance(metadata, dict):
        id_value = metadata.get("patientId") or metadata.get("patient_id")
        if id_value not in (None, ""):
            patient_id = str(id_value)
    if not patient_id and isinstance(parsed, dict):
        id_value = parsed.get("patientId") or parsed.get("patient_id")
        if id_value not in (None, ""):
            patient_id = str(id_value)

    title: Optional[str] = None
    title_keys = ("title", "noteTitle", "subject", "summaryTitle", "visitTitle")
    for source in (metadata, parsed):
        if isinstance(source, dict):
            for key in title_keys:
                value = source.get(key)
                if isinstance(value, str) and value.strip():
                    title = value.strip()
                    break
        if title:
            break
    if not title and isinstance(parsed, dict):
        for key in title_keys:
            value = _deep_get(parsed, key)
            if value is not _DEEP_SEARCH_NOT_FOUND and isinstance(value, str) and value.strip():
                title = value.strip()
                break

    body_candidates: List[str] = []
    for source in (metadata, parsed):
        if isinstance(source, dict):
            for key in ("content", "note", "body", "text"):
                value = source.get(key)
                if isinstance(value, str) and value.strip():
                    body_candidates.append(value)
    if not body_candidates and raw_content:
        body_candidates.append(raw_content)
    body_text = next((text for text in body_candidates if text.strip()), "")

    summary: Optional[str] = None
    for source in (metadata, parsed):
        if isinstance(source, dict):
            for key in ("summary", "description", "preview", "abstract"):
                value = source.get(key)
                if isinstance(value, str) and value.strip():
                    summary = value.strip()
                    break
        if summary:
            break

    template: Optional[str] = None
    for source in (metadata, parsed):
        if isinstance(source, dict):
            for key in ("template", "templateName", "noteTemplate"):
                value = source.get(key)
                if isinstance(value, str) and value.strip():
                    template = value.strip()
                    break
        if template:
            break

    tags: List[str] = []
    for source in (metadata, parsed):
        if isinstance(source, dict):
            for key in ("tags", "labels"):
                extracted = _normalize_tags(source.get(key))
                if extracted:
                    tags = extracted
                    break
        if tags:
            break

    date_value: Optional[str] = None
    for source in (metadata, parsed):
        if isinstance(source, dict):
            for key in ("date", "noteDate", "encounterDate", "visitDate"):
                raw_date = source.get(key)
                if raw_date is None:
                    continue
                iso_val = _ts_to_iso(raw_date)
                if iso_val:
                    date_value = iso_val
                elif isinstance(raw_date, str) and raw_date.strip():
                    date_value = raw_date.strip()
                if date_value:
                    break
        if date_value:
            break
    if not date_value:
        date_value = _ts_to_iso(row["created_at"])

    last_modified = _ts_to_iso(row["updated_at"]) or None
    if not last_modified:
        for source in (metadata, parsed):
            if isinstance(source, dict):
                for key in ("lastModified", "updatedAt", "modifiedAt"):
                    candidate = source.get(key)
                    if candidate is None:
                        continue
                    iso_val = _ts_to_iso(candidate)
                    if iso_val:
                        last_modified = iso_val
                        break
                if last_modified:
                    break
    if not last_modified:
        last_modified = _ts_to_iso(row["created_at"])

    created_at = _ts_to_iso(row["created_at"])

    if not title:
        if body_text:
            for line in body_text.splitlines():
                stripped = line.strip()
                if stripped:
                    title = stripped[:120]
                    break
        if not title:
            title = f"Note {row['id']}"

    preview: Optional[str] = None
    if summary:
        preview = summary
    elif body_text:
        preview = body_text
    if preview:
        preview = re.sub(r"\s+", " ", preview).strip()[:200]

    note: Dict[str, Any] = {
        "id": row["id"],
        "title": title,
        "patientName": patient_name,
        "patientId": patient_id,
        "status": row["status"] or "draft",
        "lastModified": last_modified,
        "createdAt": created_at,
        "date": date_value,
        "template": template,
        "tags": tags,
    }
    if summary:
        note["summary"] = summary
    if preview:
        note["preview"] = preview

    search_parts: List[str] = []
    for field in ("patientName", "patientId", "title", "summary", "preview"):
        value = note.get(field)
        if isinstance(value, str) and value:
            search_parts.append(value.lower())
    if raw_content:
        search_parts.append(str(raw_content).lower())
    if isinstance(parsed, dict):
        try:
            search_parts.append(json.dumps(parsed).lower())
        except (TypeError, ValueError):
            pass
    note["_search_blob"] = " ".join(search_parts)

    return note


def _note_matches_patient(note: Dict[str, Any], patient_query: str) -> bool:
    """Return ``True`` if ``note`` should be included for ``patient_query``."""

    if not patient_query:
        return True
    query = patient_query.strip().lower()
    if not query:
        return True
    for key in ("patientName", "patientId"):
        value = note.get(key)
        if isinstance(value, str) and query in value.lower():
            return True
    blob = note.get("_search_blob")
    if isinstance(blob, str) and query in blob:
        return True
    return False


@app.get("/api/notes/list")
async def list_notes(
    page: int = Query(1, ge=1),
    page_size: Optional[int] = Query(None, ge=1, le=200),
    page_size_alias: Optional[int] = Query(None, alias="pageSize", ge=1, le=200),
    status: Optional[str] = None,
    patient: Optional[str] = None,
    start_date: Optional[str] = Query(None),
    start_date_alias: Optional[str] = Query(None, alias="startDate"),
    end_date: Optional[str] = Query(None),
    end_date_alias: Optional[str] = Query(None, alias="endDate"),
    user=Depends(require_role("user")),
):
    """Return paginated notes with optional status, patient and date filters."""

    size = page_size_alias or page_size or 20
    size = max(1, min(int(size), 200))

    start_filter = start_date_alias or start_date
    end_filter = end_date_alias or end_date

    timestamp_expr = "COALESCE(updated_at, created_at, 0)"
    conditions: List[str] = []
    params: List[Any] = []

    if status:
        conditions.append("status = ?")
        params.append(status)

    start_ts = _parse_datetime_param(start_filter)
    if start_ts is not None:
        conditions.append(f"{timestamp_expr} >= ?")
        params.append(start_ts)

    end_ts = _parse_datetime_param(end_filter, end_of_day=True)
    if end_ts is not None:
        conditions.append(f"{timestamp_expr} <= ?")
        params.append(end_ts)

    query = "SELECT id, content, status, created_at, updated_at FROM notes"
    if conditions:
        query += " WHERE " + " AND ".join(conditions)
    query += f" ORDER BY {timestamp_expr} DESC"

    rows = db_conn.execute(query, params).fetchall()

    notes: List[Dict[str, Any]] = []
    for row in rows:
        formatted = _format_note_row(row)
        if patient and not _note_matches_patient(formatted, patient):
            continue
        formatted.pop("_search_blob", None)
        notes.append(formatted)

    start_index = (page - 1) * size
    end_index = start_index + size
    return notes[start_index:end_index]


class BulkNotesRequest(BaseModel):
    ids: List[int]
    status: Optional[str] = None
    delete: StrictBool = False


@app.get("/api/notes/drafts")
async def list_draft_notes(user=Depends(require_role("user"))):
    cur = db_conn.execute(
        "SELECT id, content, status, created_at, updated_at FROM notes WHERE status = 'draft' ORDER BY id"
    )
    data = [dict(row) for row in cur.fetchall()]
    return JSONResponse(content=data, headers={"X-Bypass-Envelope": "1"})


@app.get("/api/notes/search")
async def search_notes(
    q: str,
    status: Optional[str] = None,
    user=Depends(require_role("user")),
):
    params: List[Any] = [f"%{q}%"]
    query = "SELECT id, content, status, created_at, updated_at FROM notes WHERE content LIKE ?"
    if status:
        query += " AND status = ?"
        params.append(status)
    cur = db_conn.execute(query, params)
    data = [dict(row) for row in cur.fetchall()]
    return JSONResponse(content=data, headers={"X-Bypass-Envelope": "1"})


@app.get("/api/analytics/drafts")
async def draft_analytics(user=Depends(require_role("user"))):
    rows = db_conn.execute(
        "SELECT id, content, status, created_at, updated_at FROM notes WHERE status='draft'"
    ).fetchall()

    total = len(rows)
    durations: List[float] = []
    stale = 0
    now = time.time()
    ordered_notes: List[Tuple[float, Dict[str, Any]]] = []

    for row in rows:
        created = float(row["created_at"]) if row["created_at"] else 0.0
        updated = float(row["updated_at"]) if row["updated_at"] else created
        if created and updated and updated >= created:
            durations.append(updated - created)
        reference = updated or created
        if reference and now - reference >= 7 * 24 * 60 * 60:
            stale += 1
        formatted = _format_note_row(row)
        ordered_notes.append((reference, formatted))

    average_completion_minutes = 0.0
    if durations:
        average_completion_minutes = round((sum(durations) / len(durations)) / 60.0, 2)

    abandonment_rate = round(stale / total, 4) if total else 0.0

    recent_activity: List[Dict[str, Any]] = []
    for _reference, note in sorted(ordered_notes, key=lambda item: item[0] or 0.0, reverse=True)[:5]:
        recent_activity.append(
            {
                "id": note.get("id"),
                "title": note.get("title"),
                "status": note.get("status"),
                "patientName": note.get("patientName"),
                "lastModified": note.get("lastModified") or note.get("createdAt"),
            }
        )

    return {
        "drafts": total,
        "averageCompletionTimeMinutes": average_completion_minutes,
        "abandonmentRate": abandonment_rate,
        "staleDrafts": stale,
        "recentActivity": recent_activity,
    }


@app.post("/api/notes/bulk-operations")
async def notes_bulk_operations(
    req: BulkNotesRequest, user=Depends(require_role("user"))
):
    if not req.ids:
        return {"updated": 0}
    placeholders = ",".join("?" for _ in req.ids)
    cur = db_conn.cursor()
    if req.delete:
        cur.execute(f"DELETE FROM notes WHERE id IN ({placeholders})", req.ids)
        db_conn.commit()
        return {"deleted": cur.rowcount}
    if req.status is not None:
        params: List[Any] = [req.status, time.time()] + list(req.ids)
        cur.execute(
            f"UPDATE notes SET status=?, updated_at=? WHERE id IN ({placeholders})",
            params,
        )
        db_conn.commit()
        return {"updated": cur.rowcount}
    return {"updated": 0}

# ------------------------- Coding & Billing APIs ---------------------------


class CodesRequest(BaseModel):
    codes: List[str]
    age: Optional[int] = Field(default=None, ge=0, le=130)
    gender: Optional[str] = None
    encounterType: Optional[str] = None
    providerSpecialty: Optional[str] = None


class BillingRequest(CodesRequest):
    payerType: Optional[str] = None
    location: Optional[str] = None


@app.post("/api/codes/details/batch")
async def code_details_batch(
    req: CodesRequest, user=Depends(require_role("user"))
) -> Dict[str, Any]:
    """Return metadata for a batch of billing/clinical codes."""

    metadata = load_code_metadata()
    details: List[Dict[str, Any]] = []
    for code in req.codes:
        info = metadata.get(code)
        if info:
            details.append(
                {
                    "code": code,
                    "type": info["type"],
                    "category": info["category"],
                    "description": info["description"],
                    "rationale": "Selected by user",
                    "confidence": 100,
                    "reimbursement": info.get("reimbursement"),
                    "rvu": info.get("rvu"),
                }
            )
        else:
            details.append(
                {
                    "code": code,
                    "type": "unknown",
                    "category": "codes",
                    "description": "Unknown code",
                    "rationale": "Not found",
                    "confidence": 0,
                    "reimbursement": 0.0,
                    "rvu": 0.0,
                }
            )
    return {"data": details}


@app.post("/api/billing/calculate")
async def billing_calculate(
    req: BillingRequest,
    user=Depends(require_role("user")),
    conn: sqlite3.Connection = Depends(get_db),
) -> Dict[str, Any]:
    """Calculate total reimbursement and RVUs for provided codes."""

    codes_upper = [code.upper() for code in req.codes]
    payer_type = req.payerType or "commercial"

    result = code_tables.calculate_billing(
        codes_upper,
        payer_type,
        req.location,
        session=conn,
    )
    try:
        _persist_billing_audit(
            audit_id=None,
            codes=codes_upper,
            payer=payer_type,
            findings=result,
            user_id=user.get("sub"),
        )
    except Exception as exc:  # pragma: no cover - best effort audit
        logging.warning("Failed to persist billing audit: %s", exc)
    return result


@app.get("/api/billing/audits")
async def list_billing_audits(
    audit_id: Optional[str] = Query(None, alias="auditId"),
    code: Optional[str] = Query(None),
    payer: Optional[str] = Query(None),
    user_id: Optional[str] = Query(None, alias="userId"),
    start: Optional[float] = Query(None, ge=0),
    end: Optional[float] = Query(None, ge=0),
    limit: int = Query(100, ge=1, le=500),
    user=Depends(require_role("user")),
    conn: sqlite3.Connection = Depends(get_db),
) -> Dict[str, Any]:
    query = (
        "SELECT audit_id, code, payer, findings, created_at, user_id "
        "FROM billing_audits"
    )
    clauses: List[str] = []
    params: List[Any] = []

    if audit_id:
        clauses.append("audit_id = ?")
        params.append(audit_id.strip())
    if code:
        clauses.append("UPPER(code) = ?")
        params.append(code.strip().upper())
    if payer:
        clauses.append("LOWER(payer) = ?")
        params.append(payer.strip().lower())
    if user_id:
        clauses.append("user_id = ?")
        params.append(user_id.strip())
    if start is not None:
        clauses.append("created_at >= ?")
        params.append(float(start))
    if end is not None:
        clauses.append("created_at <= ?")
        params.append(float(end))

    if clauses:
        query += " WHERE " + " AND ".join(clauses)
    query += " ORDER BY created_at DESC"
    if limit:
        query += " LIMIT ?"
        params.append(int(limit))

    rows = conn.execute(query, params).fetchall()
    records = [
        {
            "auditId": row["audit_id"],
            "code": row["code"],
            "payer": row["payer"],
            "findings": _deserialise_findings(row["findings"]),
            "timestamp": _iso_timestamp(row["created_at"]),
            "userId": row["user_id"],
        }
        for row in rows
    ]
    return {"count": len(records), "records": records}


@app.post("/api/codes/validate/combination")
async def validate_code_combination(
    req: CodesRequest, user=Depends(require_role("user"))
) -> Dict[str, Any]:
    """Check a set of codes for known conflicts."""

    codes_upper = [code.upper() for code in req.codes]
    cpt_codes = [code for code in codes_upper if code and code[0].isdigit()]
    icd10_codes = [code for code in codes_upper if code and code[0].isalpha()]
    gender = req.gender.strip() if req.gender else None
    encounter_type = req.encounterType.strip() if req.encounterType else None
    specialty = req.providerSpecialty.strip() if req.providerSpecialty else None

    result = code_tables.validate_combination(
        cpt_codes,
        icd10_codes,
        age=req.age,
        gender=gender,
        encounter_type=encounter_type,
        specialty=specialty,
    )

    conflicts: List[Dict[str, str]] = list(result.get("conflicts", []))
    codes_set = set(codes_upper)
    for c1, c2, reason in load_conflicts():
        if c1 in codes_set and c2 in codes_set:
            entry = {"code1": c1, "code2": c2, "reason": reason}
            if entry not in conflicts:
                conflicts.append(entry)

    valid = not conflicts and not result.get("contextIssues")
    return {
        **result,
        "validCombinations": valid,
        "conflicts": conflicts,
    }<|MERGE_RESOLUTION|>--- conflicted
+++ resolved
@@ -4384,7 +4384,7 @@
         "SELECT layout_prefs FROM settings WHERE user_id=(SELECT id FROM users WHERE username=?)",
         (user["sub"],),
     ).fetchone()
-<<<<<<< HEAD
+
     data: Dict[str, Any] = {}
     if row and row["layout_prefs"]:
         try:
@@ -4396,19 +4396,7 @@
                 "Failed to deserialize layout preferences for user %s", user.get("sub")
             )
     return {"success": True, "data": data}
-=======
-    prefs: Dict[str, Any] = {}
-    if row and row["layout_prefs"]:
-        try:
-            parsed = json.loads(row["layout_prefs"])
-        except Exception:
-            parsed = None
-        if isinstance(parsed, dict):
-            prefs = parsed
-    payload = {"success": True, "data": prefs}
-    payload.update(prefs)
-    return payload
->>>>>>> b25cc003
+
 
 
 @app.put("/api/user/layout-preferences")
@@ -4443,7 +4431,7 @@
         "SELECT layout_prefs FROM settings WHERE user_id=?",
         (uid,),
     ).fetchone()
-<<<<<<< HEAD
+
     data_payload: Dict[str, Any] = {}
     if stored and stored["layout_prefs"]:
         try:
@@ -4459,19 +4447,7 @@
     elif isinstance(prefs, dict):
         data_payload = prefs
     return JSONResponse(content={"success": True, "data": data_payload})
-=======
-    prefs_payload: Dict[str, Any] = {}
-    if stored and stored["layout_prefs"]:
-        try:
-            parsed = json.loads(stored["layout_prefs"])
-        except Exception:
-            parsed = None
-        if isinstance(parsed, dict):
-            prefs_payload = parsed
-    response_payload = {"success": True, "data": prefs_payload}
-    response_payload.update(prefs_payload)
-    return JSONResponse(content=response_payload)
->>>>>>> b25cc003
+
 
 
 class ErrorLogModel(BaseModel):
@@ -6009,7 +5985,7 @@
 
 @app.get("/api/user/profile")
 async def get_user_profile(user=Depends(require_role("user"))) -> Dict[str, Any]:
-<<<<<<< HEAD
+
     base_profile = UserProfile().model_dump()
     defaults = UserSettings().model_dump()
     normalized_defaults = _normalize_ui_preferences_payload(base_profile.get("uiPreferences", {}))
@@ -6096,9 +6072,7 @@
         }
     )
     return result
-=======
-    return _build_user_profile_payload(user["sub"])
->>>>>>> b25cc003
+
 
 
 @app.put("/api/user/profile")
@@ -6124,11 +6098,8 @@
         ),
     )
     db_conn.commit()
-<<<<<<< HEAD
     return await get_user_profile(user=user)
-=======
-    return _build_user_profile_payload(user["sub"])
->>>>>>> b25cc003
+
 
 
 @app.get("/api/user/current-view")
