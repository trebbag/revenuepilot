"""
Backend API for the RevenuePilot application.

This FastAPI application provides endpoints to beautify clinical notes,
generate coding/compliance suggestions and produce patient‑friendly
summaries. It performs basic de‑identification on incoming text before
sending it to an AI model via ``call_openai``. If the model call fails,
each endpoint returns a sensible fallback.
"""

import logging
import os
import re
import shutil
import time
from datetime import datetime, timedelta
from typing import List, Optional, Dict, Any

from fastapi import FastAPI, Depends, HTTPException, status, UploadFile, File, Request
from fastapi.middleware.cors import CORSMiddleware
from fastapi.responses import JSONResponse
from fastapi.security import HTTPAuthorizationCredentials, HTTPBearer
from pydantic import BaseModel, Field, confloat, validator, StrictBool


import jwt

try:  # Load environment variables from a .env file if present
    from dotenv import load_dotenv

    load_dotenv()
except Exception:  # pragma: no cover - optional dependency
    pass

# Import prompt builders and OpenAI helper for LLM integration.
# These imports are commented out above to avoid import errors when the
# dependencies are missing.  They are now enabled to allow the API to
# generate results using a real language model.  Ensure `openai` is
# installed and `OPENAI_API_KEY` is set in your environment before
# deploying.
from .prompts import build_beautify_prompt, build_suggest_prompt, build_summary_prompt
from . import prompts as prompt_utils
from .openai_client import call_openai
from .key_manager import get_api_key, save_api_key, APP_NAME
from platformdirs import user_data_dir
from .audio_processing import simple_transcribe, diarize_and_transcribe
from . import public_health as public_health_api
from .migrations import ensure_settings_table, ensure_templates_table
from .templates import TemplateModel
from .scheduling import recommend_follow_up



import json
import sqlite3
import hashlib
<<<<<<< HEAD
from passlib.context import CryptContext

# Password hashing context using bcrypt
pwd_context = CryptContext(schemes=["bcrypt"], deprecated="auto")
=======
from collections import deque
>>>>>>> bc822e63

# When ``USE_OFFLINE_MODEL`` is set, endpoints will return deterministic
# placeholder responses without calling external AI services.  This is useful
# for running the API in environments without network access.
USE_OFFLINE_MODEL = os.getenv("USE_OFFLINE_MODEL", "false").lower() in {"1", "true", "yes"}

try:
    import scrubadub
    _SCRUBBER_AVAILABLE = True
except Exception:  # pragma: no cover - library is optional
    scrubadub = None  # type: ignore
    _SCRUBBER_AVAILABLE = False

try:
    from presidio_analyzer import AnalyzerEngine, PatternRecognizer, Pattern
    from presidio_analyzer.nlp_engine import NlpEngineProvider

    _provider = NlpEngineProvider(
        nlp_configuration={
            "nlp_engine_name": "spacy",
            "models": [{"lang_code": "en", "model_name": "en_core_web_sm"}],
        }
    )
    _nlp_engine = _provider.create_engine()
    _analyzer = AnalyzerEngine(nlp_engine=_nlp_engine, supported_languages=["en"])

    _address_pattern = Pattern(
        "address",
        r"\b\d+\s+(?:[A-Za-z]+\s?)+(?:Street|St|Road|Rd|Avenue|Ave|Boulevard|Blvd|Lane|Ln|Drive|Dr)\b",
        0.5,
    )
    _address_recognizer = PatternRecognizer(
        supported_entity="ADDRESS", patterns=[_address_pattern]
    )
    _analyzer.registry.add_recognizer(_address_recognizer)

    _ssn_pattern = Pattern("ssn", r"\b\d{3}-\d{2}-\d{4}\b", 0.5)
    _ssn_recognizer = PatternRecognizer(
        supported_entity="US_SSN", patterns=[_ssn_pattern]
    )
    _analyzer.registry.add_recognizer(_ssn_recognizer)

    _mrn_pattern = Pattern(
        "mrn",
        r"\b(?:MRN|Medical Record Number)[:\s-]*\d{6,10}\b",
        0.5,
    )
    _mrn_recognizer = PatternRecognizer(
        supported_entity="MEDICAL_RECORD", patterns=[_mrn_pattern]
    )
    _analyzer.registry.add_recognizer(_mrn_recognizer)

    _PRESIDIO_AVAILABLE = True
except Exception:  # pragma: no cover - optional dependency
    _PRESIDIO_AVAILABLE = False
    _analyzer = None  # type: ignore

try:  # pragma: no cover - optional dependency
    from philter.philter import Philter as _Philter

    _philter = _Philter()
    _PHILTER_AVAILABLE = True
except Exception:
    _PHILTER_AVAILABLE = False
    _philter = None  # type: ignore

# Select the PHI scrubbing backend. Options: ``presidio``, ``philter``,
# ``scrubadub`` or ``regex``. The default is the lightweight regex scrubber.
_DEID_ENGINE = os.getenv("DEID_ENGINE", "regex").lower()

# When ``DEID_HASH_TOKENS`` is true (default), placeholders include a short
# hash of the removed content instead of the raw value.
_HASH_TOKENS = os.getenv("DEID_HASH_TOKENS", "true").lower() in {"1", "true", "yes"}

logging.basicConfig(level=os.getenv("LOG_LEVEL", "INFO"))

app = FastAPI(title="RevenuePilot API")

# Enable CORS so that the React frontend can communicate with this API.
# Allowed origins are configurable via the ``ALLOWED_ORIGINS`` environment
# variable (comma separated). Defaults to localhost for development.
allowed_origins = os.getenv("ALLOWED_ORIGINS", "http://localhost:5173")
origins = [o.strip() for o in allowed_origins.split(",") if o.strip()]
app.add_middleware(
    CORSMiddleware,
    allow_origins=origins,
    allow_credentials=True,
    allow_methods=["*"],
    allow_headers=["*"],
)

# In-memory store for analytics events.  Each event is a dictionary with
# keys: eventType (str), details (dict) and timestamp (float).  This is
# reset when the server restarts.  For production use, persist events
# to a database.
events: List[Dict[str, Any]] = []

# Last audio transcript returned by the ``/transcribe`` endpoint.  This is a
# simple in-memory store so the frontend can fetch or re-use the most recent
# transcript without re-uploading the audio.  It is reset on server restart.
last_transcript: Dict[str, Any] = {"provider": "", "patient": "", "segments": []}

# Set up a SQLite database for persistent analytics storage.  The database
# now lives in the user's data directory (platform-specific) so analytics
# persist outside the project folder.  A migration step moves any existing
# database from the old location if found.
data_dir = user_data_dir(APP_NAME, APP_NAME)
os.makedirs(data_dir, exist_ok=True)
DB_PATH = os.path.join(data_dir, "analytics.db")

# Migrate previous database file from the repository directory if it exists
old_db_path = os.path.join(os.path.dirname(__file__), "analytics.db")
if os.path.exists(old_db_path) and not os.path.exists(DB_PATH):
    try:  # best-effort migration
        shutil.move(old_db_path, DB_PATH)
    except Exception:
        pass

db_conn = sqlite3.connect(DB_PATH, check_same_thread=False)
# Expanded events table storing structured analytics fields.  Older
# installations may lack these columns; ``ALTER TABLE`` statements add them
# defensively so the application can upgrade the schema in place.
db_conn.execute(
    "CREATE TABLE IF NOT EXISTS events ("
    "id INTEGER PRIMARY KEY AUTOINCREMENT,"
    "eventType TEXT NOT NULL,"
    "timestamp REAL NOT NULL,"
    "details TEXT,"
    "revenue REAL,"
    "codes TEXT,"
    "compliance_flags TEXT,"
    "public_health INTEGER,"
    "satisfaction INTEGER"
    ")"
)
for col, typ in [
    ("revenue", "REAL"),
    ("codes", "TEXT"),
    ("compliance_flags", "TEXT"),
    ("public_health", "INTEGER"),
    ("satisfaction", "INTEGER"),
]:
    try:
        db_conn.execute(f"ALTER TABLE events ADD COLUMN {col} {typ}")
    except sqlite3.OperationalError:
        pass
db_conn.commit()


# Table for user accounts used in role-based authentication.
db_conn.execute(
    "CREATE TABLE IF NOT EXISTS users ("
    "id INTEGER PRIMARY KEY AUTOINCREMENT,"
    "username TEXT UNIQUE NOT NULL,"
    "password_hash TEXT NOT NULL,"
    "role TEXT NOT NULL"
    ")"
)
db_conn.commit()

# Table recording failed logins and administrative actions for auditing.
db_conn.execute(
    "CREATE TABLE IF NOT EXISTS audit_log ("
    "id INTEGER PRIMARY KEY AUTOINCREMENT,"
    "timestamp REAL NOT NULL,"
    "username TEXT,"
    "action TEXT NOT NULL,"
    "details TEXT"
    ")"
)
db_conn.commit()


# Persisted user preferences for theme, enabled categories and custom rules.
# Ensure the table exists and contains the latest schema (including ``lang``).
ensure_settings_table(db_conn)

# Table storing user and clinic specific note templates.
ensure_templates_table(db_conn)

# Configure the database connection to return rows as dictionaries.  This
# makes it easier to access columns by name when querying events for
# metrics computations.
db_conn.row_factory = sqlite3.Row

# Preload any stored API key into the environment so subsequent calls work.
get_api_key()

# Attempt to use rich PHI scrubbers by default.  When Presidio or Philter is
# installed they will be used automatically.  No environment variable is
# required to enable them, keeping the behaviour simple out of the box.  Tests
# may monkeypatch ``_PRESIDIO_AVAILABLE`` or ``_PHILTER_AVAILABLE`` to force the
# fallback implementation when these optional dependencies are missing.

# ---------------------------------------------------------------------------
# JWT authentication helpers
# ---------------------------------------------------------------------------
JWT_SECRET = os.getenv("JWT_SECRET", "dev-secret")
JWT_ALGORITHM = "HS256"
security = HTTPBearer()

# Short-lived access tokens (minutes) and longer lived refresh tokens (days)
ACCESS_TOKEN_EXPIRE_MINUTES = 15
REFRESH_TOKEN_EXPIRE_DAYS = 7


def create_access_token(username: str, role: str, clinic: str | None = None) -> str:
    """Create a signed JWT access token for the given user."""
    payload = {
        "sub": username,
        "role": role,
        "type": "access",
        "exp": datetime.utcnow() + timedelta(minutes=ACCESS_TOKEN_EXPIRE_MINUTES),
    }
    if clinic is not None:
        payload["clinic"] = clinic
    return jwt.encode(payload, JWT_SECRET, algorithm=JWT_ALGORITHM)


def create_refresh_token(username: str, role: str) -> str:
    """Create a refresh token with a longer expiry."""
    payload = {
        "sub": username,
        "role": role,
        "type": "refresh",
        "exp": datetime.utcnow() + timedelta(days=REFRESH_TOKEN_EXPIRE_DAYS),
    }
    return jwt.encode(payload, JWT_SECRET, algorithm=JWT_ALGORITHM)


def create_token(username: str, role: str, clinic: str | None = None) -> str:
    """Backward compatible wrapper returning an access token."""
    return create_access_token(username, role, clinic)


def get_current_user(
    credentials: HTTPAuthorizationCredentials = Depends(security),
    required_role: str | None = None,
):
    """Decode the provided JWT and optionally enforce a required role."""
    token = credentials.credentials
    try:
        data = jwt.decode(token, JWT_SECRET, algorithms=[JWT_ALGORITHM])
    except jwt.PyJWTError:
        raise HTTPException(
            status_code=status.HTTP_401_UNAUTHORIZED,
            detail="Invalid or expired token",
        )
    if required_role and data.get("role") not in (required_role, "admin"):
        raise HTTPException(
            status_code=status.HTTP_403_FORBIDDEN,
            detail="Insufficient privileges",
        )
    return data


def require_role(role: str):
    """Dependency factory ensuring the current user has a given role.

    Users with the ``admin`` role are allowed to access any endpoint that
    specifies a less privileged role.  This keeps the checks simple while
    still permitting administrators to perform regular user actions.
    """

    def checker(
        request: Request, credentials: HTTPAuthorizationCredentials = Depends(security)
    ):
        data = get_current_user(credentials, required_role=role)
        if role == "admin":
            db_conn.execute(
                "INSERT INTO audit_log (timestamp, username, action, details) VALUES (?, ?, ?, ?)",
                (time.time(), data["sub"], "admin_action", request.url.path),
            )
            db_conn.commit()
        return data

    return checker

# Model for setting API key via API endpoint
class ApiKeyModel(BaseModel):
    key: str


class RegisterModel(BaseModel):
    username: str
    password: str
    role: str


class LoginModel(BaseModel):
    username: str
    password: str


class RefreshModel(BaseModel):
    refresh_token: str


class ResetPasswordModel(BaseModel):
    """Schema used when a user wishes to reset their password."""
    username: str
    password: str
    new_password: str


class CategorySettings(BaseModel):
    """Which suggestion categories are enabled for a user."""

    codes: StrictBool = True
    compliance: StrictBool = True
    publicHealth: StrictBool = True
    differentials: StrictBool = True

    class Config:
        extra = "forbid"


class UserSettings(BaseModel):
    theme: str = "modern"
    categories: CategorySettings = CategorySettings()
    rules: List[str] = []
    lang: str = "en"
    specialty: Optional[str] = None
    payer: Optional[str] = None
    region: str = ""

    @validator("theme")
    def validate_theme(cls, v: str) -> str:
        allowed = {"modern", "dark", "warm"}
        if v not in allowed:
            raise ValueError("invalid theme")
        return v

    @validator("rules", pre=True)
    def validate_rules(cls, v: List[str]) -> List[str]:
        if not v:
            return []
        cleaned: List[str] = []
        for item in v:
            if not isinstance(item, str):
                raise ValueError("rules must be strings")
            item = item.strip()
            if not item:
                continue
            cleaned.append(item)
        return cleaned



def hash_password(password: str) -> str:
    """Hash the provided password using bcrypt with a per-password salt."""
    return pwd_context.hash(password)


def verify_password(password: str, hashed: str) -> bool:
    """Verify a plain password against the stored hash."""
    try:
        return pwd_context.verify(password, hashed)
    except Exception:
        return False


@app.post("/register")
async def register(model: RegisterModel, user=Depends(require_role("admin"))):
    """Create a new user. Only admins may register users."""
    pwd_hash = hash_password(model.password)
    try:
        db_conn.execute(
            "INSERT INTO users (username, password_hash, role) VALUES (?, ?, ?)",
            (model.username, pwd_hash, model.role),
        )
        db_conn.commit()
    except sqlite3.IntegrityError:
        raise HTTPException(status_code=400, detail="Username already exists")
    return {"status": "registered"}


@app.get("/users")
async def list_users(user=Depends(require_role("admin"))) -> List[Dict[str, str]]:
    """Return all registered users (admin only)."""
    rows = db_conn.execute("SELECT username, role FROM users").fetchall()
    return [{"username": r["username"], "role": r["role"]} for r in rows]


class UpdateUserModel(BaseModel):
    role: Optional[str] = None
    password: Optional[str] = None


@app.put("/users/{username}")
async def update_user(username: str, model: UpdateUserModel, user=Depends(require_role("admin"))):
    """Update a user's role or password."""
    fields = []
    values: List[Any] = []
    if model.role:
        fields.append("role=?")
        values.append(model.role)
    if model.password:
        fields.append("password_hash=?")
        values.append(hash_password(model.password))
    if not fields:
        raise HTTPException(status_code=400, detail="No fields to update")
    values.append(username)
    db_conn.execute(f"UPDATE users SET {', '.join(fields)} WHERE username=?", values)
    db_conn.commit()
    return {"status": "updated"}


@app.delete("/users/{username}")
async def delete_user(username: str, user=Depends(require_role("admin"))):
    """Remove a user account."""
    db_conn.execute("DELETE FROM users WHERE username=?", (username,))
    db_conn.commit()
    return {"status": "deleted"}


@app.post("/login")
async def login(model: LoginModel) -> Dict[str, Any]:
    """Validate credentials and return a JWT on success."""
    cutoff = time.time() - 15 * 60
    recent_failures = db_conn.execute(
        "SELECT COUNT(*) FROM audit_log WHERE username=? AND action='failed_login' AND timestamp>?",
        (model.username, cutoff),
    ).fetchone()[0]
    if recent_failures >= 5:
        raise HTTPException(
            status_code=status.HTTP_423_LOCKED,
            detail="Account locked due to failed login attempts",
        )

    row = db_conn.execute(
        "SELECT password_hash, role FROM users WHERE username=?",
        (model.username,),
    ).fetchone()
    if not row or not verify_password(model.password, row["password_hash"]):
        db_conn.execute(
            "INSERT INTO audit_log (timestamp, username, action, details) VALUES (?, ?, ?, ?)",
            (time.time(), model.username, "failed_login", "invalid credentials"),
        )
        db_conn.commit()
        raise HTTPException(
            status_code=status.HTTP_401_UNAUTHORIZED, detail="Invalid credentials"
        )
    access_token = create_access_token(model.username, row["role"])
    refresh_token = create_refresh_token(model.username, row["role"])
    return {
        "access_token": access_token,
        "refresh_token": refresh_token,
        "expires_in": ACCESS_TOKEN_EXPIRE_MINUTES * 60,
    }


@app.post("/refresh")
async def refresh(model: RefreshModel) -> Dict[str, Any]:
    """Issue a new access token given a valid refresh token."""
    try:
        data = jwt.decode(model.refresh_token, JWT_SECRET, algorithms=[JWT_ALGORITHM])
        if data.get("type") != "refresh":
            raise jwt.PyJWTError()
    except jwt.PyJWTError:
        raise HTTPException(status_code=status.HTTP_401_UNAUTHORIZED, detail="Invalid refresh token")
    access_token = create_access_token(data["sub"], data["role"], data.get("clinic"))
    return {"access_token": access_token, "expires_in": ACCESS_TOKEN_EXPIRE_MINUTES * 60}


@app.post("/reset-password")
async def reset_password(model: ResetPasswordModel) -> Dict[str, str]:
    """Allow a user to change their password by providing the current one."""
    row = db_conn.execute(
        "SELECT password_hash FROM users WHERE username=?",
        (model.username,),
    ).fetchone()
    if not row or not verify_password(model.password, row["password_hash"]):
        raise HTTPException(
            status_code=status.HTTP_401_UNAUTHORIZED,
            detail="Invalid credentials",
        )
    db_conn.execute(
        "UPDATE users SET password_hash=? WHERE username=?",
        (hash_password(model.new_password), model.username),
    )
    db_conn.commit()
    return {"status": "password reset"}


@app.get("/audit")
async def get_audit_logs(user=Depends(require_role("admin"))) -> List[Dict[str, Any]]:
    rows = db_conn.execute(
        "SELECT timestamp, username, action, details FROM audit_log ORDER BY timestamp DESC"
    ).fetchall()
    return [dict(r) for r in rows]


@app.get("/settings")
async def get_user_settings(user=Depends(require_role("user"))) -> Dict[str, Any]:
    """Return the current user's saved settings or defaults if none exist."""
    row = db_conn.execute(
        "SELECT s.theme, s.categories, s.rules, s.lang, s.specialty, s.payer, s.region "
        "FROM settings s JOIN users u ON s.user_id = u.id WHERE u.username=?",
        (user["sub"],),
    ).fetchone()

    if row:
        settings = UserSettings(
            theme=row["theme"],
            categories=json.loads(row["categories"]),
            rules=json.loads(row["rules"]),
            lang=row["lang"],
            specialty=row["specialty"],
            payer=row["payer"],
            region=row["region"] or "",
        )
        return settings.dict()
    return UserSettings().dict()


@app.post("/settings")
async def save_user_settings(model: UserSettings, user=Depends(require_role("user"))) -> Dict[str, Any]:
    """Persist settings for the authenticated user."""
    row = db_conn.execute(
        "SELECT id FROM users WHERE username=?",
        (user["sub"],),
    ).fetchone()
    if not row:
        raise HTTPException(status_code=400, detail="User not found")
    db_conn.execute(
        "INSERT OR REPLACE INTO settings (user_id, theme, categories, rules, lang, specialty, payer, region) "
        "VALUES (?, ?, ?, ?, ?, ?, ?, ?)",
        (
            row["id"],
            model.theme,
            json.dumps(model.categories.dict()),
            json.dumps(model.rules),
            model.lang,
            model.specialty,
            model.payer,
            model.region,
        ),
    )

    db_conn.commit()
    return model.dict()




class NoteRequest(BaseModel):
    """
    Schema for a note submitted by the frontend.  The primary field is
    `text`, the de‑identified clinical note.  Additional optional
    fields allow the client to provide context from an uploaded chart,
    user‑defined rules, or a transcript of a recorded visit.  These
    fields are appended to the note before sending to the AI model.
    """
    text: str
    chart: Optional[str] = None
    rules: Optional[List[str]] = None
    audio: Optional[str] = None
    lang: str = "en"
    specialty: Optional[str] = None
    payer: Optional[str] = None
    age: Optional[int] = None
    sex: Optional[str] = None
    region: Optional[str] = None



class CodeSuggestion(BaseModel):
    """Represents a single coding suggestion with rationale and upgrade."""
    code: str
    rationale: Optional[str] = None
    upgrade_to: Optional[str] = None
    upgradePath: Optional[str] = Field(None, alias="upgrade_path")


class PublicHealthSuggestion(BaseModel):
    """Preventative care recommendation with supporting reason."""
    recommendation: str
    reason: Optional[str] = None


class DifferentialSuggestion(BaseModel):
    """Potential differential diagnosis with likelihood score."""
    diagnosis: str
    score: Optional[confloat(ge=0, le=1)] = None


class SuggestionsResponse(BaseModel):
    """Schema for the suggestions returned to the frontend."""
    codes: List[CodeSuggestion]
    compliance: List[str]
    publicHealth: List[PublicHealthSuggestion]
    differentials: List[DifferentialSuggestion]
    followUp: Optional[str] = None


# Schema for logging events from the frontend.  Each event should include
# an eventType (e.g., "note_started", "beautify", "suggest") and
# optional details (such as patient ID or note length).  The timestamp
# is optional; if not provided the current UTC time is used.
class EventModel(BaseModel):
    """Schema for analytics events sent from the frontend.

    In addition to a free-form ``details`` dictionary, several common
    analytics fields are exposed explicitly so clients can supply structured
    data without nesting.  These fields are merged back into ``details``
    when the event is stored.
    """

    eventType: str
    details: Optional[Dict[str, Any]] = None
    timestamp: Optional[float] = None
    codes: Optional[List[str]] = None
    revenue: Optional[float] = None
    denial: Optional[bool] = None
    timeToClose: Optional[float] = None
    clinician: Optional[str] = None
    deficiency: Optional[bool] = None
    compliance: Optional[List[str]] = None
    publicHealth: Optional[bool] = None
    satisfaction: Optional[int] = None
    baseline: Optional[bool] = None


class SurveyModel(BaseModel):
    """Schema for clinician feedback after completing a note."""

    rating: int = Field(..., ge=1, le=5)
    feedback: Optional[str] = None
    patientID: Optional[str] = None
    clinician: Optional[str] = None


def deidentify(text: str) -> str:
    """Redact common protected health information from ``text``.

    Each removed span is replaced with a placeholder of the form
    ``[TOKEN:VALUE]`` where ``TOKEN`` is the detected entity type and
    ``VALUE`` is either the raw text or a short hash depending on the
    ``DEID_HASH_TOKENS`` flag.

    Args:
        text: Raw note text potentially containing PHI.
    Returns:
        The cleaned text with sensitive spans replaced by informative
        placeholders.
    """

    def _placeholder(token: str, value: str) -> str:
        rep = hashlib.sha256(value.encode("utf-8")).hexdigest()[:8] if _HASH_TOKENS else value
        return f"[{token}:{rep}]"

    engine = _DEID_ENGINE

    if engine == "presidio" and _PRESIDIO_AVAILABLE:

        try:
            entities = [
                "PERSON",
                "PHONE_NUMBER",
                "EMAIL_ADDRESS",
                "US_SSN",
                "DATE_TIME",
                "ADDRESS",
                "IP_ADDRESS",
                "URL",
                "MEDICAL_RECORD",
            ]
            results = _analyzer.analyze(text=text, language="en", entities=entities)
            token_map = {
                "PERSON": "NAME",
                "PHONE_NUMBER": "PHONE",
                "EMAIL_ADDRESS": "EMAIL",
                "US_SSN": "SSN",
                "DATE_TIME": "DATE",
                "ADDRESS": "ADDRESS",
                "IP_ADDRESS": "IP",
                "URL": "URL",
                "MEDICAL_RECORD": "MRN",
            }
            for r in sorted(results, key=lambda r: r.start, reverse=True):
                token = token_map.get(r.entity_type, r.entity_type)
                value = text[r.start : r.end]
                text = text[: r.start] + _placeholder(token, value) + text[r.end :]
            return text
        except Exception as exc:  # pragma: no cover - best effort
            logging.warning("Advanced scrubber failed: %s", exc)
    elif engine == "philter" and _PHILTER_AVAILABLE:
        try:
            # Philter replaces detected PHI with the literal "**PHI**".
            if hasattr(_philter, "philter"):
                text = _philter.philter(text)
            elif hasattr(_philter, "filter"):
                text = _philter.filter(text)
            text = text.replace("**PHI**", _placeholder("PHI", "PHI"))
            return text
        except Exception as exc:  # pragma: no cover - best effort
            logging.warning("Philter failed: %s", exc)
    elif engine == "scrubadub" and _SCRUBBER_AVAILABLE:
        try:
            scrubber = scrubadub.Scrubber()
            filths = list(scrubber.iter_filth(text))
            for filth in sorted(filths, key=lambda f: f.beg, reverse=True):
                token = filth.__class__.__name__.replace("Filth", "").upper()
                text = text[: filth.beg] + _placeholder(token, filth.text) + text[filth.end :]
            return text
        except Exception as exc:  # pragma: no cover - best effort
            logging.warning("scrubadub failed: %s", exc)

    # Fallback to regex-based scrubbing
    month = (
        "(?:Jan(?:uary)?|Feb(?:ruary)?|Mar(?:ch)?|Apr(?:il)?|May|Jun(?:e)?|"
        "Jul(?:y)?|Aug(?:ust)?|Sep(?:tember)?|Oct(?:ober)?|Nov(?:ember)?|Dec(?:ember)?)"
    )

    phone_pattern = re.compile(
        r"(?:(?<!\d)(?:\(\d{3}\)\s*|\d{3}[-\.\s]?)\d{3}[-\.\s]?\d{4}\b"
        r"|\+\d{1,3}[-\.\s]?\d{1,4}[-\.\s]?\d{3,4}[-\.\s]?\d{3,4}\b)",
        re.IGNORECASE,
    )
    dob_pattern = re.compile(
        r"\bDOB[:\s-]*\d{1,2}/\d{1,2}/\d{2,4}\b",
        re.IGNORECASE,
    )
    date_pattern = re.compile(
        rf"\b("  # start group
        r"\d{1,2}/\d{1,2}/\d{2,4}"
        r"|\d{4}-\d{1,2}-\d{1,2}"
        rf"|{month}\s+\d{{1,2}}(?:st|nd|rd|th)?,?\s+\d{{2,4}}"
        rf"|\d{{1,2}}(?:st|nd|rd|th)?\s+{month}\s+\d{{2,4}}"
        r")\b",
        re.IGNORECASE,
    )
    email_pattern = re.compile(r"[A-Z0-9._%+-]+@[A-Z0-9.-]+\.[A-Z]{2,}", re.IGNORECASE)
    ssn_pattern = re.compile(r"\b(?:\d{3}-\d{2}-\d{4}|\d{9})\b")
    ip_pattern = re.compile(r"\b(?:\d{1,3}\.){3}\d{1,3}\b")
    url_pattern = re.compile(r"https?://[\w./%-]+", re.IGNORECASE)
    mrn_pattern = re.compile(
        r"\b(?:MRN|Medical Record Number)[:\s-]*\d{6,10}\b",
        re.IGNORECASE,
    )
    health_id_pattern = re.compile(
        r"\b(?:HIC|HID|INS)[- ]?\d{6,12}\b",
        re.IGNORECASE,
    )
    vehicle_pattern = re.compile(r"\b[A-Z]{2,3}[- ]?\d{3,4}\b")
    address_pattern = re.compile(
        r"\b\d+\s+(?:[A-Za-z]+\s?)+(?:Street|St|Avenue|Ave|Road|Rd|Boulevard|Blvd|Lane|Ln|Drive|Dr)?\b",
        re.IGNORECASE,
    )
    name_pattern = re.compile(
        r"\b(?:(?:Dr|Mr|Mrs|Ms|Prof)\.?\s+)?[A-Z][a-z]+(?:\s+(?:[A-Z][a-z]+|[A-Z]\.|[a-z]{2,3}))*\s+[A-Z][a-z]+\b"
    )

    patterns = [
        ("PHONE", phone_pattern),
        ("DOB", dob_pattern),
        ("DATE", date_pattern),
        ("EMAIL", email_pattern),
        ("SSN", ssn_pattern),
        ("IP", ip_pattern),
        ("URL", url_pattern),
        ("MRN", mrn_pattern),
        ("HEALTH_ID", health_id_pattern),
        ("VEHICLE", vehicle_pattern),
        ("ADDRESS", address_pattern),
        ("NAME", name_pattern),
    ]

    for token, pattern in patterns:
        text = pattern.sub(lambda m: _placeholder(token, m.group(0)), text)

    return text


# Endpoint: retrieve recent events for debugging/troubleshooting.  This returns
# a list of all logged events with their type, timestamp and details.  In a
# production system you might want to restrict access, paginate results or
# limit the number returned.  This endpoint is used by the frontend logs view.
@app.get("/events")
async def get_events(user=Depends(require_role("admin"))) -> List[Dict[str, Any]]:
    try:
        cursor = db_conn.cursor()
        cursor.execute("SELECT eventType, timestamp, details FROM events ORDER BY timestamp DESC LIMIT 200")
        rows = cursor.fetchall()
        result: List[Dict[str, Any]] = []
        for row in rows:
            try:
                details = json.loads(row["details"] or '{}')
            except Exception:
                details = {}
            result.append({
                "eventType": row["eventType"],
                "timestamp": row["timestamp"],
                "details": details,
            })
        return result
    except Exception as exc:
        print(f"Error fetching events: {exc}")
        # Return empty list on error
        return []


# Endpoint: log an event for analytics purposes.  The frontend should
# call this endpoint whenever a notable action occurs (e.g., starting
# a note, beautifying a note, requesting suggestions).  Events are
# stored in the global `events` list.  Returns a simple status.
@app.post("/event")
async def log_event(event: EventModel, user=Depends(require_role("user"))) -> Dict[str, str]:
    data = {
        "eventType": event.eventType,
        "details": event.details or {},
        "timestamp": event.timestamp or datetime.utcnow().timestamp(),
    }

    # Merge structured fields into the details dict so downstream
    # aggregation queries can rely on a consistent schema regardless of
    # how the client supplied the data.
    for key in [
        "codes",
        "revenue",
        "denial",
        "timeToClose",
        "clinician",
        "deficiency",
        "compliance",
        "publicHealth",
        "satisfaction",
        "baseline",
    ]:
        value = getattr(event, key)
        if value is not None:
            data["details"][key] = value
    events.append(data)
    # Persist the event to the SQLite database.  Serialize the details
    # dictionary as JSON for storage.  Use a simple INSERT statement
    # and commit immediately because the volume of events is low in
    # this prototype.  In a production system, consider batching
    # writes or using an async database driver.
    try:
        db_conn.execute(
            "INSERT INTO events (eventType, timestamp, details, revenue, codes, compliance_flags, public_health, satisfaction) VALUES (?, ?, ?, ?, ?, ?, ?, ?)",
            (
                data["eventType"],
                data["timestamp"],
                json.dumps(data["details"], ensure_ascii=False),
                data["details"].get("revenue"),
                json.dumps(data["details"].get("codes")) if data["details"].get("codes") is not None else None,
                json.dumps(data["details"].get("compliance")) if data["details"].get("compliance") is not None else None,
                1 if data["details"].get("publicHealth") is True else 0 if data["details"].get("publicHealth") is False else None,
                data["details"].get("satisfaction"),
            ),
        )
        db_conn.commit()
    except Exception as exc:
        print(f"Error inserting event into database: {exc}")
    return {"status": "logged"}


@app.post("/survey")
async def submit_survey(survey: SurveyModel, user=Depends(require_role("user"))) -> Dict[str, str]:
    """Record a satisfaction survey with optional free-text feedback."""

    ts = datetime.utcnow().timestamp()
    details = {
        "satisfaction": survey.rating,
        "feedback": survey.feedback or "",
    }
    if survey.patientID:
        details["patientID"] = survey.patientID
    if survey.clinician:
        details["clinician"] = survey.clinician
    events.append({"eventType": "survey", "details": details, "timestamp": ts})
    try:
        db_conn.execute(
            "INSERT INTO events (eventType, timestamp, details, revenue, codes, compliance_flags, public_health, satisfaction) VALUES (?, ?, ?, ?, ?, ?, ?, ?)",
            (
                "survey",
                ts,
                json.dumps(details, ensure_ascii=False),
                None,
                None,
                None,
                None,
                survey.rating,
            ),
        )
        db_conn.commit()
    except Exception as exc:
        print(f"Error inserting survey into database: {exc}")
    return {"status": "recorded"}


def _validate_prompt_templates(data: Dict[str, Any]) -> None:
    """Ensure prompt template structure is a mapping of mappings."""
    if not isinstance(data, dict):
        raise HTTPException(status_code=400, detail="Template must be a JSON object")
    for key in ("default", "specialty", "payer"):
        if key in data and not isinstance(data[key], dict):
            raise HTTPException(status_code=400, detail=f"'{key}' section must be an object")


@app.get("/prompt-templates", response_model=Dict[str, Any])
def get_prompt_templates(user=Depends(require_role("admin"))) -> Dict[str, Any]:
    """Return the current prompt templates file."""
    path = os.path.join(os.path.dirname(__file__), "prompt_templates.json")
    if os.path.exists(path):
        with open(path, "r", encoding="utf-8") as f:
            return json.load(f)
    return {}


@app.post("/prompt-templates", response_model=Dict[str, Any])
def save_prompt_templates(data: Dict[str, Any], user=Depends(require_role("admin"))) -> Dict[str, Any]:
    """Validate and persist prompt templates supplied by an admin user."""
    _validate_prompt_templates(data)
    path = os.path.join(os.path.dirname(__file__), "prompt_templates.json")
    with open(path, "w", encoding="utf-8") as f:
        json.dump(data, f, ensure_ascii=False, indent=2)
    prompt_utils._load_custom_templates.cache_clear()
    return data


@app.get("/templates", response_model=List[TemplateModel])
def get_templates(
    specialty: Optional[str] = None, user=Depends(require_role("user"))
) -> List[TemplateModel]:
    """Return templates for the current user and clinic, optionally filtered by specialty."""

    clinic = user.get("clinic")
    cursor = db_conn.cursor()
    if specialty:
        rows = cursor.execute(
            "SELECT id, name, content, specialty FROM templates "
            "WHERE (user=? OR (user IS NULL AND clinic=?)) AND specialty=?",
            (user["sub"], clinic, specialty),
        ).fetchall()
    else:
        rows = cursor.execute(
            "SELECT id, name, content, specialty FROM templates "
            "WHERE (user=? OR (user IS NULL AND clinic=?))",
            (user["sub"], clinic),
        ).fetchall()
    return [
        TemplateModel(
            id=row["id"], name=row["name"], content=row["content"], specialty=row["specialty"]
        )
        for row in rows
    ]


@app.post("/templates", response_model=TemplateModel)
def create_template(tpl: TemplateModel, user=Depends(require_role("user"))) -> TemplateModel:
    """Create a new template for the user or clinic."""

    clinic = user.get("clinic")
    owner = None if user.get("role") == "admin" else user["sub"]
    cursor = db_conn.cursor()
    cursor.execute(
        "INSERT INTO templates (user, clinic, specialty, name, content) VALUES (?, ?, ?, ?, ?)",
        (owner, clinic, tpl.specialty, tpl.name, tpl.content),
    )
    db_conn.commit()
    tpl_id = cursor.lastrowid
    return TemplateModel(
        id=tpl_id, name=tpl.name, content=tpl.content, specialty=tpl.specialty
    )


@app.put("/templates/{template_id}", response_model=TemplateModel)
def update_template(
    template_id: int, tpl: TemplateModel, user=Depends(require_role("user"))
) -> TemplateModel:
    """Update an existing template owned by the user or clinic."""

    clinic = user.get("clinic")
    cursor = db_conn.cursor()
    if user.get("role") == "admin":
        cursor.execute(
            "UPDATE templates SET name=?, content=?, specialty=? "
            "WHERE id=? AND (user=? OR (user IS NULL AND clinic=?))",
            (tpl.name, tpl.content, tpl.specialty, template_id, user["sub"], clinic),
        )
    else:
        cursor.execute(
            "UPDATE templates SET name=?, content=?, specialty=? WHERE id=? AND user=?",
            (tpl.name, tpl.content, tpl.specialty, template_id, user["sub"]),
        )
    db_conn.commit()
    if cursor.rowcount == 0:
        raise HTTPException(status_code=404, detail="Template not found")
    return TemplateModel(
        id=template_id, name=tpl.name, content=tpl.content, specialty=tpl.specialty
    )


@app.delete("/templates/{template_id}")
def delete_template(
    template_id: int, user=Depends(require_role("user"))
) -> Dict[str, str]:
    """Delete a template owned by the user or clinic."""

    clinic = user.get("clinic")
    cursor = db_conn.cursor()
    if user.get("role") == "admin":
        cursor.execute(
            "DELETE FROM templates WHERE id=? AND (user=? OR (user IS NULL AND clinic=?))",
            (template_id, user["sub"], clinic),
        )
    else:
        cursor.execute(
            "DELETE FROM templates WHERE id=? AND user=?",
            (template_id, user["sub"]),
        )
    db_conn.commit()
    if cursor.rowcount == 0:
        raise HTTPException(status_code=404, detail="Template not found")
    return {"status": "deleted"}


class ExportRequest(BaseModel):
    """Payload for exporting a note and codes to an external EHR system."""

    note: str
    codes: List[str] = Field(default_factory=list)


@app.post("/export_to_ehr")
async def export_to_ehr(
    req: ExportRequest, user=Depends(require_role("admin"))
) -> Dict[str, str]:
    """Post the supplied note and codes to a FHIR server.

    The heavy lifting is delegated to :mod:`backend.ehr_integration`.  Any
    ``requests`` exceptions are translated into ``502`` errors so clients
    receive a clear failure message instead of an internal error.
    """

    try:
        from . import ehr_integration

        ehr_integration.post_note_and_codes(req.note, req.codes)
    except Exception as exc:  # pragma: no cover - network failures
        raise HTTPException(status_code=502, detail=str(exc))

    return {"status": "exported"}


# Endpoint: aggregate metrics from the logged events.  Returns counts of
# notes created/saved, beautification actions and suggestions, as well
# as the average note length (in characters) if provided in event
# details.
@app.get("/metrics")
async def get_metrics(
    start: Optional[str] = None,
    end: Optional[str] = None,
    clinician: Optional[str] = None,
    daily: bool = True,
    weekly: bool = True,
    user=Depends(require_role("admin")),
) -> Dict[str, Any]:
    """Aggregate analytics separately for baseline and current events.

    Events with ``baseline=true`` represent pre‑implementation metrics.
    The response contains aggregates for both baseline and current periods
    plus percentage improvement of current over baseline."""

    cursor = db_conn.cursor()

    cursor.execute(
        """
        SELECT DISTINCT json_extract(CASE WHEN json_valid(details) THEN details ELSE '{}' END, '$.clinician') AS clinician
        FROM events
        WHERE json_extract(CASE WHEN json_valid(details) THEN details ELSE '{}' END, '$.clinician') IS NOT NULL
        """
    )
    clinicians = [row["clinician"] for row in cursor.fetchall() if row["clinician"]]

    def _parse_iso_ts(value: str) -> float | None:
        try:
            return datetime.fromisoformat(value).timestamp()
        except Exception:
            return None

    base_conditions: List[str] = []
    base_params: List[Any] = []
    if start:
        ts = _parse_iso_ts(start)
        if ts is not None:
            base_conditions.append("timestamp >= ?")
            base_params.append(ts)
    if end:
        ts = _parse_iso_ts(end)
        if ts is not None:
            base_conditions.append("timestamp <= ?")
            base_params.append(ts)
    if clinician:
        base_conditions.append(
            "json_extract(CASE WHEN json_valid(details) THEN details ELSE '{}' END, '$.clinician') = ?"
        )
        base_params.append(clinician)

    baseline_cond = "json_extract(CASE WHEN json_valid(details) THEN details ELSE '{}' END, '$.baseline') = 1"
    current_cond = "(json_extract(CASE WHEN json_valid(details) THEN details ELSE '{}' END, '$.baseline') IS NULL OR json_extract(CASE WHEN json_valid(details) THEN details ELSE '{}' END, '$.baseline') = 0)"

    current_conditions = base_conditions + [current_cond]
    baseline_conditions = base_conditions + [baseline_cond]

    where_current = f"WHERE {' AND '.join(current_conditions)}" if current_conditions else ""
    where_baseline = f"WHERE {' AND '.join(baseline_conditions)}" if baseline_conditions else ""

    def compute_basic(where_clause: str, params: List[Any], collect_timeseries: bool = False) -> Dict[str, Any]:
        totals_query = f"""
            SELECT
                SUM(CASE WHEN eventType IN ('note_started','note_saved') THEN 1 ELSE 0 END) AS total_notes,
                SUM(CASE WHEN eventType='beautify' THEN 1 ELSE 0 END)        AS total_beautify,
                SUM(CASE WHEN eventType='suggest' THEN 1 ELSE 0 END)         AS total_suggest,
                SUM(CASE WHEN eventType='summary' THEN 1 ELSE 0 END)         AS total_summary,
                SUM(CASE WHEN eventType='chart_upload' THEN 1 ELSE 0 END)    AS total_chart_upload,
                SUM(CASE WHEN eventType='audio_recorded' THEN 1 ELSE 0 END)  AS total_audio,
                AVG(CAST(json_extract(CASE WHEN json_valid(details) THEN details ELSE '{{}}' END, '$.length') AS REAL)) AS avg_note_length,
                AVG(revenue)     AS revenue_per_visit,
                AVG(CAST(json_extract(CASE WHEN json_valid(details) THEN details ELSE '{{}}' END, '$.timeToClose') AS REAL)) AS avg_close_time,
                AVG(satisfaction) AS avg_satisfaction,
                AVG(public_health) AS public_health_rate
            FROM events {where_clause}
        """
        cursor.execute(totals_query, params)
        row = cursor.fetchone()
        totals = dict(row) if row else {}
        metrics: Dict[str, Any] = {
            "total_notes": totals.get("total_notes", 0) or 0,
            "total_beautify": totals.get("total_beautify", 0) or 0,
            "total_suggest": totals.get("total_suggest", 0) or 0,
            "total_summary": totals.get("total_summary", 0) or 0,
            "total_chart_upload": totals.get("total_chart_upload", 0) or 0,
            "total_audio": totals.get("total_audio", 0) or 0,
            "avg_note_length": totals.get("avg_note_length") or 0,
            "revenue_per_visit": totals.get("revenue_per_visit") or 0,
            "avg_close_time": totals.get("avg_close_time") or 0,
        }

        cursor.execute(
            f"SELECT eventType, timestamp, details, codes, compliance_flags, public_health, satisfaction FROM events {where_clause} ORDER BY timestamp",
            params,
        )
        rows = cursor.fetchall()
        code_counts: Dict[str, int] = {}
        denial_counts: Dict[str, List[int]] = {}
        denial_totals = [0, 0]
        deficiency_totals = [0, 0]
        compliance_counts: Dict[str, int] = {}
        public_health_totals = [0, 0]
        satisfaction_sum = satisfaction_count = 0
        beautify_time_sum = beautify_time_count = 0.0
        beautify_daily: Dict[str, List[float]] = {} if collect_timeseries else {}
        beautify_weekly: Dict[str, List[float]] = {} if collect_timeseries else {}
        last_start_for_patient: Dict[str, float] = {}

        for r in rows:
            evt = r["eventType"]
            ts = r["timestamp"]
            try:
                details = json.loads(r["details"] or "{}")
            except Exception:
                details = {}

            codes_val = r["codes"]
            try:
                codes = json.loads(codes_val) if codes_val else []
            except Exception:
                codes = []
            if isinstance(codes, list):
                denial_flag = details.get("denial") if isinstance(details.get("denial"), bool) else None
                for code in codes:
                    code_counts[code] = code_counts.get(code, 0) + 1
                    if denial_flag is not None:
                        totals_d = denial_counts.get(code, [0, 0])
                        totals_d[0] += 1
                        if denial_flag:
                            totals_d[1] += 1
                        denial_counts[code] = totals_d

            comp_val = r["compliance_flags"]
            try:
                comp_list = json.loads(comp_val) if comp_val else []
            except Exception:
                comp_list = []
            for flag in comp_list:
                compliance_counts[flag] = compliance_counts.get(flag, 0) + 1

            public_health = r["public_health"]
            if isinstance(public_health, int):
                public_health_totals[0] += 1
                if public_health:
                    public_health_totals[1] += 1

            satisfaction = r["satisfaction"]
            if isinstance(satisfaction, (int, float)):
                satisfaction_sum += float(satisfaction)
                satisfaction_count += 1

            denial = details.get("denial")
            if isinstance(denial, bool):
                denial_totals[0] += 1
                if denial:
                    denial_totals[1] += 1

            deficiency = details.get("deficiency")
            if isinstance(deficiency, bool):
                deficiency_totals[0] += 1
                if deficiency:
                    deficiency_totals[1] += 1

            patient_id = (
                details.get("patientID")
                or details.get("patientId")
                or details.get("patient_id")
            )
            if evt == "note_started" and patient_id:
                last_start_for_patient[patient_id] = ts
            if evt == "beautify" and patient_id and patient_id in last_start_for_patient:
                duration = ts - last_start_for_patient[patient_id]
                if duration >= 0:
                    beautify_time_sum += duration
                    beautify_time_count += 1
                    if collect_timeseries:
                        day = datetime.utcfromtimestamp(ts).strftime("%Y-%m-%d")
                        week = datetime.utcfromtimestamp(ts).strftime("%Y-%W")
                        drec = beautify_daily.setdefault(day, [0.0, 0])
                        drec[0] += duration
                        drec[1] += 1
                        wrec = beautify_weekly.setdefault(week, [0.0, 0])
                        wrec[0] += duration
                        wrec[1] += 1

        avg_beautify_time = (
            beautify_time_sum / beautify_time_count if beautify_time_count else 0
        )
        denial_rates = {c: (v[1] / v[0] if v[0] else 0) for c, v in denial_counts.items()}
        overall_denial = denial_totals[1] / denial_totals[0] if denial_totals[0] else 0
        deficiency_rate = (
            deficiency_totals[1] / deficiency_totals[0] if deficiency_totals[0] else 0
        )
        public_health_rate = (
            public_health_totals[1] / public_health_totals[0]
            if public_health_totals[0]
            else 0
        )
        avg_satisfaction = (
            satisfaction_sum / satisfaction_count if satisfaction_count else 0
        )

        metrics.update(
            {
                "avg_beautify_time": avg_beautify_time,
                "coding_distribution": code_counts,
                "denial_rate": overall_denial,
                "denial_rates": denial_rates,
                "deficiency_rate": deficiency_rate,
                "compliance_counts": compliance_counts,
                "public_health_rate": public_health_rate,
                "avg_satisfaction": avg_satisfaction,
            }
        )
        if collect_timeseries:
            metrics["beautify_daily"] = beautify_daily
            metrics["beautify_weekly"] = beautify_weekly
        return metrics

    current_metrics = compute_basic(where_current, base_params, collect_timeseries=True)
    baseline_metrics = compute_basic(where_baseline, base_params)

    beautify_daily = current_metrics.pop("beautify_daily")
    beautify_weekly = current_metrics.pop("beautify_weekly")
    coding_distribution = current_metrics.pop("coding_distribution")
    denial_rates = current_metrics.pop("denial_rates")
    compliance_counts = current_metrics.pop("compliance_counts")
    public_health_rate = current_metrics.pop("public_health_rate")
    avg_satisfaction = current_metrics.pop("avg_satisfaction")


    daily_list: List[Dict[str, Any]] = []
    if daily:
        daily_query = f"""
            SELECT
                date(datetime(timestamp, 'unixepoch')) AS date,
                SUM(CASE WHEN eventType IN ('note_started','note_saved') THEN 1 ELSE 0 END) AS notes,
                SUM(CASE WHEN eventType='beautify' THEN 1 ELSE 0 END)   AS beautify,
                SUM(CASE WHEN eventType='suggest' THEN 1 ELSE 0 END)    AS suggest,
                SUM(CASE WHEN eventType='summary' THEN 1 ELSE 0 END)    AS summary,
                SUM(CASE WHEN eventType='chart_upload' THEN 1 ELSE 0 END) AS chart_upload,
                SUM(CASE WHEN eventType='audio_recorded' THEN 1 ELSE 0 END) AS audio,
                AVG(CAST(json_extract(CASE WHEN json_valid(details) THEN details ELSE '{{}}' END, '$.length') AS REAL)) AS avg_note_length,
                AVG(revenue) AS revenue_per_visit,
                AVG(CAST(json_extract(CASE WHEN json_valid(details) THEN details ELSE '{{}}' END, '$.timeToClose') AS REAL)) AS avg_close_time,
                SUM(CASE WHEN eventType='note_closed' AND json_extract(CASE WHEN json_valid(details) THEN details ELSE '{{}}' END, '$.denial') = 1 THEN 1 ELSE 0 END) AS denials,
                SUM(CASE WHEN eventType='note_closed' AND json_extract(CASE WHEN json_valid(details) THEN details ELSE '{{}}' END, '$.deficiency') = 1 THEN 1 ELSE 0 END) AS deficiencies
            FROM events {where_current}
            GROUP BY date
            ORDER BY date
        """
        cursor.execute(daily_query, base_params)
        daily_list = [dict(r) for r in cursor.fetchall()]


    weekly_list: List[Dict[str, Any]] = []
    if weekly:
        weekly_query = f"""
            SELECT
                strftime('%Y-%W', datetime(timestamp, 'unixepoch')) AS week,
                SUM(CASE WHEN eventType IN ('note_started','note_saved') THEN 1 ELSE 0 END) AS notes,
                SUM(CASE WHEN eventType='beautify' THEN 1 ELSE 0 END)   AS beautify,
                SUM(CASE WHEN eventType='suggest' THEN 1 ELSE 0 END)    AS suggest,
                SUM(CASE WHEN eventType='summary' THEN 1 ELSE 0 END)    AS summary,
                SUM(CASE WHEN eventType='chart_upload' THEN 1 ELSE 0 END) AS chart_upload,
                SUM(CASE WHEN eventType='audio_recorded' THEN 1 ELSE 0 END) AS audio,
                AVG(CAST(json_extract(CASE WHEN json_valid(details) THEN details ELSE '{{}}' END, '$.length') AS REAL)) AS avg_note_length,
                AVG(revenue) AS revenue_per_visit,
                AVG(CAST(json_extract(CASE WHEN json_valid(details) THEN details ELSE '{{}}' END, '$.timeToClose') AS REAL)) AS avg_close_time,
                SUM(CASE WHEN eventType='note_closed' AND json_extract(CASE WHEN json_valid(details) THEN details ELSE '{{}}' END, '$.denial') = 1 THEN 1 ELSE 0 END) AS denials,
                SUM(CASE WHEN eventType='note_closed' AND json_extract(CASE WHEN json_valid(details) THEN details ELSE '{{}}' END, '$.deficiency') = 1 THEN 1 ELSE 0 END) AS deficiencies
            FROM events {where_current}
            GROUP BY week
            ORDER BY week
        """
        cursor.execute(weekly_query, base_params)
        weekly_list = [dict(r) for r in cursor.fetchall()]


    top_compliance = [
        {"gap": k, "count": v}
        for k, v in sorted(
            compliance_counts.items(), key=lambda item: item[1], reverse=True
        )[:5]
    ]

    # attach beautify averages to the SQL-produced time series
    if daily:
        for entry in daily_list:
            bt = beautify_daily.get(entry["date"])
            entry["avg_beautify_time"] = bt[0] / bt[1] if bt and bt[1] else 0
    if weekly:
        for entry in weekly_list:
            bt = beautify_weekly.get(entry["week"])
            entry["avg_beautify_time"] = bt[0] / bt[1] if bt and bt[1] else 0

    def _add_rolling(records: List[Dict[str, Any]], window: int) -> None:
        """Attach rolling averages for key metrics."""
        fields = [
            "notes",
            "beautify",
            "suggest",
            "summary",
            "chart_upload",
            "audio",
            "avg_note_length",
            "avg_beautify_time",
            "avg_close_time",
            "revenue_per_visit",
            "denials",
            "deficiencies",
        ]
        sums: Dict[str, float] = {f: 0.0 for f in fields}
        queues: Dict[str, deque] = {f: deque() for f in fields}
        for rec in records:
            for f in fields:
                val = float(rec.get(f, 0) or 0)
                q = queues[f]
                q.append(val)
                sums[f] += val
                if len(q) > window:
                    sums[f] -= q.popleft()
                rec[f"rolling_{f}"] = sums[f] / len(q) if q else 0

    if daily:
        _add_rolling(daily_list, 7)
    if weekly:
        _add_rolling(weekly_list, 4)

    timeseries: Dict[str, List[Dict[str, Any]]] = {}
    if daily:
        timeseries["daily"] = daily_list
    if weekly:
        timeseries["weekly"] = weekly_list

    def pct_change(b: float, c: float) -> float | None:
        return ((c - b) / b * 100) if b else None

    keys = [
        "total_notes",
        "total_beautify",
        "total_suggest",
        "total_summary",
        "total_chart_upload",
        "total_audio",
        "avg_note_length",
        "avg_beautify_time",
        "avg_close_time",
        "revenue_per_visit",
        "denial_rate",
        "deficiency_rate",
    ]
    improvement = {
        k: pct_change(baseline_metrics.get(k, 0), current_metrics.get(k, 0))
        for k in keys
    }

    return {
        "baseline": baseline_metrics,
        "current": current_metrics,
        "improvement": improvement,
        "coding_distribution": coding_distribution,
        "denial_rates": denial_rates,
        "compliance_counts": compliance_counts,
        "top_compliance": top_compliance,
        "public_health_rate": public_health_rate,
        "avg_satisfaction": avg_satisfaction,
        "clinicians": clinicians,
        "timeseries": timeseries,
    }
@app.post("/summarize")
async def summarize(req: NoteRequest, user=Depends(require_role("user"))) -> Dict[str, str]:
    """
    Generate a patient‑friendly summary of a clinical note.  This endpoint
    combines the draft text with any optional chart and audio transcript,
    de‑identifies the content and calls an LLM to rewrite it in plain
    language suitable for patients.  If the LLM call fails, it returns
    a truncated version of the de‑identified note as a fallback.

    Args:
        req: NoteRequest with the clinical note and optional context.
    Returns:
        A dictionary containing the summary under the key "summary".
    """
    combined = req.text or ""
    if req.chart:
        combined += "\n\n" + str(req.chart)
    if req.audio:
        combined += "\n\n" + str(req.audio)
    cleaned = deidentify(combined)
    if USE_OFFLINE_MODEL:
        from .offline_model import summarize as offline_summarize

        summary = offline_summarize(cleaned, req.lang, req.specialty, req.payer)
    else:
        try:
            messages = build_summary_prompt(cleaned, req.lang, req.specialty, req.payer)
            response_content = call_openai(messages)
            summary = response_content.strip()
        except Exception as exc:
            # If the LLM call fails, fall back to a simple truncation of the
            # cleaned text.  Take the first 200 characters and append ellipsis
            # if the text is longer.  This ensures the endpoint still returns
            # something useful without crashing.
            print(f"Error during summary LLM call: {exc}")
            summary = cleaned[:200]
            if len(cleaned) > 200:
                summary += "..."
    return {"summary": summary}


@app.post("/transcribe")
async def transcribe(
    file: UploadFile = File(...), diarise: bool = False, user=Depends(require_role("user"))
) -> Dict[str, Any]:
    """Transcribe uploaded audio.

    The endpoint accepts an audio file (e.g. from the browser's
    ``MediaRecorder`` API) and returns a JSON object with separate
    ``provider`` and ``patient`` transcripts.  When ``diarise`` is false,
    the full transcription is returned under ``provider`` and ``patient``
    is left empty.  Actual transcription is delegated to
    :mod:`backend.audio_processing`.
    """

    audio_bytes = await file.read()
    if diarise:
        result = diarize_and_transcribe(audio_bytes)
    else:
        text = simple_transcribe(audio_bytes)
        result = {
            "provider": text,
            "patient": "",
            "segments": [{"speaker": "provider", "start": 0.0, "end": 0.0, "text": text}],
        }
    # Store the most recent transcript so other endpoints or subsequent
    # requests can reuse it without reprocessing the audio.  Replace the
    # previous contents entirely so stale keys (e.g. error messages) do
    # not persist across requests.
    last_transcript.clear()
    last_transcript.update(result)
    return result


@app.get("/transcribe")
async def get_last_transcript(user=Depends(require_role("user"))) -> Dict[str, Any]:
    """Return the most recent audio transcript.

    This endpoint allows the frontend to retrieve the last transcript
    produced by :func:`transcribe` without uploading the audio again.
    The transcript is stored in-memory and reset when the server restarts.
    """

    return last_transcript

# Endpoint: set the OpenAI API key.  Accepts a JSON body with a single
# field "key" and stores it in a local file.  Also updates the
# environment variable OPENAI_API_KEY so future requests in this
# process use the new key.  This enables users to configure the key
# through the UI without editing environment variables directly.
@app.post("/apikey")
async def set_api_key(model: ApiKeyModel, user=Depends(require_role("admin"))):
    """
    Store and validate an OpenAI API key.  Accepts a JSON body with a
    single field "key" and writes it to a local file.  Validation is
    performed using a simple format check rather than a live API call so
    that newer project‑scoped keys (e.g. ``sk-proj-``) are accepted even
    when the SDK's built-in regex is out of date.  Returns JSON with
    status ``saved`` on success or an error message on failure.
    """
    key = model.key.strip()
    if not key:
        return JSONResponse({"status": "error", "message": "Key cannot be empty"}, status_code=400)

    # Basic format validation: accept keys starting with ``sk-`` and at
    # least 20 additional non‑whitespace characters.  This intentionally
    # permits new project‑scoped keys such as ``sk-proj-`` which may
    # include hyphens or colons in their suffix without relying on the
    # OpenAI SDK's pattern enforcement.
    import re

    if not re.fullmatch(r"sk-\S{20,}", key):
        return JSONResponse(
            {"status": "error", "message": "Key not in expected format"},
            status_code=400,
        )

    try:
        save_api_key(key)
        return {"status": "saved"}
    except Exception as exc:
        return JSONResponse(
            {"status": "error", "message": f"Failed to save API key: {exc}"},
            status_code=400,
        )


@app.post("/beautify")
async def beautify_note(req: NoteRequest, user=Depends(require_role("user"))) -> dict:
    """
    Beautify (reformat) a clinical note.  This endpoint de‑identifies the
    incoming note and then calls an LLM to rephrase it into a professional
    format. If the model call fails, the cleaned text is returned with each
    sentence capitalised as a fallback.

    Args:
        req: NoteRequest with a raw clinical note.
    Returns:
        A dictionary with the beautified note as a string.
    """
    cleaned = deidentify(req.text)
    if USE_OFFLINE_MODEL:
        from .offline_model import beautify as offline_beautify

        beautified = offline_beautify(cleaned, req.lang, req.specialty, req.payer)
        return {"beautified": beautified}
    # Attempt to call the LLM to beautify the note. If the call
    # fails for any reason (e.g., missing API key, network error), fall
    # back to returning the trimmed note with only the first letter of
    # each sentence capitalised so the endpoint still returns something useful.
    try:
        messages = build_beautify_prompt(cleaned, req.lang, req.specialty, req.payer)
        response_content = call_openai(messages)
        # The assistant's reply is expected to contain only the
        # beautified note text. We strip any leading/trailing
        # whitespace to tidy the result.
        beautified = response_content.strip()
        return {"beautified": beautified}
    except Exception as exc:
        # Log the exception and fall back to a basic transformation.
        print(f"Error during beautify LLM call: {exc}")
        sentences = re.split(r"(?<=[.!?])\s+", cleaned.strip())
        beautified = " ".join(s[:1].upper() + s[1:] for s in sentences if s)
        return {"beautified": beautified, "error": str(exc)}


@app.post("/suggest", response_model=SuggestionsResponse)
async def suggest(req: NoteRequest, user=Depends(require_role("user"))) -> SuggestionsResponse:
    """
    Generate coding and compliance suggestions for a clinical note.  This
    endpoint de‑identifies the text and then calls an AI model to
    determine relevant CPT/ICD codes, compliance prompts, public health
    reminders, and differential diagnoses.  Falls back to rule-based
    suggestions if the model call fails.

    Args:
        req: NoteRequest with a raw clinical note.
    Returns:
        SuggestionsResponse with four categories of suggestions.
    """
    # Combine the main note with any optional chart text or audio transcript
    combined = req.text or ""
    if req.chart:
        combined += "\n\n" + str(req.chart)
    if req.audio:
        combined += "\n\n" + str(req.audio)
    # Apply de-identification to the combined text
    cleaned = deidentify(combined)
    # If the client provided custom rules, append them as a guidance section
    if req.rules:
        # Join rules into a bulleted list
        rules_section = "\n\nUser‑defined rules:\n" + "\n".join(f"- {r}" for r in req.rules)
        cleaned_for_prompt = cleaned + rules_section
    else:
        cleaned_for_prompt = cleaned
    if USE_OFFLINE_MODEL:
        from .offline_model import suggest as offline_suggest

        data = offline_suggest(
            cleaned_for_prompt,
            req.lang,
            req.specialty,
            req.payer,
            req.age,
            req.sex,
            req.region,
        )
        return SuggestionsResponse(
            codes=[CodeSuggestion(**c) for c in data["codes"]],
            compliance=data["compliance"],
            publicHealth=[PublicHealthSuggestion(**p) for p in data["publicHealth"]],
            differentials=[DifferentialSuggestion(**d) for d in data["differentials"]],
        )
    # Try to call the LLM to generate structured suggestions.  The prompt
    # instructs the model to return JSON with keys codes, compliance,
    # public_health and differentials.  We parse the JSON into the
    # SuggestionsResponse schema.  If anything fails, we fall back to
    # the simple rule-based engine defined previously.
    try:
        messages = build_suggest_prompt(
            cleaned_for_prompt,
            req.lang,
            req.specialty,
            req.payer,
            req.age,
            req.sex,
            req.region,
        )
        response_content = call_openai(messages)
        # The model should return raw JSON.  Parse it into a Python dict.
        data = json.loads(response_content)
        # Convert codes list of dicts into CodeSuggestion objects.  Provide
        # defaults for missing fields.
        codes_list: List[CodeSuggestion] = []
        for item in data.get("codes", []):
            code_str = item.get("code") or item.get("Code") or ""
            rationale = item.get("rationale") or item.get("Rationale") or None
            upgrade = item.get("upgrade_to") or item.get("upgradeTo") or None
            upgrade_path = item.get("upgrade_path") or item.get("upgradePath") or None
            if code_str:
                codes_list.append(
                    CodeSuggestion(
                        code=code_str,
                        rationale=rationale,
                        upgrade_to=upgrade,
                        upgradePath=upgrade_path,
                    )
                )
        # Extract compliance as list of strings
        compliance = [str(x) for x in data.get("compliance", [])]
        # Public health objects
        public_health: List[PublicHealthSuggestion] = []
        for item in data.get("publicHealth", data.get("public_health", [])):
            if isinstance(item, dict):
                rec = item.get("recommendation") or item.get("Recommendation") or ""
                reason = item.get("reason") or item.get("Reason") or None
                if rec:
                    public_health.append(
                        PublicHealthSuggestion(recommendation=rec, reason=reason)
                    )
            else:
                public_health.append(
                    PublicHealthSuggestion(recommendation=str(item), reason=None)
                )
        # Differential diagnoses with scores
        diffs: List[DifferentialSuggestion] = []
        for item in data.get("differentials", []):
            if isinstance(item, dict):
                diag = item.get("diagnosis") or item.get("Diagnosis") or ""
                raw_score = item.get("score")
                score_val: Optional[float] = None
                if isinstance(raw_score, (int, float)):
                    score_val = float(raw_score)
                    if score_val > 1:
                        score_val /= 100.0
                    if not 0 <= score_val <= 1:
                        score_val = None
                elif isinstance(raw_score, str):
                    try:
                        score_val = float(raw_score.strip().rstrip("%"))
                        if score_val > 1:
                            score_val /= 100.0
                        if not 0 <= score_val <= 1:
                            score_val = None
                    except Exception:
                        score_val = None
                if diag:
                    diffs.append(
                        DifferentialSuggestion(diagnosis=diag, score=score_val)
                    )
            else:
                diffs.append(
                    DifferentialSuggestion(diagnosis=str(item), score=None)
                )
        # Augment public health suggestions with external guidelines
        extra_ph = public_health_api.get_public_health_suggestions(
            req.age, req.sex, req.region
        )
        if extra_ph:
            existing = {p.recommendation for p in public_health}
            for rec in extra_ph:
                if rec not in existing:
                    public_health.append(
                        PublicHealthSuggestion(recommendation=rec, reason=None)
                    )
        # If all categories are empty, raise an error to fall back to rule-based suggestions.
        if not (codes_list or compliance or public_health or diffs):
            raise ValueError("No suggestions returned from LLM")
        follow_up = recommend_follow_up(cleaned, [c.code for c in codes_list])
        return SuggestionsResponse(
            codes=codes_list,
            compliance=compliance,
            publicHealth=public_health,
            differentials=diffs,
            followUp=follow_up,
        )
    except Exception as exc:
        # Log error and use rule-based fallback suggestions.
        print(f"Error during suggest LLM call or parsing JSON: {exc}")
        lower = cleaned.lower()
        codes: List[CodeSuggestion] = []
        compliance: List[str] = []
        public_health: List[PublicHealthSuggestion] = []
        diffs: List[DifferentialSuggestion] = []
        # Respiratory symptoms
        if any(keyword in lower for keyword in ["cough", "fever", "cold", "sore throat"]):
            codes.append(CodeSuggestion(code="99213", rationale="Established patient with respiratory symptoms"))
            codes.append(CodeSuggestion(code="J06.9", rationale="Upper respiratory infection, unspecified"))
            compliance.append("Document duration of fever and associated symptoms")
            public_health.append(
                PublicHealthSuggestion(recommendation="Consider influenza vaccine", reason=None)
            )
            diffs.extend(
                [
                    DifferentialSuggestion(diagnosis="Common cold"),
                    DifferentialSuggestion(diagnosis="COVID-19"),
                    DifferentialSuggestion(diagnosis="Influenza"),
                ]
            )
        # Diabetes management
        if "diabetes" in lower:
            codes.append(CodeSuggestion(code="E11.9", rationale="Type 2 diabetes mellitus without complications"))
            compliance.append("Include latest HbA1c results and medication list")
            public_health.append(
                PublicHealthSuggestion(
                    recommendation="Remind patient about foot and eye exams", reason=None
                )
            )
            diffs.append(DifferentialSuggestion(diagnosis="Impaired glucose tolerance"))
        # Hypertension
        if "hypertension" in lower or "high blood pressure" in lower:
            codes.append(CodeSuggestion(code="I10", rationale="Essential (primary) hypertension"))
            compliance.append("Document blood pressure readings and lifestyle counselling")
            public_health.append(
                PublicHealthSuggestion(
                    recommendation="Discuss sodium restriction and exercise", reason=None
                )
            )
            diffs.append(DifferentialSuggestion(diagnosis="White coat hypertension"))
        # Preventive visit
        if "annual" in lower or "wellness" in lower:
            codes.append(CodeSuggestion(code="99395", rationale="Periodic comprehensive preventive visit"))
            compliance.append("Ensure all preventive screenings are up to date")
            public_health.append(
                PublicHealthSuggestion(
                    recommendation="Screen for depression and alcohol use", reason=None
                )
            )
            diffs.append(DifferentialSuggestion(diagnosis="–"))
        # Mental health
        if any(word in lower for word in ["depression", "anxiety", "sad", "depressed"]):
            codes.append(CodeSuggestion(code="F32.9", rationale="Major depressive disorder, unspecified"))
            compliance.append(
                "Assess severity and suicidal ideation; document mental status exam"
            )
            public_health.append(
                PublicHealthSuggestion(
                    recommendation="Offer referral to counselling or psychotherapy", reason=None
                )
            )
            diffs.append(DifferentialSuggestion(diagnosis="Adjustment disorder"))
        # Musculoskeletal pain
        if any(word in lower for word in ["back pain", "low back", "joint pain", "knee pain", "shoulder pain"]):
            codes.append(CodeSuggestion(code="M54.5", rationale="Low back pain"))
            compliance.append(
                "Document onset, aggravating/relieving factors, and functional limitations"
            )
            public_health.append(
                PublicHealthSuggestion(
                    recommendation="Recommend stretching and physical therapy", reason=None
                )
            )
            diffs.append(DifferentialSuggestion(diagnosis="Lumbar strain"))
        # Default suggestions if nothing matched
        if not codes:
            codes.append(CodeSuggestion(code="99212", rationale="Established patient, straightforward"))
        if not compliance:
            compliance.append("Ensure chief complaint and history are complete")
        if not public_health:
            public_health.append(
                PublicHealthSuggestion(recommendation="Consider influenza vaccine", reason=None)
            )
        if not diffs:
            diffs.append(DifferentialSuggestion(diagnosis="Routine follow-up"))
        extra_ph = public_health_api.get_public_health_suggestions(
            req.age, req.sex, req.region
        )
        if extra_ph:
            existing = {p.recommendation for p in public_health}
            for rec in extra_ph:
                if rec not in existing:
                    public_health.append(
                        PublicHealthSuggestion(recommendation=rec, reason=None)
                    )
        follow_up = recommend_follow_up(cleaned, [c.code for c in codes])
        return SuggestionsResponse(
            codes=codes,
            compliance=compliance,
            publicHealth=public_health,
            differentials=diffs,
            followUp=follow_up,
        )<|MERGE_RESOLUTION|>--- conflicted
+++ resolved
@@ -54,14 +54,12 @@
 import json
 import sqlite3
 import hashlib
-<<<<<<< HEAD
+
 from passlib.context import CryptContext
 
 # Password hashing context using bcrypt
 pwd_context = CryptContext(schemes=["bcrypt"], deprecated="auto")
-=======
-from collections import deque
->>>>>>> bc822e63
+
 
 # When ``USE_OFFLINE_MODEL`` is set, endpoints will return deterministic
 # placeholder responses without calling external AI services.  This is useful
