"""
Backend API for the RevenuePilot application.

This FastAPI application provides endpoints to beautify clinical notes,
generate coding/compliance suggestions and produce patient‑friendly
summaries. It performs basic de‑identification on incoming text before
sending it to an AI model via ``call_openai``. If the model call fails,
each endpoint returns a sensible fallback.
"""

from __future__ import annotations

import logging
import os
import re
import shutil
import time
import asyncio
import sys
from pathlib import Path
from collections import defaultdict, deque
from datetime import datetime, timedelta, timezone
from typing import List, Optional, Dict, Any
from fastapi import FastAPI, Depends, HTTPException, status, UploadFile, File, Request, WebSocket, WebSocketDisconnect
import requests
from fastapi.middleware.cors import CORSMiddleware
from fastapi.responses import JSONResponse, StreamingResponse
from fastapi.security import HTTPAuthorizationCredentials, HTTPBearer
from pydantic import (
    BaseModel,
    Field,
    validator,  # legacy import still used elsewhere
    StrictBool,
    field_validator,
)
import json, sqlite3
try:  # prefer appdirs
    from appdirs import user_data_dir  # type: ignore
except Exception:  # fallback to platformdirs if available
    try:  # pragma: no cover - environment dependent
        from platformdirs import user_data_dir  # type: ignore
    except Exception:
        def user_data_dir(appname: str, appauthor: str | None = None):  # type: ignore
            # Last-resort fallback to home directory subfolder
            return os.path.join(os.path.expanduser('~'), f'.{appname}')


import jwt

try:  # Load environment variables from a .env file if present
    from dotenv import load_dotenv

    load_dotenv()
except Exception:  # pragma: no cover - optional dependency
    pass

# Ensure the parent directory (package root) is on sys.path when running from a
# bundled Electron context where the backend directory is copied verbatim and
# uvicorn is launched with "main:app". This allows absolute ``backend.*`` imports.
backend_dir = os.path.dirname(__file__)
parent_dir = os.path.dirname(backend_dir)
if parent_dir not in sys.path:
    sys.path.insert(0, parent_dir)

# Use absolute imports consistently for robustness across execution modes.
from backend import prompts as prompt_utils  # type: ignore
from backend.prompts import build_beautify_prompt, build_suggest_prompt, build_summary_prompt  # type: ignore
from backend.openai_client import call_openai  # type: ignore
from backend.key_manager import get_api_key, save_api_key, APP_NAME  # type: ignore
from backend.audio_processing import simple_transcribe, diarize_and_transcribe  # type: ignore
from backend import public_health as public_health_api  # type: ignore
from backend.migrations import (  # type: ignore
    ensure_settings_table,
    ensure_templates_table,
    ensure_events_table,

    ensure_patients_table,
    ensure_encounters_table,
    ensure_visit_sessions_table,
    ensure_note_auto_saves_table,

    ensure_user_profile_table,

)
from backend.templates import (
    TemplateModel,
    load_builtin_templates,
    list_user_templates,
    create_user_template,
    update_user_template,
    delete_user_template,
)  # type: ignore
from backend.scheduling import DEFAULT_EVENT_SUMMARY, export_ics, recommend_follow_up  # type: ignore
from backend.scheduling import (  # type: ignore
    create_appointment,
    list_appointments,
    export_appointment_ics,
    get_appointment,
)
from backend.auth import (  # type: ignore
    authenticate_user,
    hash_password,
    register_user,
    verify_password,
)
from backend import deid as deid_module  # type: ignore

# When ``USE_OFFLINE_MODEL`` is set, endpoints will return deterministic
# placeholder responses without calling external AI services.  This is useful
# for running the API in environments without network access.
USE_OFFLINE_MODEL = os.getenv("USE_OFFLINE_MODEL", "false").lower() in {
    "1",
    "true",
    "yes",
}
ENABLE_TRACE_MEM = os.getenv("ENABLE_TRACE_MEM", "false").lower() in {"1", "true", "yes"}

# Expose engine/hash flags so existing tests that monkeypatch backend.main still work.
_DEID_ENGINE = os.getenv("DEID_ENGINE", "regex").lower()
_HASH_TOKENS = os.getenv("DEID_HASH_TOKENS", "true").lower() in {"1", "true", "yes"}
# Availability flags default to those detected in deid module; tests may override.
_PRESIDIO_AVAILABLE = getattr(deid_module, "_PRESIDIO_AVAILABLE", False)
_PHILTER_AVAILABLE = getattr(deid_module, "_PHILTER_AVAILABLE", False)
_SCRUBBER_AVAILABLE = getattr(deid_module, "_SCRUBBER_AVAILABLE", False)
# Expose internals for tests expecting these attributes on backend.main
_analyzer = getattr(deid_module, "_analyzer", None)  # type: ignore
_philter = getattr(deid_module, "_philter", None)  # type: ignore

# Wrapper used throughout main; propagates any monkeypatched flags to the modular implementation.
def deidentify(text: str) -> str:  # pragma: no cover - thin wrapper
    return deid_module.deidentify(
        text,
        engine=_DEID_ENGINE,
        hash_tokens=_HASH_TOKENS,
        availability_overrides={
            "presidio": _PRESIDIO_AVAILABLE,
            "philter": _PHILTER_AVAILABLE,
            "scrubadub": _SCRUBBER_AVAILABLE,
        },
    )

logging.basicConfig(
    level=os.getenv("LOG_LEVEL", "INFO"),
    format="%(asctime)s %(levelname)s %(name)s %(message)s",
)

# Logger before app so lifespan can reference it
logger = logging.getLogger(__name__)
ENVIRONMENT = os.getenv("ENVIRONMENT", "development").lower()

# Graceful shutdown via FastAPI lifespan (uvicorn will call this on SIGINT/SIGTERM)
from contextlib import asynccontextmanager

_SHUTTING_DOWN = False  # exported for potential test assertions

@asynccontextmanager
async def lifespan(app: FastAPI):  # pragma: no cover - exercised indirectly in integration
    logger.info("Lifespan startup begin")
    # Lightweight startup tasks could go here (e.g. warm caches)
    start_ts = time.time()
    try:
        yield
    finally:
        global _SHUTTING_DOWN
        _SHUTTING_DOWN = True
        try:
            db_conn.commit()  # ensure any buffered writes are flushed
        except Exception:  # pragma: no cover - defensive
            pass
        shutdown_duration = time.time() - start_ts
        logger.info("Lifespan shutdown complete (uptime=%.2fs)", shutdown_duration)

# Instantiate app with lifespan for graceful shutdown
app = FastAPI(title="RevenuePilot API", lifespan=lifespan)

# Record process start time for uptime calculations
START_TIME = time.time()

# Simple in-memory storage for note versions keyed by note ID.
NOTE_VERSIONS: Dict[str, List[Dict[str, str]]] = defaultdict(list)

# Health/readiness endpoint used by the desktop app to know when the backend is up.
# Returns basic process / db status without requiring auth.
@app.get("/health", tags=["system"])  # pragma: no cover - trivial logic mostly, but still tested
async def health():
    """Lightweight health check.

    Provides an OK status when the API process is running. Includes uptime (seconds)
    and a best‑effort database connectivity flag. Avoid heavy checks so this remains fast
    during startup.
    """
    try:
        db_conn.execute("SELECT 1")
        db_ok = True
    except Exception:  # pragma: no cover - defensive
        db_ok = False
    return {
        "status": "ok",
        "uptime": round(time.time() - START_TIME, 2),
        "db": db_ok,
        "shutting_down": _SHUTTING_DOWN,
    }

# ---------------------------------------------------------------------------
# Advanced memory / runtime diagnostics
# ---------------------------------------------------------------------------

def _memory_stats() -> Dict[str, Any]:  # pragma: no cover - platform variability
    stats: Dict[str, Any] = {}
    # RSS via resource if available
    try:
        import resource  # type: ignore
        ru = resource.getrusage(resource.RUSAGE_SELF)
        # ru_maxrss: kilobytes on Linux, bytes on macOS (documented inconsistency)
        stats["max_rss_kb"] = ru.ru_maxrss if ru.ru_maxrss else None
    except Exception:
        stats["max_rss_kb"] = None
    # /proc/self/statm (Linux only)
    try:
        page_size = os.sysconf("SC_PAGE_SIZE")  # bytes
        with open("/proc/self/statm", "r", encoding="utf-8") as f:
            parts = f.read().strip().split()
            if len(parts) >= 2:
                rss_pages = int(parts[1])
                stats["rss_bytes"] = rss_pages * page_size
    except Exception:
        stats.setdefault("rss_bytes", None)
    # Python object & task stats
    try:
        import tracemalloc
        if ENABLE_TRACE_MEM:
            if not tracemalloc.is_tracing():
                tracemalloc.start(5)
            current, peak = tracemalloc.get_traced_memory()
            stats["py_heap_current"] = current
            stats["py_heap_peak"] = peak
        else:
            stats["py_heap_current"] = stats["py_heap_peak"] = None
    except Exception:
        stats["py_heap_current"] = stats["py_heap_peak"] = None
    try:
        stats["async_tasks"] = len(asyncio.all_tasks())
    except Exception:
        stats["async_tasks"] = None
    # File descriptor count (best effort)
    try:
        if os.name == "posix":
            stats["open_fds"] = len(os.listdir("/proc/self/fd"))
        else:
            stats["open_fds"] = None
    except Exception:
        stats["open_fds"] = None
    return stats

@app.get("/system/memory", tags=["system"])
async def memory_diagnostics(credentials: HTTPAuthorizationCredentials = Depends(lambda: None)):
    # security may not yet be defined; replaced after declaration
    if ENVIRONMENT not in {"development", "dev"}:
        # Will raise if token invalid once security/get_current_user available
        if 'get_current_user' in globals() and 'security' in globals():
            get_current_user(credentials, required_role="admin")
    return _memory_stats()


# Enable CORS so that the React frontend can communicate with this API.
# Allowed origins are configurable via the ``ALLOWED_ORIGINS`` environment
# variable (comma separated). Defaults now include common Electron desktop
# contexts (file://) and localhost variants so the packaged app (which loads
# index.html via file://) can reach the backend without triggering CORS
# failures which manifested as "Backend not reachable" in the unified login.
allowed_origins = os.getenv(
    "ALLOWED_ORIGINS",
    "http://localhost:5173,http://127.0.0.1:5173,http://localhost:8000,http://127.0.0.1:8000,file://",
)
origins = [o.strip() for o in allowed_origins.split(",") if o.strip()]
# If a wildcard is explicitly provided, simplify configuration to allow all.
allow_all = any(o in {"*", "wildcard"} for o in origins)
app.add_middleware(
    CORSMiddleware,
    allow_origins=["*"] if allow_all else origins,
    allow_credentials=True,
    allow_methods=["*"],
    allow_headers=["*"],
)

# In-memory store for analytics events.  Each event is a dictionary with
# keys: eventType (str), details (dict) and timestamp (float).  This is
# reset when the server restarts.  For production use, persist events
# to a database.
events: List[Dict[str, Any]] = []

# Mapping of CPT codes to projected reimbursement amounts.  This mirrors the
# ``calcRevenue`` helper on the frontend so that revenue projections can be
# computed server‑side as well.  Any unknown code contributes zero dollars.
CPT_REVENUE: Dict[str, float] = {
    "99212": 50.0,
    "99213": 75.0,
    "99214": 110.0,
    "99215": 160.0,
}

# Cache of recent audio transcripts per user.  Each user retains the last
# ``TRANSCRIPT_HISTORY_LIMIT`` transcripts so clinicians can revisit previous
# conversations.  The cache is stored in-memory and reset on server restart.
TRANSCRIPT_HISTORY_LIMIT = int(os.getenv("TRANSCRIPT_HISTORY", "5"))
transcript_history: Dict[str, deque] = defaultdict(
    lambda: deque(maxlen=TRANSCRIPT_HISTORY_LIMIT)
)

# Simple in-memory notification tracking.
notification_counts: Dict[str, int] = defaultdict(int)
notification_subscribers: Dict[str, List[WebSocket]] = defaultdict(list)


async def _broadcast_notification_count(username: str) -> None:
    """Send updated notification count to all websocket subscribers."""
    for ws in list(notification_subscribers.get(username, [])):
        try:
            await ws.send_json({"count": notification_counts[username]})
        except Exception:
            try:
                notification_subscribers[username].remove(ws)
            except Exception:
                pass

# Set up a SQLite database for persistent analytics storage.  The database
# now lives in the user's data directory (platform-specific) so analytics
# persist outside the project folder.  A migration step moves any existing
# database from the old location if found.
data_dir = user_data_dir(APP_NAME, APP_NAME)
os.makedirs(data_dir, exist_ok=True)
DB_PATH = os.path.join(data_dir, "analytics.db")

# Migrate previous database file from the repository directory if it exists
old_db_path = os.path.join(os.path.dirname(__file__), "analytics.db")
if os.path.exists(old_db_path) and not os.path.exists(DB_PATH):
    try:  # best-effort migration
        shutil.move(old_db_path, DB_PATH)
    except Exception:
        pass

db_conn = sqlite3.connect(DB_PATH, check_same_thread=False)
# Ensure the events table exists with the latest schema.
ensure_events_table(db_conn)
ensure_patients_table(db_conn)
ensure_encounters_table(db_conn)
ensure_visit_sessions_table(db_conn)
ensure_note_auto_saves_table(db_conn)

# Create helpful indexes for metrics queries (idempotent)
try:  # pragma: no cover - sqlite create index if not exists
    db_conn.execute("CREATE INDEX IF NOT EXISTS idx_events_timestamp ON events(timestamp)")
    db_conn.execute(
        "CREATE INDEX IF NOT EXISTS idx_events_type ON events(eventType)"
    )
except Exception:
    pass

# Analytics DB size cap / rotation
ANALYTICS_DB_MAX_MB = float(os.getenv("ANALYTICS_DB_MAX_MB", "50"))  # default ~50MB
ANALYTICS_DB_PRUNE_FRACTION = float(os.getenv("ANALYTICS_DB_PRUNE_FRACTION", "0.2"))  # prune 20% oldest

def _prune_analytics_if_needed():  # pragma: no cover - size dependent
    try:
        db_size = os.path.getsize(DB_PATH) / (1024 * 1024)
        if db_size <= ANALYTICS_DB_MAX_MB:
            return
        cursor = db_conn.cursor()
        cursor.execute("SELECT COUNT(*) FROM events")
        total = cursor.fetchone()[0] or 0
        if total == 0:
            return
        to_delete = int(total * ANALYTICS_DB_PRUNE_FRACTION)
        if to_delete <= 0:
            return
        cursor.execute(
            "DELETE FROM events WHERE id IN (SELECT id FROM events ORDER BY timestamp ASC LIMIT ?)",
            (to_delete,),
        )
        db_conn.commit()
        logger.info(
            "Pruned %s old analytics events (size %.2fMB > %.2fMB)",
            to_delete,
            db_size,
            ANALYTICS_DB_MAX_MB,
        )
    except Exception:
        pass

_prune_analytics_if_needed()


# Helper to (re)initialise core tables when db_conn is swapped in tests.
def _init_core_tables(conn):  # pragma: no cover - invoked in tests indirectly
    conn.execute(
        "CREATE TABLE IF NOT EXISTS users (id INTEGER PRIMARY KEY AUTOINCREMENT, username TEXT UNIQUE NOT NULL, password_hash TEXT NOT NULL, role TEXT NOT NULL)"
    )
    conn.execute(
        "CREATE TABLE IF NOT EXISTS audit_log (id INTEGER PRIMARY KEY AUTOINCREMENT, timestamp REAL NOT NULL, username TEXT, action TEXT NOT NULL, details TEXT)"
    )
    ensure_settings_table(conn)
    ensure_templates_table(conn)
    ensure_user_profile_table(conn)
    ensure_events_table(conn)
    ensure_patients_table(conn)
    ensure_encounters_table(conn)
    ensure_visit_sessions_table(conn)
    ensure_note_auto_saves_table(conn)
    conn.commit()


# Proper users table creation (replacing previously malformed snippet)
db_conn.execute(
    "CREATE TABLE IF NOT EXISTS users (id INTEGER PRIMARY KEY AUTOINCREMENT, username TEXT UNIQUE NOT NULL, password_hash TEXT NOT NULL, role TEXT NOT NULL)"
)
db_conn.commit()

# Table recording failed logins and administrative actions for auditing.
db_conn.execute(
    "CREATE TABLE IF NOT EXISTS audit_log ("
    "id INTEGER PRIMARY KEY AUTOINCREMENT,"
    "timestamp REAL NOT NULL,"
    "username TEXT,"
    "action TEXT NOT NULL,"
    "details TEXT"
    ")"
)
db_conn.commit()


# Persisted user preferences for theme, enabled categories and custom rules.
# Ensure the table exists and contains the latest schema (including ``lang``).
ensure_settings_table(db_conn)

# Table storing user and clinic specific note templates.
ensure_templates_table(db_conn)
ensure_patients_table(db_conn)
ensure_encounters_table(db_conn)
ensure_visit_sessions_table(db_conn)
ensure_note_auto_saves_table(db_conn)

# User profile details including current view and UI preferences.
ensure_user_profile_table(db_conn)

# Configure the database connection to return rows as dictionaries.  This
# makes it easier to access columns by name when querying events for
# metrics computations.
db_conn.row_factory = sqlite3.Row

# Preload any stored API key into the environment so subsequent calls work.
get_api_key()

# Attempt to use rich PHI scrubbers by default.  When Presidio or Philter is
# installed they will be used automatically.  No environment variable is
# required to enable them, keeping the behaviour simple out of the box.  Tests
# may monkeypatch ``_PRESIDIO_AVAILABLE`` or ``_PHILTER_AVAILABLE`` to force the
# fallback implementation when these optional dependencies are missing.
if _DEID_ENGINE == "regex":
    if _PRESIDIO_AVAILABLE:
        _DEID_ENGINE = "presidio"
    elif _PHILTER_AVAILABLE:
        _DEID_ENGINE = "philter"
    elif _SCRUBBER_AVAILABLE:
        _DEID_ENGINE = "scrubadub"

# ---------------------------------------------------------------------------
# JWT authentication helpers
# ---------------------------------------------------------------------------
JWT_SECRET = os.getenv("JWT_SECRET")
if not JWT_SECRET:
    if ENVIRONMENT not in {"development", "dev"}:
        raise RuntimeError("JWT_SECRET environment variable is required")
    JWT_SECRET = "dev-secret"
JWT_ALGORITHM = "HS256"
security = HTTPBearer()

# Short-lived access tokens (minutes) and longer lived refresh tokens (days)
ACCESS_TOKEN_EXPIRE_MINUTES = 15
REFRESH_TOKEN_EXPIRE_DAYS = 7


def create_access_token(username: str, role: str, clinic: str | None = None) -> str:
    """Create a signed JWT access token for the given user."""
    payload = {
        "sub": username,
        "role": role,
        "type": "access",
        "exp": datetime.utcnow() + timedelta(minutes=ACCESS_TOKEN_EXPIRE_MINUTES),
    }
    if clinic is not None:
        payload["clinic"] = clinic
    return jwt.encode(payload, JWT_SECRET, algorithm=JWT_ALGORITHM)


def create_refresh_token(username: str, role: str) -> str:
    """Create a refresh token with a longer expiry."""
    payload = {
        "sub": username,
        "role": role,
        "type": "refresh",
        "exp": datetime.utcnow() + timedelta(days=REFRESH_TOKEN_EXPIRE_DAYS),
    }
    return jwt.encode(payload, JWT_SECRET, algorithm=JWT_ALGORITHM)


def create_token(username: str, role: str, clinic: str | None = None) -> str:
    """Backward compatible wrapper returning an access token."""
    return create_access_token(username, role, clinic)


def get_current_user(
    credentials: HTTPAuthorizationCredentials = Depends(security),
    required_role: str | None = None,
):
    """Decode the provided JWT and optionally enforce a required role."""
    token = credentials.credentials
    try:
        data = jwt.decode(token, JWT_SECRET, algorithms=[JWT_ALGORITHM])
    except jwt.PyJWTError:
        raise HTTPException(
            status_code=status.HTTP_401_UNAUTHORIZED,
            detail="Invalid or expired token",
        )
    if required_role and data.get("role") not in (required_role, "admin"):
        raise HTTPException(
            status_code=status.HTTP_403_FORBIDDEN,
            detail="Insufficient privileges",
        )
    return data


def require_role(role: str):
    """Dependency factory ensuring the current user has a given role.

    Users with the ``admin`` role are allowed to access any endpoint that
    specifies a less privileged role.  This keeps the checks simple while
    still permitting administrators to perform regular user actions.
    """

    def checker(
        request: Request, credentials: HTTPAuthorizationCredentials = Depends(security)
    ):
        data = get_current_user(credentials, required_role=role)
        if role == "admin":
            # Robust insertion: some tests swap the in-memory db_conn after the
            # dependency was created; ensure the audit_log table exists.
            try:
                db_conn.execute(
                    "INSERT INTO audit_log (timestamp, username, action, details) VALUES (?, ?, ?, ?)",
                    (time.time(), data["sub"], "admin_action", request.url.path),
                )
            except sqlite3.OperationalError as e:  # pragma: no cover - safety net
                if "no such table: audit_log" in str(e):
                    db_conn.execute(
                        "CREATE TABLE IF NOT EXISTS audit_log (id INTEGER PRIMARY KEY AUTOINCREMENT, timestamp REAL NOT NULL, username TEXT, action TEXT NOT NULL, details TEXT)"
                    )
                    db_conn.execute(
                        "INSERT INTO audit_log (timestamp, username, action, details) VALUES (?, ?, ?, ?)",
                        (time.time(), data["sub"], "admin_action", request.url.path),
                    )
                else:
                    raise
            db_conn.commit()
        return data

    return checker


# Model for setting API key via API endpoint
class ApiKeyModel(BaseModel):
    key: str


class RegisterModel(BaseModel):
    username: str
    password: str


class LoginModel(BaseModel):
    username: str
    password: str
    lang: str = "en"


class RefreshModel(BaseModel):
    refresh_token: str


class ResetPasswordModel(BaseModel):
    """Schema used when a user wishes to reset their password."""

    username: str
    password: str
    new_password: str


class CategorySettings(BaseModel):
    """Which suggestion categories are enabled for a user."""

    codes: StrictBool = True
    compliance: StrictBool = True
    publicHealth: StrictBool = True
    differentials: StrictBool = True

    model_config = {"extra": "forbid"}


class UserSettings(BaseModel):
    theme: str = "modern"
    categories: CategorySettings = CategorySettings()
    rules: List[str] = []
    lang: str = "en"
    summaryLang: str = "en"
    specialty: Optional[str] = None
    payer: Optional[str] = None
    region: str = ""
    template: Optional[int] = None
    useLocalModels: StrictBool = False
    useOfflineMode: StrictBool = False
    agencies: List[str] = Field(default_factory=lambda: ["CDC", "WHO"])
    beautifyModel: Optional[str] = None
    suggestModel: Optional[str] = None
    summarizeModel: Optional[str] = None
    deidEngine: str = Field("regex", description="Selected de‑identification engine")

    @field_validator("theme")
    @classmethod
    def validate_theme(cls, v: str) -> str:  # noqa: D401,N805
        allowed = {"modern", "dark", "warm"}
        if v not in allowed:
            raise ValueError("invalid theme")
        return v

    @field_validator("deidEngine")
    @classmethod
    def validate_deid_engine(cls, v: str) -> str:  # noqa: N805
        allowed = {"regex", "presidio", "philter", "scrubadub"}
        if v not in allowed:
            raise ValueError("invalid deid engine")
        return v

    @field_validator("rules", mode="before")
    @classmethod
    def validate_rules(cls, v):  # type: ignore[override]
        if not v:
            return []
        cleaned: List[str] = []
        for item in v:
            if not isinstance(item, str):
                raise ValueError("rules must be strings")
            item = item.strip()
            if not item:
                continue
            cleaned.append(item)
        return cleaned


@app.post("/register")
async def register(model: RegisterModel) -> Dict[str, Any]:
    """Register a new user and immediately issue JWT tokens."""
    try:
        _user_id = register_user(db_conn, model.username, model.password)
    except sqlite3.IntegrityError:
        raise HTTPException(status_code=400, detail="Username already exists")
    access_token = create_access_token(model.username, "user")
    refresh_token = create_refresh_token(model.username, "user")
    settings = UserSettings().model_dump()
    return {
        "access_token": access_token,
        "refresh_token": refresh_token,
        "expires_in": ACCESS_TOKEN_EXPIRE_MINUTES * 60,
        "settings": settings,
    }


@app.post("/auth/register")
async def auth_register(model: RegisterModel):
    """Namespaced registration endpoint (idempotent for tests).

    Mirrors /register but if the user already exists returns 200 with tokens
    instead of a 400 so that repeated calls in isolated test DBs succeed.
    """
    try:
        _user_id = register_user(db_conn, model.username, model.password)
    except sqlite3.IntegrityError:
        # User exists; proceed to issue tokens using existing role (default user)
        row = db_conn.execute("SELECT role FROM users WHERE username=?", (model.username,)).fetchone()
        role = row["role"] if row else "user"
    else:
        role = "user"
    access_token = create_access_token(model.username, role)
    refresh_token = create_refresh_token(model.username, role)
    settings = UserSettings().model_dump()
    return {
        "access_token": access_token,
        "refresh_token": refresh_token,
        "expires_in": ACCESS_TOKEN_EXPIRE_MINUTES * 60,
        "settings": settings,
    }


@app.get("/users")
async def list_users(user=Depends(require_role("admin"))) -> List[Dict[str, str]]:
    """Return all registered users (admin only)."""
    rows = db_conn.execute("SELECT username, role FROM users").fetchall()
    return [{"username": r["username"], "role": r["role"]} for r in rows]


class UpdateUserModel(BaseModel):
    role: Optional[str] = None
    password: Optional[str] = None


@app.put("/users/{username}")
async def update_user(
    username: str, model: UpdateUserModel, user=Depends(require_role("admin"))
):
    """Update a user's role or password."""
    fields = []
    values: List[Any] = []
    if model.role:
        fields.append("role=?")
        values.append(model.role)
    if model.password:
        fields.append("password_hash=?")
        values.append(hash_password(model.password))
    if not fields:
        raise HTTPException(status_code=400, detail="No fields to update")
    values.append(username)
    db_conn.execute(f"UPDATE users SET {', '.join(fields)} WHERE username=?", values)
    db_conn.commit()
    return {"status": "updated"}


@app.delete("/users/{username}")
async def delete_user(username: str, user=Depends(require_role("admin"))):
    """Remove a user account."""
    db_conn.execute("DELETE FROM users WHERE username=?", (username,))
    db_conn.commit()
    return {"status": "deleted"}


@app.post("/login")
async def login(model: LoginModel) -> Dict[str, Any]:
    """Validate credentials and return a JWT on success."""
    cutoff = time.time() - 15 * 60
    recent_failures = db_conn.execute(
        "SELECT COUNT(*) FROM audit_log WHERE username=? AND action='failed_login' AND timestamp>?",
        (model.username, cutoff),
    ).fetchone()[0]
    if recent_failures >= 5:
        raise HTTPException(
            status_code=status.HTTP_423_LOCKED,
            detail="Account locked due to failed login attempts",
        )

    auth = authenticate_user(db_conn, model.username, model.password)
    if not auth:
        db_conn.execute(
            "INSERT INTO audit_log (timestamp, username, action, details) VALUES (?, ?, ?, ?)",
            (time.time(), model.username, "failed_login", "invalid credentials"),
        )
        db_conn.commit()
        raise HTTPException(
            status_code=status.HTTP_401_UNAUTHORIZED, detail="Invalid credentials"
        )
    user_id, role = auth
    access_token = create_access_token(model.username, role)
    refresh_token = create_refresh_token(model.username, role)
    settings_row = db_conn.execute(
        "SELECT theme, categories, rules, lang, summary_lang, specialty, payer, region, use_local_models, use_offline_mode, agencies, template, beautify_model, suggest_model, summarize_model, deid_engine FROM settings WHERE user_id=?",
        (user_id,),
    ).fetchone()
    if settings_row:
        sr = dict(settings_row)
        settings = {
            "theme": sr["theme"],
            "categories": json.loads(sr["categories"]),
            "rules": json.loads(sr["rules"]),
            "lang": sr["lang"],
            "summaryLang": sr["summary_lang"] or sr["lang"],
            "specialty": sr["specialty"],
            "payer": sr["payer"],
            "region": sr["region"] or "",
            "template": sr["template"],
            "useLocalModels": bool(sr["use_local_models"]),
            "useOfflineMode": bool(sr.get("use_offline_mode", 0)),
            "agencies": json.loads(sr["agencies"]) if sr["agencies"] else ["CDC", "WHO"],
            "beautifyModel": sr["beautify_model"],
            "suggestModel": sr["suggest_model"],
            "summarizeModel": sr["summarize_model"],
            "deidEngine": sr["deid_engine"] or os.getenv("DEID_ENGINE", "regex"),
        }
    else:
        settings = UserSettings().model_dump()
    return {
        "access_token": access_token,
        "refresh_token": refresh_token,
        "expires_in": ACCESS_TOKEN_EXPIRE_MINUTES * 60,
        "settings": settings,
    }


@app.post("/auth/login")
async def auth_login(model: LoginModel):
    return await login(model)


@app.post("/refresh")
async def refresh(model: RefreshModel) -> Dict[str, Any]:
    """Issue a new access token given a valid refresh token."""
    try:
        data = jwt.decode(model.refresh_token, JWT_SECRET, algorithms=[JWT_ALGORITHM])
        if data.get("type") != "refresh":
            raise jwt.PyJWTError()
    except jwt.PyJWTError:
        raise HTTPException(
            status_code=status.HTTP_401_UNAUTHORIZED, detail="Invalid refresh token"
        )
    access_token = create_access_token(data["sub"], data["role"], data.get("clinic"))
    return {
        "access_token": access_token,
        "expires_in": ACCESS_TOKEN_EXPIRE_MINUTES * 60,
    }


@app.post("/reset-password")
async def reset_password(model: ResetPasswordModel) -> Dict[str, str]:
    """Allow a user to change their password by providing the current one."""
    row = db_conn.execute(
        "SELECT password_hash FROM users WHERE username=?",
        (model.username,),
    ).fetchone()
    if not row or not verify_password(model.password, row["password_hash"]):
        raise HTTPException(
            status_code=status.HTTP_401_UNAUTHORIZED,
            detail="Invalid credentials",
        )
    db_conn.execute(
        "UPDATE users SET password_hash=? WHERE username=?",
        (hash_password(model.new_password), model.username),
    )
    db_conn.commit()
    return {"status": "password reset"}


@app.get("/audit")
async def get_audit_logs(user=Depends(require_role("admin"))) -> List[Dict[str, Any]]:
    rows = db_conn.execute(
        "SELECT timestamp, username, action, details FROM audit_log ORDER BY timestamp DESC"
    ).fetchall()
    return [dict(r) for r in rows]


@app.get("/settings")
async def get_user_settings(user=Depends(require_role("user"))) -> Dict[str, Any]:
    """Return the current user's saved settings or defaults if none exist."""
    row = db_conn.execute(
        "SELECT s.theme, s.categories, s.rules, s.lang, s.summary_lang, s.specialty, s.payer, s.region, s.use_local_models, s.use_offline_mode, s.agencies, s.template, s.beautify_model, s.suggest_model, s.summarize_model, s.deid_engine FROM settings s JOIN users u ON s.user_id = u.id WHERE u.username=?",
        (user["sub"],),
    ).fetchone()

    if row:
        rd = dict(row)
        settings = UserSettings(
            theme=rd["theme"],
            categories=json.loads(rd["categories"]),
            rules=json.loads(rd["rules"]),
            lang=rd["lang"],
            summaryLang=rd["summary_lang"] or rd["lang"],
            specialty=rd["specialty"],
            payer=rd["payer"],
            region=rd["region"] or "",
            template=rd["template"],
            useLocalModels=bool(rd["use_local_models"]),
            useOfflineMode=bool(rd.get("use_offline_mode", 0)),
            agencies=json.loads(rd["agencies"]) if rd["agencies"] else ["CDC", "WHO"],
            beautifyModel=rd["beautify_model"],
            suggestModel=rd["suggest_model"],
            summarizeModel=rd["summarize_model"],
            deidEngine=rd["deid_engine"] or os.getenv("DEID_ENGINE", "regex"),
        )
        return settings.model_dump()
    return UserSettings(deidEngine=os.getenv("DEID_ENGINE", "regex")).model_dump()


@app.post("/settings")
async def save_user_settings(
    model: UserSettings, user=Depends(require_role("user"))
) -> Dict[str, Any]:
    """Persist settings for the authenticated user."""
    # Explicit validation of deidEngine (pydantic may be bypassed if missing fields in test payload)
    if model.deidEngine not in {"regex", "presidio", "philter", "scrubadub"}:
        raise HTTPException(status_code=422, detail="invalid deid engine")
    row = db_conn.execute(
        "SELECT id FROM users WHERE username=?",
        (user["sub"],),
    ).fetchone()
    if not row:
        raise HTTPException(status_code=400, detail="User not found")
    db_conn.execute(
        # Added deid_engine column
        "INSERT OR REPLACE INTO settings (user_id, theme, categories, rules, lang, summary_lang, specialty, payer, region, template, use_local_models, agencies, beautify_model, suggest_model, summarize_model, deid_engine, use_offline_mode) VALUES (?, ?, ?, ?, ?, ?, ?, ?, ?, ?, ?, ?, ?, ?, ?, ?, ?)",
        (
            row["id"],
            model.theme,
            json.dumps(model.categories.model_dump()),
            json.dumps(model.rules),
            model.lang,
            model.summaryLang,
            model.specialty,
            model.payer,
            model.region,
            model.template,
            int(model.useLocalModels),
            json.dumps(model.agencies),
            model.beautifyModel,
            model.suggestModel,
            model.summarizeModel,
            model.deidEngine,
            int(model.useOfflineMode),
        ),
    )

    db_conn.commit()
    return model.model_dump()


class UserProfile(BaseModel):
    currentView: Optional[str] = None
    clinic: Optional[str] = None
    preferences: Dict[str, Any] = Field(default_factory=dict)
    uiPreferences: Dict[str, Any] = Field(default_factory=dict)


class UiPreferencesModel(BaseModel):
    uiPreferences: Dict[str, Any] = Field(default_factory=dict)


@app.get("/api/user/profile")
async def get_user_profile(user=Depends(require_role("user"))) -> Dict[str, Any]:
    row = db_conn.execute(
        "SELECT up.current_view, up.clinic, up.preferences, up.ui_preferences "
        "FROM user_profile up JOIN users u ON up.user_id = u.id WHERE u.username=?",
        (user["sub"],),
    ).fetchone()
    if row:
        return {
            "currentView": row["current_view"],
            "clinic": row["clinic"],
            "preferences": json.loads(row["preferences"]) if row["preferences"] else {},
            "uiPreferences": json.loads(row["ui_preferences"]) if row["ui_preferences"] else {},
        }
    return UserProfile().model_dump()


@app.put("/api/user/profile")
async def update_user_profile(
    profile: UserProfile, user=Depends(require_role("user"))
) -> Dict[str, Any]:
    row = db_conn.execute(
        "SELECT id FROM users WHERE username=?", (user["sub"],)
    ).fetchone()
    if not row:
        raise HTTPException(status_code=400, detail="User not found")
    db_conn.execute(
        "INSERT OR REPLACE INTO user_profile (user_id, current_view, clinic, preferences, ui_preferences) "
        "VALUES (?, ?, ?, ?, ?)",
        (
            row["id"],
            profile.currentView,
            profile.clinic,
            json.dumps(profile.preferences),
            json.dumps(profile.uiPreferences),
        ),
    )
    db_conn.commit()
    return profile.model_dump()


@app.get("/api/user/current-view")
async def get_current_view(user=Depends(require_role("user"))) -> Dict[str, Any]:
    row = db_conn.execute(
        "SELECT up.current_view FROM user_profile up JOIN users u ON up.user_id = u.id WHERE u.username=?",
        (user["sub"],),
    ).fetchone()
    return {"currentView": row["current_view"] if row else None}


@app.get("/api/user/ui-preferences")
async def get_ui_preferences(user=Depends(require_role("user"))) -> Dict[str, Any]:
    row = db_conn.execute(
        "SELECT up.ui_preferences FROM user_profile up JOIN users u ON up.user_id = u.id WHERE u.username=?",
        (user["sub"],),
    ).fetchone()
    prefs = json.loads(row["ui_preferences"]) if row and row["ui_preferences"] else {}
    return {"uiPreferences": prefs}


@app.put("/api/user/ui-preferences")
async def put_ui_preferences(
    model: UiPreferencesModel, user=Depends(require_role("user"))
) -> Dict[str, Any]:
    row = db_conn.execute(
        "SELECT id FROM users WHERE username=?", (user["sub"],)
    ).fetchone()
    if not row:
        raise HTTPException(status_code=400, detail="User not found")
    updated = json.dumps(model.uiPreferences)
    cur = db_conn.execute(
        "UPDATE user_profile SET ui_preferences=? WHERE user_id=?",
        (updated, row["id"]),
    )
    if cur.rowcount == 0:
        db_conn.execute(
            "INSERT INTO user_profile (user_id, ui_preferences) VALUES (?, ?)",
            (row["id"], updated),
        )
    db_conn.commit()
    return {"uiPreferences": model.uiPreferences}


@app.get("/api/notifications/count")
async def get_notification_count(
    user=Depends(require_role("user"))
) -> Dict[str, int]:
    return {"count": notification_counts[user["sub"]]}


@app.websocket("/ws/notifications")
async def notifications_ws(websocket: WebSocket, token: str):
    try:
        data = jwt.decode(token, JWT_SECRET, algorithms=[JWT_ALGORITHM])
        username = data["sub"]
    except jwt.PyJWTError:
        await websocket.close(code=1008)
        return
    await websocket.accept()
    notification_subscribers[username].append(websocket)
    try:
        await websocket.send_json({"count": notification_counts[username]})
        while True:
            await asyncio.sleep(60)
    except WebSocketDisconnect:
        pass
    finally:
        if websocket in notification_subscribers[username]:
            notification_subscribers[username].remove(websocket)


class NoteRequest(BaseModel):
    """
    Schema for a note submitted by the frontend.  The primary field is
    `text`, the de‑identified clinical note.  Additional optional
    fields allow the client to provide context from an uploaded chart,
    user‑defined rules, or a transcript of a recorded visit.  These
    fields are appended to the note before sending to the AI model.
    """

    text: str
    chart: Optional[str] = None
    rules: Optional[List[str]] = None
    audio: Optional[str] = None
    lang: str = "en"
    specialty: Optional[str] = None
    payer: Optional[str] = None
    age: Optional[int] = Field(None, alias="patientAge")
    sex: Optional[str] = None
    region: Optional[str] = None
    useLocalModels: Optional[bool] = False
    useOfflineMode: Optional[bool] = False
    agencies: Optional[List[str]] = None
    beautifyModel: Optional[str] = None
    suggestModel: Optional[str] = None
    summarizeModel: Optional[str] = None

    class Config:
        populate_by_name = True


class VisitSessionModel(BaseModel):  # pragma: no cover - simple schema
    id: Optional[int] = None
    encounter_id: int
    data: Optional[str] = None


class AutoSaveModel(BaseModel):  # pragma: no cover - simple schema
    note_id: Optional[int] = None
    content: str
    beautifyModel: Optional[str] = None
    suggestModel: Optional[str] = None
    summarizeModel: Optional[str] = None

    class Config:
        populate_by_name = True


class CodeSuggestion(BaseModel):
    """Represents a single coding suggestion with rationale and upgrade."""

    code: str
    rationale: Optional[str] = None
    upgrade_to: Optional[str] = None
    upgradePath: Optional[str] = Field(None, alias="upgrade_path")


class PublicHealthSuggestion(BaseModel):
    """Preventative care recommendation with supporting reason."""

    recommendation: str
    reason: Optional[str] = None
    source: Optional[str] = None
    evidenceLevel: Optional[str] = None


class DifferentialSuggestion(BaseModel):
    """Potential differential diagnosis with likelihood score."""

    diagnosis: str
    # Use plain float optional; range validation can be enforced elsewhere.
    score: Optional[float] = None


class FollowUp(BaseModel):
    """Recommended follow-up interval and optional calendar event."""

    interval: Optional[str]
    ics: Optional[str] = None
    reason: Optional[str] = None


class SuggestionsResponse(BaseModel):
    """Schema for the suggestions returned to the frontend."""

    codes: List[CodeSuggestion]
    compliance: List[str]
    publicHealth: List[PublicHealthSuggestion]
    differentials: List[DifferentialSuggestion]
    followUp: Optional[FollowUp] = None


class ScheduleRequest(BaseModel):
    """Request payload for the /schedule endpoint."""
    text: str
    codes: Optional[List[str]] = None
    specialty: Optional[str] = None
    payer: Optional[str] = None
    # Optional patient/reason for immediate appointment creation when exporting
    patient: Optional[str] = None
    reason: Optional[str] = None

class ScheduleResponse(FollowUp):
    """Response model containing recommended interval and optional ICS."""
    pass


# Schema for logging events from the frontend.  Each event should include
# an eventType (e.g., "note_started", "beautify", "suggest") and
# optional details (such as patient ID or note length).  The timestamp
# is optional; if not provided the current UTC time is used.
class EventModel(BaseModel):
    """Schema for analytics events sent from the frontend.

    In addition to a free-form ``details`` dictionary, several common
    analytics fields are exposed explicitly so clients can supply structured
    data without nesting.  These fields are merged back into ``details``
    when the event is stored.
    """

    eventType: str
    details: Optional[Dict[str, Any]] = None
    timestamp: Optional[float] = None
    codes: Optional[List[str]] = None
    revenue: Optional[float] = None
    denial: Optional[bool] = None
    timeToClose: Optional[float] = None
    clinician: Optional[str] = None
    deficiency: Optional[bool] = None
    compliance: Optional[List[str]] = None
    publicHealth: Optional[bool] = None
    satisfaction: Optional[int] = None
    baseline: Optional[bool] = None


class SurveyModel(BaseModel):
    """Schema for clinician feedback after completing a note."""

    rating: int = Field(..., ge=1, le=5)
    feedback: Optional[str] = None
    patientID: Optional[str] = None
    clinician: Optional[str] = None

# The deidentify() implementation has been moved to backend.deid and is now
# exposed via the thin wrapper defined near the top of this file. Tests
# continue to monkeypatch symbols on backend.main (e.g. _DEID_ENGINE) which
# are forwarded to the modular implementation.

@app.get("/events")
async def get_events(user=Depends(require_role("admin"))) -> List[Dict[str, Any]]:
    try:
        cursor = db_conn.cursor()
        cursor.execute(
            "SELECT eventType, timestamp, details FROM events ORDER BY timestamp DESC LIMIT 200"
        )
        rows = cursor.fetchall()
        result: List[Dict[str, Any]] = []
        for row in rows:
            try:
                details = json.loads(row["details"] or "{}")
            except Exception:
                details = {}
            result.append(
                {
                    "eventType": row["eventType"],
                    "timestamp": row["timestamp"],
                    "details": details,
                }
            )
        return result
    except Exception as exc:
        logging.error("Error fetching events: %s", exc)
        # Return empty list on error
        return []


# Endpoint: log an event for analytics purposes.  The frontend should
# call this endpoint whenever a notable action occurs (e.g., starting
# a note, beautifying a note, requesting suggestions).  Events are
# stored in the global `events` list.  Returns a simple status.
@app.post("/event")
async def log_event(
    event: EventModel, user=Depends(require_role("user"))
) -> Dict[str, str]:
    data = {
        "eventType": event.eventType,
        "details": event.details or {},
        "timestamp": event.timestamp or datetime.utcnow().timestamp(),
    }

    # Merge structured fields into the details dict so downstream
    # aggregation queries can rely on a consistent schema regardless of
    # how the client supplied the data.
    for key in [
        "codes",
        "revenue",
        "denial",
        "timeToClose",
        "clinician",
        "deficiency",
        "compliance",
        "publicHealth",
        "satisfaction",
        "baseline",
    ]:
        value = getattr(event, key)
        if value is not None:
            data["details"][key] = value
    codes = data["details"].get("codes") or []
    if codes and "revenue" not in data["details"]:
        data["details"]["revenue"] = sum(
            CPT_REVENUE.get(str(c), 0.0) for c in codes
        )
    if "timeToClose" in data["details"]:
        try:
            data["details"]["timeToClose"] = float(data["details"]["timeToClose"])
        except (TypeError, ValueError):
            pass

    events.append(data)
    # Persist the event to the SQLite database.  Serialize the details
    # dictionary as JSON for storage.  Use a simple INSERT statement
    # and commit immediately because the volume of events is low in
    # this prototype.  In a production system, consider batching
    # writes or using an async database driver.
    try:
        db_conn.execute(
            "INSERT INTO events (eventType, timestamp, details, revenue, time_to_close, codes, compliance_flags, public_health, satisfaction) VALUES (?, ?, ?, ?, ?, ?, ?, ?, ?)",
            (
                data["eventType"],
                data["timestamp"],
                json.dumps(data["details"], ensure_ascii=False),
                data["details"].get("revenue"),
                data["details"].get("timeToClose"),
                (
                    json.dumps(data["details"].get("codes"))
                    if data["details"].get("codes") is not None
                    else None
                ),
                (
                    json.dumps(data["details"].get("compliance"))
                    if data["details"].get("compliance") is not None
                    else None
                ),
                (
                    1
                    if data["details"].get("publicHealth") is True
                    else 0 if data["details"].get("publicHealth") is False else None
                ),
                data["details"].get("satisfaction"),
            ),
        )
        db_conn.commit()
    except Exception as exc:
        logging.error("Error inserting event into database: %s", exc)
    return {"status": "logged"}


@app.post("/survey")
async def submit_survey(
    survey: SurveyModel, user=Depends(require_role("user"))
) -> Dict[str, str]:
    """Record a satisfaction survey with optional free-text feedback."""

    ts = datetime.utcnow().timestamp()
    details = {
        "satisfaction": survey.rating,
        "feedback": survey.feedback or "",
    }
    if survey.patientID:
        details["patientID"] = survey.patientID
    if survey.clinician:
        details["clinician"] = survey.clinician
    events.append({"eventType": "survey", "details": details, "timestamp": ts})
    try:
        db_conn.execute(
            "INSERT INTO events (eventType, timestamp, details, revenue, codes, compliance_flags, public_health, satisfaction) VALUES (?, ?, ?, ?, ?, ?, ?, ?)",
            (
                "survey",
                ts,
                json.dumps(details, ensure_ascii=False),
                None,
                None,
                None,
                None,
                survey.rating,
            ),
        )
        db_conn.commit()
    except Exception as exc:
        logging.error("Error inserting survey into database: %s", exc)
    return {"status": "recorded"}


def _validate_prompt_templates(data: Dict[str, Any]) -> None:
    """Ensure prompt template structure is a mapping of mappings."""
    if not isinstance(data, dict):
        raise HTTPException(status_code=400, detail="Template must be a JSON object")
    for key in ("default", "specialty", "payer"):
        if key in data and not isinstance(data[key], dict):
            raise HTTPException(
                status_code=400, detail=f"'{key}' section must be an object"
            )


@app.get("/prompt-templates", response_model=Dict[str, Any])
def get_prompt_templates(user=Depends(require_role("admin"))) -> Dict[str, Any]:
    """Return the current prompt templates file."""
    path = os.path.join(os.path.dirname(__file__), "prompt_templates.json")
    if os.path.exists(path):
        with open(path, "r", encoding="utf-8") as f:
            return json.load(f)
    return {}


@app.post("/prompt-templates", response_model=Dict[str, Any])
def save_prompt_templates(
    data: Dict[str, Any], user=Depends(require_role("admin"))
) -> Dict[str, Any]:
    """Validate and persist prompt templates supplied by an admin user."""
    _validate_prompt_templates(data)
    path = os.path.join(os.path.dirname(__file__), "prompt_templates.json")
    with open(path, "w", encoding="utf-8") as f:
        json.dump(data, f, ensure_ascii=False, indent=2)
    prompt_utils._load_custom_templates.cache_clear()
    return data


@app.get("/templates", response_model=List[TemplateModel])
@app.get("/api/templates/list", response_model=List[TemplateModel])
def get_templates(
    specialty: Optional[str] = None,
    payer: Optional[str] = None,
    user=Depends(require_role("user")),
) -> List[TemplateModel]:
    """Return templates for the current user and clinic, optionally filtered by specialty or payer."""

    return list_user_templates(
        db_conn, user["sub"], user.get("clinic"), specialty, payer
    )


@app.post("/templates", response_model=TemplateModel)
@app.post("/api/templates", response_model=TemplateModel)
def create_template(
    tpl: TemplateModel, user=Depends(require_role("user"))
) -> TemplateModel:
    """Create a new template for the user or clinic."""

    return create_user_template(
        db_conn,
        user["sub"],
        user.get("clinic"),
        tpl,
        user.get("role") == "admin",
    )


@app.put("/templates/{template_id}", response_model=TemplateModel)
@app.put("/api/templates/{template_id}", response_model=TemplateModel)
def update_template(
    template_id: int, tpl: TemplateModel, user=Depends(require_role("user"))
) -> TemplateModel:
    """Update an existing template owned by the user or clinic."""

    return update_user_template(
        db_conn,
        user["sub"],
        user.get("clinic"),
        template_id,
        tpl,
        user.get("role") == "admin",
    )


@app.delete("/templates/{template_id}")
@app.delete("/api/templates/{template_id}")
def delete_template(
    template_id: int, user=Depends(require_role("user"))
) -> Dict[str, str]:
    """Delete a template owned by the user or clinic."""

    delete_user_template(
        db_conn,
        user["sub"],
        user.get("clinic"),
        template_id,
        user.get("role") == "admin",
    )
    return {"status": "deleted"}


class AutoSaveRequest(BaseModel):
    noteId: str
    content: str


@app.post("/api/notes/auto-save")
def auto_save_note(
    req: AutoSaveRequest, user=Depends(require_role("user"))
) -> Dict[str, Any]:
    """Persist note content in-memory for versioning."""

    versions = NOTE_VERSIONS[req.noteId]
    versions.append(
        {"timestamp": datetime.now(timezone.utc).isoformat(), "content": req.content}
    )
    if len(versions) > 20:
        versions.pop(0)
    return {"status": "saved", "version": len(versions)}


@app.get("/api/notes/versions/{note_id}")
def get_note_versions(
    note_id: str, user=Depends(require_role("user"))
) -> List[Dict[str, str]]:
    """Return previously auto-saved versions for a note."""

    return NOTE_VERSIONS.get(note_id, [])


class ExportRequest(BaseModel):
    """Payload for exporting a note and codes to an external EHR system.

    ``codes`` are user‑selected billing / clinical codes. The backend will
    infer resource types (Condition, Procedure, Observation, MedicationStatement)
    and construct a FHIR Transaction Bundle containing:
      * Composition (summary + references)
      * Observation (raw note)
      * DocumentReference (base64 note)
      * Claim (billing items)
      * Condition / Procedure / Observation / MedicationStatement resources
        derived from supplied codes
    When the FHIR server is not configured the generated bundle is returned
    directly instead of being posted so the client can download it manually.
    """
    note: str
    codes: List[str] = Field(default_factory=list)
    procedures: List[str] = Field(default_factory=list)
    medications: List[str] = Field(default_factory=list)
    patientID: Optional[str] = None
    encounterID: Optional[str] = None


@app.post("/export")
async def export_to_ehr(
    req: ExportRequest, user=Depends(require_role("user"))
) -> Dict[str, Any]:
    """Post (or generate) a FHIR bundle for the supplied clinical note.

    Returns the server response plus the constructed bundle when posted, or a
    status of ``bundle`` with the bundle when no server is configured.
    """
    try:
        from backend import ehr_integration  # absolute import for packaged mode
        result = ehr_integration.post_note_and_codes(
            req.note,
            req.codes,
            req.patientID,
            req.encounterID,
            req.procedures,
            req.medications,
        )
        if result.get("status") not in {"exported", "bundle"}:
            logger.error("EHR export failed: %s", result)
        return result
    except requests.exceptions.RequestException as exc:  # pragma: no cover - network failures
        logger.exception("Network error during EHR export")
        return {"status": "error", "detail": str(exc)}
    except Exception as exc:  # pragma: no cover - unexpected failures
        logger.exception("Unexpected error during EHR export")
        return {"status": "error", "detail": str(exc)}


# Endpoint: aggregate metrics from the logged events.  Returns counts of
# notes created/saved, beautification actions and suggestions, as well
# as the average note length (in characters) if provided in event
# details.
@app.get("/metrics")
async def get_metrics(
    start: Optional[str] = None,
    end: Optional[str] = None,
    clinician: Optional[str] = None,
    daily: bool = True,
    weekly: bool = True,
    user=Depends(require_role("admin")),
) -> Dict[str, Any]:
    """Aggregate analytics separately for baseline and current events.

    Events with ``baseline=true`` represent pre‑implementation metrics.
    The response contains aggregates for both baseline and current periods
    plus percentage improvement of current over baseline."""

    cursor = db_conn.cursor()

    # Detect optional schema columns for backwards compatibility (older tests/DBs)
    try:
        event_columns = {row[1] for row in cursor.execute("PRAGMA table_info(events)")}
    except Exception:
        event_columns = set()
    has_time_to_close = "time_to_close" in event_columns
    # Build reusable fragments depending on column availability
    time_to_close_avg_expr = (
        "AVG(time_to_close) AS avg_time_to_close," if has_time_to_close else "NULL AS avg_time_to_close,"  # noqa: E501
    )

    cursor.execute(
        """
        SELECT DISTINCT json_extract(CASE WHEN json_valid(details) THEN details ELSE '{}' END, '$.clinician') AS clinician
        FROM events
        WHERE json_extract(CASE WHEN json_valid(details) THEN details ELSE '{}' END, '$.clinician') IS NOT NULL
        """
    )
    clinicians = [row["clinician"] for row in cursor.fetchall() if row["clinician"]]

    def _parse_iso_ts(value: str) -> float | None:
        try:
            dt = datetime.fromisoformat(value)
            # Treat naive datetimes as UTC (tests supply epoch-based times)
            if dt.tzinfo is None:
                dt = dt.replace(tzinfo=timezone.utc)
            return dt.timestamp()
        except Exception:
            return None

    base_conditions: List[str] = []
    base_params: List[Any] = []
    if start:
        ts = _parse_iso_ts(start)
        if ts is not None:
            base_conditions.append("timestamp >= ?")
            base_params.append(ts)
    if end:
        ts = _parse_iso_ts(end)
        if ts is not None:
            base_conditions.append("timestamp <= ?")
            base_params.append(ts)
    if clinician:
        base_conditions.append(
            "json_extract(CASE WHEN json_valid(details) THEN details ELSE '{}' END, '$.clinician') = ?"
        )
        base_params.append(clinician)

    baseline_cond = "json_extract(CASE WHEN json_valid(details) THEN details ELSE '{}' END, '$.baseline') = 1"
    current_cond = "(json_extract(CASE WHEN json_valid(details) THEN details ELSE '{}' END, '$.baseline') IS NULL OR json_extract(CASE WHEN json_valid(details) THEN details ELSE '{}' END, '$.baseline') = 0)"

    current_conditions = base_conditions + [current_cond]
    baseline_conditions = base_conditions + [baseline_cond]

    where_current = (
        f"WHERE {' AND '.join(current_conditions)}" if current_conditions else ""
    )
    where_baseline = (
        f"WHERE {' AND '.join(baseline_conditions)}" if baseline_conditions else ""
    )

    def compute_basic(
        where_clause: str, params: List[Any], collect_timeseries: bool = False
    ) -> Dict[str, Any]:
        totals_query = f"""
            SELECT
                SUM(CASE WHEN eventType IN ('note_started','note_saved') THEN 1 ELSE 0 END) AS total_notes,
                SUM(CASE WHEN eventType='beautify' THEN 1 ELSE 0 END)        AS total_beautify,
                SUM(CASE WHEN eventType='suggest' THEN 1 ELSE 0 END)         AS total_suggest,
                SUM(CASE WHEN eventType='summary' THEN 1 ELSE 0 END)         AS total_summary,
                SUM(CASE WHEN eventType='chart_upload' THEN 1 ELSE 0 END)    AS total_chart_upload,
                SUM(CASE WHEN eventType='audio_recorded' THEN 1 ELSE 0 END)  AS total_audio,
                AVG(CAST(json_extract(CASE WHEN json_valid(details) THEN details ELSE '{{}}' END, '$.length') AS REAL)) AS avg_note_length,
                SUM(revenue) AS revenue_projection,
                AVG(revenue) AS revenue_per_visit,
                {time_to_close_avg_expr}
                AVG(satisfaction) AS avg_satisfaction,
                AVG(public_health) AS public_health_rate
            FROM events {where_clause}
        """.replace("\n                {time_to_close_avg_expr}\n", f"\n                {time_to_close_avg_expr}\n")
        cursor.execute(totals_query, params)
        row = cursor.fetchone()
        totals = dict(row) if row else {}
        metrics: Dict[str, Any] = {
            "total_notes": totals.get("total_notes", 0) or 0,
            "total_beautify": totals.get("total_beautify", 0) or 0,
            "total_suggest": totals.get("total_suggest", 0) or 0,
            "total_summary": totals.get("total_summary", 0) or 0,
            "total_chart_upload": totals.get("total_chart_upload", 0) or 0,
            "total_audio": totals.get("total_audio", 0) or 0,
            "avg_note_length": totals.get("avg_note_length") or 0,
            "revenue_projection": totals.get("revenue_projection") or 0,
            "revenue_per_visit": totals.get("revenue_per_visit") or 0,
            "avg_time_to_close": totals.get("avg_time_to_close") or 0,
        }

        cursor.execute(
            f"SELECT eventType, timestamp, details, codes, compliance_flags, public_health, satisfaction FROM events {where_clause} ORDER BY timestamp",
            params,
        )
        rows = cursor.fetchall()
        code_counts: Dict[str, int] = {}
        denial_counts: Dict[str, List[int]] = {}
        denial_totals = [0, 0]
        deficiency_totals = [0, 0]
        compliance_counts: Dict[str, int] = {}
        public_health_totals = [0, 0]
        satisfaction_sum = satisfaction_count = 0
        beautify_time_sum = beautify_time_count = 0.0
        beautify_daily: Dict[str, List[float]] = {} if collect_timeseries else {}
        beautify_weekly: Dict[str, List[float]] = {} if collect_timeseries else {}
        last_start_for_patient: Dict[str, float] = {}
        template_counts: Dict[str, int] = {}
        beautify_weekly: Dict[str, List[float]] = {} if collect_timeseries else {}
        last_start_for_patient: Dict[str, float] = {}
        template_counts: Dict[str, int] = {}

        for r in rows:
            evt = r["eventType"]
            ts = r["timestamp"]
            try:
                details = json.loads(r["details"] or "{}")
            except Exception:
                details = {}

            codes_val = r["codes"]
            try:
                codes = json.loads(codes_val) if codes_val else []
            except Exception:
                codes = []
            if isinstance(codes, list):
                denial_flag = (
                    details.get("denial")
                    if isinstance(details.get("denial"), bool)
                    else None
                )
                for code in codes:
                    code_counts[code] = code_counts.get(code, 0) + 1
                    if denial_flag is not None:
                        totals_d = denial_counts.get(code, [0, 0])
                        totals_d[0] += 1
                        if denial_flag:
                            totals_d[1] += 1
                        denial_counts[code] = totals_d

            comp_val = r["compliance_flags"]
            try:
                comp_list = json.loads(comp_val) if comp_val else []
            except Exception:
                comp_list = []
            for flag in comp_list:
                compliance_counts[flag] = compliance_counts.get(flag, 0) + 1

            public_health = r["public_health"]
            if isinstance(public_health, int):
                public_health_totals[0] += 1
                if public_health:
                    public_health_totals[1] += 1

            satisfaction = r["satisfaction"]
            if isinstance(satisfaction, (int, float)):
                satisfaction_sum += float(satisfaction)
                satisfaction_count += 1

            denial = details.get("denial")
            if isinstance(denial, bool):
                denial_totals[0] += 1
                if denial:
                    denial_totals[1] += 1

            deficiency = details.get("deficiency")
            if isinstance(deficiency, bool):
                deficiency_totals[0] += 1
                if deficiency:
                    deficiency_totals[1] += 1

            if evt == "template_use":
                tpl_id = details.get("templateId") or details.get("template_id")
                if tpl_id is not None:
                    template_counts[str(tpl_id)] = template_counts.get(str(tpl_id), 0) + 1

            patient_id = (
                details.get("patientID")
                or details.get("patientId")
                or details.get("patient_id")
            )
            if evt == "note_started" and patient_id:
                last_start_for_patient[patient_id] = ts
            if (
                evt == "beautify"
                and patient_id
                and patient_id in last_start_for_patient
            ):
                duration = ts - last_start_for_patient[patient_id]
                beautify_time_sum += duration
                beautify_time_count += 1
                if collect_timeseries:
                    day = datetime.utcfromtimestamp(ts).strftime("%Y-%m-%d")
                    week = datetime.utcfromtimestamp(ts).strftime("%Y-%W")
                    drec = beautify_daily.setdefault(day, [0.0, 0])
                    drec[0] += duration
                    drec[1] += 1
                    wrec = beautify_weekly.setdefault(week, [0.0, 0])
                    wrec[0] += duration
                    wrec[1] += 1

        avg_beautify_time = (
            beautify_time_sum / beautify_time_count if beautify_time_count else 0
        )
        denial_rates = {
            c: (v[1] / v[0] if v[0] else 0) for c, v in denial_counts.items()
        }
        overall_denial = denial_totals[1] / denial_totals[0] if denial_totals[0] else 0
        deficiency_rate = (
            deficiency_totals[1] / deficiency_totals[0] if deficiency_totals[0] else 0
        )
        public_health_rate = (
            public_health_totals[1] / public_health_totals[0]
            if public_health_totals[0]
            else 0
        )
        avg_satisfaction = (
            satisfaction_sum / satisfaction_count if satisfaction_count else 0
        )

        metrics.update(
            {
                "avg_beautify_time": avg_beautify_time,
                "coding_distribution": code_counts,
                "denial_rate": overall_denial,
                "denial_rates": denial_rates,
                "deficiency_rate": deficiency_rate,
                "compliance_counts": compliance_counts,
                "public_health_rate": public_health_rate,
                "avg_satisfaction": avg_satisfaction,
                "template_counts": template_counts,
            }
        )
        if collect_timeseries:
            metrics["beautify_daily"] = beautify_daily
            metrics["beautify_weekly"] = beautify_weekly
        return metrics

    current_metrics = compute_basic(where_current, base_params, collect_timeseries=True)
    baseline_metrics = compute_basic(where_baseline, base_params)

    beautify_daily = current_metrics.pop("beautify_daily")
    beautify_weekly = current_metrics.pop("beautify_weekly")
    coding_distribution = current_metrics.pop("coding_distribution")
    denial_rates = current_metrics.pop("denial_rates")
    compliance_counts = current_metrics.pop("compliance_counts")
    public_health_rate = current_metrics.pop("public_health_rate")
    avg_satisfaction = current_metrics.pop("avg_satisfaction")
    template_counts = current_metrics.pop("template_counts")
    baseline_template_counts = baseline_metrics.pop("template_counts")
    top_compliance = [k for k, _ in sorted(compliance_counts.items(), key=lambda kv: kv[1], reverse=True)[:5]]

    daily_list: List[Dict[str, Any]] = []
    if daily:
        daily_query = f"""
            SELECT
                date(datetime(timestamp, 'unixepoch')) AS date,
                SUM(CASE WHEN eventType IN ('note_started','note_saved') THEN 1 ELSE 0 END) AS notes,
                SUM(CASE WHEN eventType='beautify' THEN 1 ELSE 0 END)   AS beautify,
                SUM(CASE WHEN eventType='suggest' THEN 1 ELSE 0 END)    AS suggest,
                SUM(CASE WHEN eventType='summary' THEN 1 ELSE 0 END)    AS summary,
                SUM(CASE WHEN eventType='chart_upload' THEN 1 ELSE 0 END) AS chart_upload,
                SUM(CASE WHEN eventType='audio_recorded' THEN 1 ELSE 0 END) AS audio,
                AVG(CAST(json_extract(CASE WHEN json_valid(details) THEN details ELSE '{{}}' END, '$.length') AS REAL)) AS avg_note_length,
                SUM(revenue) AS revenue_projection,
                AVG(revenue) AS revenue_per_visit,
                {('AVG(time_to_close) AS avg_time_to_close,' if has_time_to_close else 'NULL AS avg_time_to_close,')}
                SUM(CASE WHEN eventType='note_closed' AND json_extract(CASE WHEN json_valid(details) THEN details ELSE '{{}}' END, '$.denial') = 1 THEN 1 ELSE 0 END) AS denials,
                SUM(CASE WHEN eventType='note_closed' AND json_extract(CASE WHEN json_valid(details) THEN details ELSE '{{}}' END, '$.deficiency') = 1 THEN 1 ELSE 0 END) AS deficiencies,
                SUM(json_array_length(CASE WHEN json_valid(compliance_flags) THEN compliance_flags ELSE '[]' END)) AS compliance_flags
            FROM events {where_current}
            GROUP BY date
            ORDER BY date
        """
        cursor.execute(daily_query, base_params)
        daily_list = [dict(r) for r in cursor.fetchall()]
    weekly_list: List[Dict[str, Any]] = []
    if weekly:
        weekly_query = f"""
            SELECT
                strftime('%Y-%W', datetime(timestamp, 'unixepoch')) AS week,
                SUM(CASE WHEN eventType IN ('note_started','note_saved') THEN 1 ELSE 0 END) AS notes,
                SUM(CASE WHEN eventType='beautify' THEN 1 ELSE 0 END)   AS beautify,
                SUM(CASE WHEN eventType='suggest' THEN 1 ELSE 0 END)    AS suggest,
                SUM(CASE WHEN eventType='summary' THEN 1 ELSE 0 END)    AS summary,
                SUM(CASE WHEN eventType='chart_upload' THEN 1 ELSE 0 END) AS chart_upload,
                SUM(CASE WHEN eventType='audio_recorded' THEN 1 ELSE 0 END) AS audio,
                AVG(CAST(json_extract(CASE WHEN json_valid(details) THEN details ELSE '{{}}' END, '$.length') AS REAL)) AS avg_note_length,
                SUM(revenue) AS revenue_projection,
                AVG(revenue) AS revenue_per_visit,
                {('AVG(time_to_close) AS avg_time_to_close,' if has_time_to_close else 'NULL AS avg_time_to_close,')}
                SUM(CASE WHEN eventType='note_closed' AND json_extract(CASE WHEN json_valid(details) THEN details ELSE '{{}}' END, '$.denial') = 1 THEN 1 ELSE 0 END) AS denials,
                SUM(CASE WHEN eventType='note_closed' AND json_extract(CASE WHEN json_valid(details) THEN details ELSE '{{}}' END, '$.deficiency') = 1 THEN 1 ELSE 0 END) AS deficiencies,
                SUM(json_array_length(CASE WHEN json_valid(compliance_flags) THEN compliance_flags ELSE '[]' END)) AS compliance_flags
            FROM events {where_current}
            GROUP BY week
            ORDER BY week
        """
        cursor.execute(weekly_query, base_params)
        weekly_list = [dict(r) for r in cursor.fetchall()]
    # attach beautify averages to the SQL-produced time series
    if daily:
        for entry in daily_list:
            bt = beautify_daily.get(entry["date"])
            entry["avg_beautify_time"] = bt[0] / bt[1] if bt and bt[1] else 0
            notes = entry.get("notes") or 0
            entry["denial_rate"] = (entry.get("denials", 0) / notes) if notes else 0
            entry["deficiency_rate"] = (entry.get("deficiencies", 0) / notes) if notes else 0
    if weekly:
        for entry in weekly_list:
            bt = beautify_weekly.get(entry["week"])
            entry["avg_beautify_time"] = bt[0] / bt[1] if bt and bt[1] else 0
            notes = entry.get("notes") or 0
            entry["denial_rate"] = (entry.get("denials", 0) / notes) if notes else 0
            entry["deficiency_rate"] = (entry.get("deficiencies", 0) / notes) if notes else 0

    def _add_rolling(records: List[Dict[str, Any]], window: int) -> None:
        """Attach rolling averages for key metrics."""
        fields = [
            "notes",
            "beautify",
            "suggest",
            "summary",
            "chart_upload",
            "audio",
            "avg_note_length",
            "avg_beautify_time",
            "avg_time_to_close",
            "revenue_per_visit",
            "revenue_projection",
            "denials",
            "deficiencies",
            "compliance_flags",
        ]
        sums: Dict[str, float] = {f: 0.0 for f in fields}
        queues: Dict[str, deque] = {f: deque() for f in fields}
        for rec in records:
            for f in fields:
                val = float(rec.get(f, 0) or 0)
                q = queues[f]
                q.append(val)
                sums[f] += val
                if len(q) > window:
                    sums[f] -= q.popleft()
                rec[f"rolling_{f}"] = sums[f] / len(q) if q else 0

    if daily:
        _add_rolling(daily_list, 7)
    if weekly:
        _add_rolling(weekly_list, 4)

    def _code_timeseries(period_sql: str) -> Dict[str, Dict[str, int]]:
        # Reformatted to avoid multiline f-string indentation issues seen in some Python versions.
        base_select = (
            "SELECT "
            + period_sql
            + " AS period, json_each.value AS code, COUNT(*) AS count FROM events "
            "JOIN json_each(COALESCE(events.codes, '[]')) "
        )
        query = (
            base_select
            + (where_current + " " if where_current else "")
            + "GROUP BY period, code ORDER BY period"
        )
        cursor.execute(query, base_params)
        result: Dict[str, Dict[str, int]] = {}
        for r in cursor.fetchall():
            period = r["period"]
            code_map = result.setdefault(period, {})
            code_map[r["code"]] = r["count"]
        return result

    codes_daily: Dict[str, Dict[str, int]] = {}
    codes_weekly: Dict[str, Dict[str, int]] = {}
    if daily:
        codes_daily = _code_timeseries("date(datetime(timestamp, 'unixepoch'))")
    if weekly:
        codes_weekly = _code_timeseries("strftime('%Y-%W', datetime(timestamp, 'unixepoch'))")

    timeseries: Dict[str, List[Dict[str, Any]]] = {}
    if daily:
        timeseries["daily"] = daily_list
        timeseries["codes_daily"] = codes_daily
    if weekly:
        timeseries["weekly"] = weekly_list
        timeseries["codes_weekly"] = codes_weekly

    def pct_change(b: float, c: float) -> float | None:
        return ((c - b) / b * 100) if b else None

    keys = [
        "total_notes",
        "total_beautify",
        "total_suggest",
        "total_summary",
        "total_chart_upload",
        "total_audio",
        "avg_note_length",
        "avg_beautify_time",
        "avg_time_to_close",
        "revenue_per_visit",
        "revenue_projection",
        "denial_rate",
        "deficiency_rate",
    ]
    improvement = {
        k: pct_change(baseline_metrics.get(k, 0), current_metrics.get(k, 0))
        for k in keys
    }

    top_compliance = [
        k for k, _ in sorted(compliance_counts.items(), key=lambda kv: kv[1], reverse=True)
    ]
    return {
        "baseline": baseline_metrics,
        "current": current_metrics,
        "improvement": improvement,
        "coding_distribution": coding_distribution,
        "denial_rates": denial_rates,
        "compliance_counts": compliance_counts,
        "top_compliance": top_compliance,
        "public_health_rate": public_health_rate,
        "avg_satisfaction": avg_satisfaction,
        "template_usage": {
            "current": template_counts,
            "baseline": baseline_template_counts,
        },
        "clinicians": clinicians,
        "timeseries": timeseries,
    }


@app.post("/summarize")
async def summarize(
    req: NoteRequest, user=Depends(require_role("user"))
) -> Dict[str, Any]:
    """
    Generate a patient‑friendly summary of a clinical note.  This endpoint
    combines the draft text with any optional chart and audio transcript,
    de‑identifies the content and calls an LLM to rewrite it in plain
    language suitable for patients.  If the LLM call fails, it returns
    a truncated version of the de‑identified note as a fallback.

    Args:
        req: NoteRequest with the clinical note and optional context.
    Returns:
        A dictionary containing "summary", "patient_friendly", "recommendations", "warnings".
    """
    combined = req.text or ""
    if req.chart:
        combined += "\n\n" + str(req.chart)
    if req.audio:
        combined += "\n\n" + str(req.audio)
    cleaned = deidentify(combined)
    offline_active = req.useOfflineMode if req.useOfflineMode is not None else False
    if not offline_active:
        # check user stored preference (table may not exist in some test fixtures)
        try:
            row = db_conn.execute("SELECT use_offline_mode FROM settings WHERE user_id=(SELECT id FROM users WHERE username=?)", (user["sub"],)).fetchone()
            if row:
                offline_active = bool(row["use_offline_mode"])
        except sqlite3.OperationalError:
            # settings table not present; ignore
            pass
    if offline_active or USE_OFFLINE_MODEL:
        from backend.offline_model import summarize as offline_summarize

        data = offline_summarize(
            cleaned,
            req.lang,
            req.specialty,
            req.payer,
            req.age,
            use_local=req.useLocalModels,
            model_path=req.summarizeModel,
        )
        # Ensure patient_friendly key present
        if "patient_friendly" not in data:
            data["patient_friendly"] = data.get("summary", "")
    else:
        try:
            messages = build_summary_prompt(
                cleaned, req.lang, req.specialty, req.payer, req.age
            )
            response_content = call_openai(messages)
            data = json.loads(response_content)
            # If model returns only summary, mirror into patient_friendly
            if "patient_friendly" not in data and "summary" in data:
                data["patient_friendly"] = data["summary"]
        except Exception as exc:
            logging.error("Error during summary LLM call: %s", exc)
            summary = cleaned[:200]
            if len(cleaned) > 200:
                summary += "..."
            data = {
                "summary": summary,
                "patient_friendly": summary,
                "recommendations": [],
                "warnings": [],
            }
    return data


@app.post("/transcribe")
async def transcribe(
    file: UploadFile = File(...),
    diarise: bool = False,
    lang: Optional[str] = None,
    user=Depends(require_role("user")),
) -> Dict[str, Any]:
    """Transcribe uploaded audio.

    The endpoint accepts an audio file (e.g. from the browser's
    ``MediaRecorder`` API) and returns a JSON object with separate
    ``provider`` and ``patient`` transcripts.  When ``diarise`` is false,
    the full transcription is returned under ``provider`` and ``patient``
    is left empty.  Actual transcription is delegated to
    :mod:`backend.audio_processing`.
    """

    audio_bytes = await file.read()
    if diarise:
        result = diarize_and_transcribe(audio_bytes, language=lang)

    else:
        text = simple_transcribe(audio_bytes, language=lang)
        result = {
            "provider": text,
            "patient": "",
            "segments": [
                {"speaker": "provider", "start": 0.0, "end": 0.0, "text": text}
            ],
        }
    # Store the transcript in the user's history so it can be revisited
    transcript_history[user["sub"]].append(result)
    return result


@app.get("/transcribe")
async def get_last_transcript(user=Depends(require_role("user"))) -> Dict[str, Any]:
    """Return recent audio transcripts for the current user."""

    history = list(transcript_history.get(user["sub"], []))
    return {"history": history}


@app.get("/api/patients/search")  # pragma: no cover - not exercised in tests
async def search_patients(q: str, user=Depends(require_role("user"))):
    """Search patients by name."""

    cursor = db_conn.execute(
        "SELECT id, name, dob FROM patients WHERE name LIKE ?",
        (f"%{q}%",),
    )
    rows = [dict(r) for r in cursor.fetchall()]
    return {"patients": rows}


@app.get("/api/encounters/validate/{encounter_id}")  # pragma: no cover - not exercised in tests
async def validate_encounter(encounter_id: int, user=Depends(require_role("user"))):
    """Validate that an encounter exists."""

    cur = db_conn.execute(
        "SELECT 1 FROM encounters WHERE id = ?",
        (encounter_id,),
    )
    return {"id": encounter_id, "valid": cur.fetchone() is not None}


@app.post("/api/visits/session")  # pragma: no cover - not exercised in tests
async def create_visit_session(
    session: VisitSessionModel, user=Depends(require_role("user"))
):
    """Create a new visit session."""

    cur = db_conn.execute(
        "INSERT INTO visit_sessions (encounter_id, data, updated_at) VALUES (?, ?, ?)",
        (session.encounter_id, session.data or "", time.time()),
    )
    db_conn.commit()
    return {"id": cur.lastrowid}


@app.put("/api/visits/session")  # pragma: no cover - not exercised in tests
async def update_visit_session(
    session: VisitSessionModel, user=Depends(require_role("user"))
):
    """Update an existing visit session."""

    if session.id is None:
        raise HTTPException(status.HTTP_400_BAD_REQUEST, "id required")
    db_conn.execute(
        "UPDATE visit_sessions SET encounter_id = ?, data = ?, updated_at = ? WHERE id = ?",
        (session.encounter_id, session.data or "", time.time(), session.id),
    )
    db_conn.commit()
    return {"status": "ok"}


@app.websocket("/api/transcribe/stream")  # pragma: no cover - not exercised in tests
async def transcribe_stream(websocket: WebSocket):
    """Stream transcription via WebSocket."""

    await websocket.accept()
    try:
        while True:
            chunk = await websocket.receive_bytes()
            text = simple_transcribe(chunk)
            await websocket.send_json(
                {"transcript": text, "confidence": 1.0, "isInterim": False}
            )
    except WebSocketDisconnect:
        pass


# Endpoint: set the OpenAI API key.  Accepts a JSON body with a single
# field "key" and stores it in a local file.  Also updates the
# environment variable OPENAI_API_KEY so future requests in this
# process use the new key.  This enables users to configure the key
# through the UI without editing environment variables directly.
@app.post("/apikey")
async def set_api_key(model: ApiKeyModel, user=Depends(require_role("admin"))):
    """
    Store and validate an OpenAI API key.  Accepts a JSON body with a
    single field "key" and writes it to a local file.  Validation is
    performed using a simple format check rather than a live API call so
    that newer project‑scoped keys (e.g. ``sk-proj-``) are accepted even
    when the SDK's built-in regex is out of date.  Returns JSON with
    status ``saved`` on success or an error message on failure.
    """
    key = model.key.strip()
    if not key:
        return JSONResponse(
            {"status": "error", "message": "Key cannot be empty"}, status_code=400
        )

    # Basic format validation: accept keys starting with ``sk-`` and at
    # least 20 additional non‑whitespace characters.  This intentionally
    # permits new project‑scoped keys such as ``sk-proj-`` which may
    # include hyphens or colons in their suffix without relying on the
    # OpenAI SDK's pattern enforcement.
    import re

    if not re.fullmatch(r"sk-\S{20,}", key):
        return JSONResponse(
            {"status": "error", "message": "Key not in expected format"},
            status_code=400,
        )

    try:
        save_api_key(key)
        return {"status": "saved"}
    except Exception as exc:
        return JSONResponse(
            {"status": "error", "message": f"Failed to save API key: {exc}"},
            status_code=400,
        )


@app.post("/beautify")
async def beautify_note(req: NoteRequest, user=Depends(require_role("user"))) -> dict:
    """
    Beautify (reformat) a clinical note.  This endpoint de‑identifies the
    incoming note and then calls an LLM to rephrase it into a professional
    format. If the model call fails, the cleaned text is returned with each
    sentence capitalised as a fallback.

    Args:
        req: NoteRequest with a raw clinical note.
    Returns:
        A dictionary with the beautified note as a string.
    """
    cleaned = deidentify(req.text)
    offline_active = req.useOfflineMode if req.useOfflineMode is not None else False
    if not offline_active:
        # check user stored preference (table may not exist in some test fixtures)
        try:
            row = db_conn.execute("SELECT use_offline_mode FROM settings WHERE user_id=(SELECT id FROM users WHERE username=?)", (user["sub"],)).fetchone()
            if row:
                offline_active = bool(row["use_offline_mode"])
        except sqlite3.OperationalError:
            pass
    if offline_active or USE_OFFLINE_MODEL:
        from backend.offline_model import beautify as offline_beautify

        beautified = offline_beautify(
            cleaned,
            req.lang,
            req.specialty,
            req.payer,
            use_local=req.useLocalModels,
            model_path=req.beautifyModel,
        )
        return {"beautified": beautified}

    # Attempt to call the LLM to beautify the note. If the call
    # fails for any reason (e.g., missing API key, network error), fall
    # back to returning the trimmed note with only the first letter of
    # each sentence capitalised so the endpoint still returns something useful.
    try:
        messages = build_beautify_prompt(cleaned, req.lang, req.specialty, req.payer)
        response_content = call_openai(messages)
        # The assistant's reply is expected to contain only the
        # beautified note text. We strip any leading/trailing
        # whitespace to tidy the result.
        beautified = response_content.strip()
        return {"beautified": beautified}
    except Exception as exc:
        # Log the exception and fall back to a basic transformation.
        logging.error("Error during beautify LLM call: %s", exc)
        sentences = re.split(r"(?<=[.!?])\s+", cleaned.strip())
        beautified = " ".join(s[:1].upper() + s[1:] for s in sentences if s)
        return {"beautified": beautified, "error": str(exc)}


@app.post("/suggest", response_model=SuggestionsResponse, response_model_exclude_none=True)
async def suggest(
    req: NoteRequest, user=Depends(require_role("user"))
) -> SuggestionsResponse:
    """
    Generate coding and compliance suggestions for a clinical note.  This
    endpoint de‑identifies the text and then calls an AI model to
    determine relevant CPT/ICD codes, compliance prompts, public health
    reminders, and differential diagnoses.  Falls back to rule-based
    suggestions if the model call fails.

    Args:
        req: NoteRequest with a raw clinical note.
    Returns:
        SuggestionsResponse with four categories of suggestions.
    """
    # Combine the main note with any optional chart text or audio transcript
    combined = req.text or ""
    if req.chart:
        combined += "\n\n" + str(req.chart)
    if req.audio:
        combined += "\n\n" + str(req.audio)
    # Apply de-identification to the combined text
    cleaned = deidentify(combined)
    # If the client provided custom rules, append them as a guidance section
    if req.rules:
        # Join rules into a bulleted list
        rules_section = "\n\nUser‑defined rules:\n" + "\n".join(
            f"- {r}" for r in req.rules
        )
        cleaned_for_prompt = cleaned + rules_section
    else:
        cleaned_for_prompt = cleaned
    offline_active = req.useOfflineMode if req.useOfflineMode is not None else False
    if not offline_active:
        # check user stored preference (table may not exist in some test fixtures)
        try:
            row = db_conn.execute("SELECT use_offline_mode FROM settings WHERE user_id=(SELECT id FROM users WHERE username=?)", (user["sub"],)).fetchone()
            if row:
                offline_active = bool(row["use_offline_mode"])
        except sqlite3.OperationalError:
            pass
    if offline_active or USE_OFFLINE_MODEL:
        from backend.offline_model import suggest as offline_suggest

        data = offline_suggest(
            cleaned_for_prompt,
            req.lang,
            req.specialty,
            req.payer,
            req.age,
            req.sex,
            req.region,
            use_local=req.useLocalModels,
            model_path=req.suggestModel,
        )
        # Ensure evidenceLevel is preserved regardless of key style.
        public_health = [
            PublicHealthSuggestion(
                recommendation=p.get("recommendation"),
                reason=p.get("reason"),
                source=p.get("source"),
                evidenceLevel=p.get("evidenceLevel") or p.get("evidence_level"),
            )
            for p in data["publicHealth"]
        ]
        try:
            extra_ph = public_health_api.get_public_health_suggestions(
                req.age, req.sex, req.region, req.agencies
            )
        except Exception as exc:  # pragma: no cover - network errors
            logging.warning("Public health fetch failed: %s", exc)
            extra_ph = []
        if extra_ph:
            existing = {p.recommendation for p in public_health}
            for rec in extra_ph:
                rec_name = rec.get("recommendation") if isinstance(rec, dict) else rec
                if rec_name and rec_name not in existing:
                    if isinstance(rec, dict):
                        public_health.append(PublicHealthSuggestion(**rec))
                    else:
                        public_health.append(
                            PublicHealthSuggestion(recommendation=str(rec))
                        )
        return SuggestionsResponse(
            codes=[CodeSuggestion(**c) for c in data["codes"]],
            compliance=data["compliance"],
            publicHealth=public_health,
            differentials=[DifferentialSuggestion(**d) for d in data["differentials"]],
        )
    # Try to call the LLM to generate structured suggestions.  The prompt
    # instructs the model to return JSON with keys codes, compliance,
    # public_health and differentials.  We parse the JSON into the
    # SuggestionsResponse schema.  If anything fails, we fall back to
    # the simple rule-based engine defined previously.
    try:
        messages = build_suggest_prompt(
            cleaned_for_prompt,
            req.lang,
            req.specialty,
            req.payer,
            req.age,
            req.sex,
            req.region,
        )
        response_content = call_openai(messages)
        # The model should return raw JSON.  Parse it into a Python dict.
        data = json.loads(response_content)
        # Convert codes list of dicts into CodeSuggestion objects.  Provide
        # defaults for missing fields.
        codes_list: List[CodeSuggestion] = []
        for item in data.get("codes", []):
            code_str = item.get("code") or item.get("Code") or ""
            rationale = item.get("rationale") or item.get("Rationale") or None
            upgrade = item.get("upgrade_to") or item.get("upgradeTo") or None
            upgrade_path = item.get("upgrade_path") or item.get("upgradePath") or None
            if code_str:
                codes_list.append(
                    CodeSuggestion(
                        code=code_str,
                        rationale=rationale,
                        upgrade_to=upgrade,
                        upgradePath=upgrade_path,
                    )
                )
        # Extract compliance as list of strings
        compliance = [str(x) for x in data.get("compliance", [])]
        # Public health objects
        public_health: List[PublicHealthSuggestion] = []
        for item in data.get("publicHealth", data.get("public_health", [])):
            if isinstance(item, dict):
                rec = item.get("recommendation") or item.get("Recommendation") or ""
                reason = item.get("reason") or item.get("Reason") or None
                source = item.get("source") or item.get("Source")
                evidence = (
                    item.get("evidenceLevel")
                    or item.get("evidence_level")
                    or item.get("evidence")
                )
                if rec:
                    public_health.append(
                        PublicHealthSuggestion(
                            recommendation=rec,
                            reason=reason,
                            source=source,
                            evidenceLevel=evidence,
                        )
                    )
            else:
                public_health.append(
                    PublicHealthSuggestion(recommendation=str(item), reason=None)
                )
        # Differential diagnoses with scores
        diffs: List[DifferentialSuggestion] = []
        for item in data.get("differentials", []):
            if isinstance(item, dict):
                diag = item.get("diagnosis") or item.get("Diagnosis") or ""
                raw_score = item.get("score")
                score_val: Optional[float] = None
                if isinstance(raw_score, (int, float)):
                    score_val = float(raw_score)
                    if score_val > 1:
                        score_val /= 100.0
                    if not 0 <= score_val <= 1:
                        score_val = None
                elif isinstance(raw_score, str):
                    try:
                        score_val = float(raw_score.strip().rstrip("%"))
                        if score_val > 1:
                            score_val /= 100.0
                        if not 0 <= score_val <= 1:
                            score_val = None
                    except Exception:
                        score_val = None
                if diag:
                    diffs.append(
                        DifferentialSuggestion(diagnosis=diag, score=score_val)
                    )
            else:
                diffs.append(DifferentialSuggestion(diagnosis=str(item), score=None))
        # Augment public health suggestions with external guidelines
        try:
            extra_ph = public_health_api.get_public_health_suggestions(
                req.age, req.sex, req.region, req.agencies
            )
        except Exception as exc:  # pragma: no cover - network errors
            logging.warning("Public health fetch failed: %s", exc)
            extra_ph = []
        if extra_ph:
            existing = {p.recommendation for p in public_health}
            for rec in extra_ph:
                rec_name = rec.get("recommendation") if isinstance(rec, dict) else rec
                if rec_name and rec_name not in existing:
                    if isinstance(rec, dict):
                        public_health.append(PublicHealthSuggestion(**rec))
                    else:
                        public_health.append(
                            PublicHealthSuggestion(recommendation=str(rec))
                        )
        # If all categories are empty, raise an error to fall back to rule-based suggestions.
        if not (codes_list or compliance or public_health or diffs):
            raise ValueError("No suggestions returned from LLM")
        follow_up = recommend_follow_up(
            [c.code for c in codes_list],
            [d.diagnosis for d in diffs],
            req.specialty,
            req.payer,
        )
        return SuggestionsResponse(
            codes=codes_list,
            compliance=compliance,
            publicHealth=public_health,
            differentials=diffs,
            followUp=follow_up,
        )
    except Exception as exc:
        # Log error and use rule-based fallback suggestions.
        logging.error("Error during suggest LLM call or parsing JSON: %s", exc)
        codes: List[CodeSuggestion] = []  # fixed invalid generic syntax
        compliance: List[str] = []
        public_health: List[PublicHealthSuggestion] = []
        diffs: List[DifferentialSuggestion] = []
        # Respiratory symptoms
        if any(
            keyword in cleaned.lower() for keyword in ["cough", "fever", "cold", "sore throat"]
        ):
            codes.append(
                CodeSuggestion(
                    code="99213",
                    rationale="Established patient with respiratory symptoms",
                )
            )
            codes.append(
                CodeSuggestion(
                    code="J06.9", rationale="Upper respiratory infection, unspecified"
                )
            )
            compliance.append("Document duration of fever and associated symptoms")
            public_health.append(
                PublicHealthSuggestion(
                    recommendation="Consider influenza vaccine", reason=None
                )
            )
            diffs.extend(
                [
                    DifferentialSuggestion(diagnosis="Common cold"),
                    DifferentialSuggestion(diagnosis="COVID-19"),
                    DifferentialSuggestion(diagnosis="Influenza"),
                ]
            )
        # Diabetes management
        if "diabetes" in cleaned.lower():
            codes.append(
                CodeSuggestion(
                    code="E11.9",
                    rationale="Type 2 diabetes mellitus without complications",
                )
            )
            compliance.append("Include latest HbA1c results and medication list")
            public_health.append(
                PublicHealthSuggestion(
                    recommendation="Remind patient about foot and eye exams",
                    reason=None,
                )
            )
            diffs.append(DifferentialSuggestion(diagnosis="Impaired glucose tolerance"))
        # Hypertension
        if "hypertension" in cleaned.lower() or "high blood pressure" in cleaned.lower():
            codes.append(
                CodeSuggestion(code="I10", rationale="Essential (primary) hypertension")
            )
            compliance.append(
                "Document blood pressure readings and lifestyle counselling"
            )
            public_health.append(
                PublicHealthSuggestion(
                    recommendation="Discuss sodium restriction and exercise",
                    reason=None,
                )
            )
            diffs.append(DifferentialSuggestion(diagnosis="White coat hypertension"))
        # Preventive visit
        if "annual" in cleaned.lower() or "wellness" in cleaned.lower():
            codes.append(
                CodeSuggestion(
                    code="99395", rationale="Periodic comprehensive preventive visit"
                )
            )
            compliance.append("Ensure all preventive screenings are up to date")
            public_health.append(
                PublicHealthSuggestion(
                    recommendation="Screen for depression and alcohol use", reason=None
                )
            )
            diffs.append(DifferentialSuggestion(diagnosis="–"))
        # Mental health
        if any(word in cleaned.lower() for word in ["depression", "anxiety", "sad", "depressed"]):
            codes.append(
                CodeSuggestion(
                    code="F32.9", rationale="Major depressive disorder, unspecified"
                )
            )
            compliance.append(
                "Assess severity and suicidal ideation; document mental status exam"
            )
            public_health.append(
                PublicHealthSuggestion(
                    recommendation="Offer referral to counselling or psychotherapy",
                    reason=None,
                )
            )
            diffs.append(DifferentialSuggestion(diagnosis="Adjustment disorder"))
        # Musculoskeletal pain
        if any(
            word in cleaned.lower()
            for word in [
                "back pain",
                "low back",
                "joint pain",
                "knee pain",
                "shoulder pain",
            ]
        ):
            codes.append(CodeSuggestion(code="M54.5", rationale="Low back pain"))
            compliance.append(
                "Document onset, aggravating/relieving factors, and functional limitations"
            )
            public_health.append(
                PublicHealthSuggestion(
                    recommendation="Recommend stretching and physical therapy",
                    reason=None,
                )
            )
            diffs.append(DifferentialSuggestion(diagnosis="Lumbar strain"))
        # Default suggestions if nothing matched
        if not codes:
            codes.append(
                CodeSuggestion(
                    code="99212", rationale="Established patient, straightforward"
                )
            )
        if not compliance:
            compliance.append("Ensure chief complaint and history are complete")
        if not public_health:
            public_health.append(
                PublicHealthSuggestion(
                    recommendation="Consider influenza vaccine", reason=None
                )
            )
        if not diffs:
            diffs.append(DifferentialSuggestion(diagnosis="Routine follow-up"))
        try:
            extra_ph = public_health_api.get_public_health_suggestions(
                req.age, req.sex, req.region, req.agencies
            )
        except Exception as exc:  # pragma: no cover - network errors
            logging.warning("Public health fetch failed: %s", exc)
            extra_ph = []
        if extra_ph:
            existing = {p.recommendation for p in public_health}
            for rec in extra_ph:
                rec_name = rec.get("recommendation") if isinstance(rec, dict) else rec
                if rec_name and rec_name not in existing:
                    if isinstance(rec, dict):
                        public_health.append(PublicHealthSuggestion(**rec))
                    else:
                        public_health.append(
                            PublicHealthSuggestion(recommendation=str(rec))
                        )
        follow_up = recommend_follow_up(
            [c.code for c in codes],
            [d.diagnosis for d in diffs],
            req.specialty,
            req.payer,
        )

        return SuggestionsResponse(
            codes=codes,
            compliance=compliance,
            publicHealth=public_health,
            differentials=diffs,
            followUp=follow_up,
        )


<<<<<<< HEAD
@app.post("/api/compliance/analyze")  # pragma: no cover - not exercised in tests
async def analyze_compliance(
    req: NoteRequest, user=Depends(require_role("user"))
):
    """Analyze compliance issues in a note using an AI model."""

    cleaned = deidentify(req.text or "")
    messages = [
        {
            "role": "system",
            "content": "Return JSON with key 'compliance' listing documentation issues.",
        },
        {"role": "user", "content": cleaned},
    ]
    try:
        response_content = call_openai(messages)
        data = json.loads(response_content)
        compliance = [str(x) for x in data.get("compliance", [])]
    except Exception:
        try:
            from backend.offline_model import suggest as offline_suggest

            data = offline_suggest(
                cleaned,
                req.lang,
                req.specialty,
                req.payer,
                req.age,
                req.sex,
                req.region,
                use_local=req.useLocalModels,
                model_path=req.suggestModel,
            )
            compliance = [str(x) for x in data.get("compliance", [])]
        except Exception:
            compliance = ["offline compliance"]
    return {"compliance": compliance}


@app.put("/api/notes/auto-save")  # pragma: no cover - not exercised in tests
async def auto_save_note(note: AutoSaveModel, user=Depends(require_role("user"))):
    """Persist a draft note for the current user."""

    row = db_conn.execute(
        "SELECT id FROM users WHERE username=?",
        (user["sub"],),
    ).fetchone()
    uid = row["id"] if row else None
    db_conn.execute(
        "INSERT INTO note_auto_saves (user_id, note_id, content, updated_at) VALUES (?, ?, ?, ?)",
        (uid, note.note_id, note.content, time.time()),
    )
    db_conn.commit()
    return {"status": "saved"}


@app.post("/api/notes/finalize-check")  # pragma: no cover - not exercised in tests
async def finalize_check(req: NoteRequest, user=Depends(require_role("user"))):
    """Use an AI model to check if a note is ready for finalization."""

    cleaned = deidentify(req.text or "")
    messages = [
        {
            "role": "system",
            "content": "Return JSON {\"ok\": bool, \"issues\": []} indicating remaining problems.",
=======
class AnalyzeRequest(BaseModel):
    text: str
    model: Optional[str] = None


@app.post("/api/ai/analyze")
async def analyze_note(
    req: AnalyzeRequest, user=Depends(require_role("user"))
) -> Dict[str, Any]:
    """Extract structured content from a note via the LLM."""

    cleaned = deidentify(req.text or "")
    if USE_OFFLINE_MODEL:
        return {"analysis": {}}
    messages = [
        {
            "role": "system",
            "content": "Extract key medical facts as JSON with any fields you find relevant.",
>>>>>>> 236a47ff
        },
        {"role": "user", "content": cleaned},
    ]
    try:
<<<<<<< HEAD
        response_content = call_openai(messages)
        data = json.loads(response_content)
        ok = bool(data.get("ok", True))
        issues = [str(x) for x in data.get("issues", [])]
    except Exception:
        ok = True
        issues = []
    return {"ok": ok, "issues": issues}
=======
        result = call_openai(messages, model=req.model or "gpt-4o")
        try:
            return json.loads(result)
        except Exception:
            return {"analysis": result}
    except Exception as exc:  # pragma: no cover - network/LLM errors
        logging.error("Error during analyze LLM call: %s", exc)
        return {"analysis": {}}
>>>>>>> 236a47ff


@app.post("/followup", response_model=ScheduleResponse)
async def followup(req: ScheduleRequest, user=Depends(require_role("user"))) -> ScheduleResponse:
    """Return a recommended follow-up interval (no persistence)."""
    cleaned = deidentify(req.text or "")
    follow = recommend_follow_up(
        req.codes or [],
        [cleaned],
        req.specialty,
        req.payer,
    )
    return ScheduleResponse(**follow)

# ------------------- Appointment CRUD & ICS export -------------------------
class AppointmentCreate(BaseModel):
    patient: str
    reason: str
    start: datetime
    end: Optional[datetime] = None

class Appointment(BaseModel):
    id: int
    patient: str
    reason: str
    start: datetime
    end: datetime

class AppointmentList(BaseModel):
    appointments: List[Appointment]

@app.post("/schedule", response_model=Appointment)
async def create_schedule_appointment(appt: AppointmentCreate, user=Depends(require_role("user"))):
    rec = create_appointment(appt.patient, appt.reason, appt.start, appt.end)
    return Appointment(**{**rec, "start": rec["start"], "end": rec["end"]})

@app.get("/schedule", response_model=AppointmentList)
async def list_schedule_appointments(user=Depends(require_role("user"))):
    items = list_appointments()
    parsed: List[Appointment] = []
    for item in items:
        parsed.append(
            Appointment(
                **{
                    **item,
                    "start": datetime.fromisoformat(item["start"]),
                    "end": datetime.fromisoformat(item["end"]),
                }
            )
        )
    return AppointmentList(appointments=parsed)

class ScheduleExportRequest(BaseModel):
    id: int

@app.post("/schedule/export")
async def export_schedule_appointment(req: ScheduleExportRequest, user=Depends(require_role("user"))):
    appt = get_appointment(req.id)
    if not appt:
        raise HTTPException(status_code=404, detail="appointment not found")
    return {"ics": export_appointment_ics(appt)}
# ---------------------------------------------------------------------------<|MERGE_RESOLUTION|>--- conflicted
+++ resolved
@@ -2647,7 +2647,7 @@
         )
 
 
-<<<<<<< HEAD
+
 @app.post("/api/compliance/analyze")  # pragma: no cover - not exercised in tests
 async def analyze_compliance(
     req: NoteRequest, user=Depends(require_role("user"))
@@ -2713,7 +2713,7 @@
         {
             "role": "system",
             "content": "Return JSON {\"ok\": bool, \"issues\": []} indicating remaining problems.",
-=======
+
 class AnalyzeRequest(BaseModel):
     text: str
     model: Optional[str] = None
@@ -2732,12 +2732,11 @@
         {
             "role": "system",
             "content": "Extract key medical facts as JSON with any fields you find relevant.",
->>>>>>> 236a47ff
         },
         {"role": "user", "content": cleaned},
     ]
     try:
-<<<<<<< HEAD
+
         response_content = call_openai(messages)
         data = json.loads(response_content)
         ok = bool(data.get("ok", True))
@@ -2746,16 +2745,7 @@
         ok = True
         issues = []
     return {"ok": ok, "issues": issues}
-=======
-        result = call_openai(messages, model=req.model or "gpt-4o")
-        try:
-            return json.loads(result)
-        except Exception:
-            return {"analysis": result}
-    except Exception as exc:  # pragma: no cover - network/LLM errors
-        logging.error("Error during analyze LLM call: %s", exc)
-        return {"analysis": {}}
->>>>>>> 236a47ff
+
 
 
 @app.post("/followup", response_model=ScheduleResponse)
