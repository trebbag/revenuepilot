--- conflicted
+++ resolved
@@ -21,11 +21,7 @@
 from pathlib import Path
 from collections import defaultdict, deque
 from datetime import datetime, timedelta, timezone
-<<<<<<< HEAD
-from typing import List, Optional, Dict, Any, Set, Literal
-=======
 from typing import List, Optional, Dict, Any, Literal, Set, Tuple, Callable
->>>>>>> 21dc2745
 from fastapi import (
     FastAPI,
     Depends,
