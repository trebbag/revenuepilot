"""
Backend API for the RevenuePilot application.

This FastAPI application provides endpoints to beautify clinical notes,
generate coding/compliance suggestions and produce patient‑friendly
summaries. It performs basic de‑identification on incoming text before
sending it to an AI model via ``call_openai``. If the model call fails,
each endpoint returns a sensible fallback.
"""

from __future__ import annotations

import logging
import os
import re
import shutil
import time
import asyncio
import sys
from pathlib import Path
from collections import defaultdict, deque
from datetime import datetime, timedelta, timezone
<<<<<<< HEAD
from typing import List, Optional, Dict, Any, Tuple
from fastapi import FastAPI, Depends, HTTPException, status, UploadFile, File, Request
=======

from typing import List, Optional, Dict, Any, Literal, Set

from fastapi import (
    FastAPI,
    Depends,
    HTTPException,
    status,
    UploadFile,
    File,
    Request,
    BackgroundTasks,
    WebSocket,
    WebSocketDisconnect,

)
>>>>>>> 52e6f4bf
import requests
from fastapi.middleware.cors import CORSMiddleware
from fastapi.responses import JSONResponse, StreamingResponse
from fastapi.security import HTTPAuthorizationCredentials, HTTPBearer
from pydantic import (
    BaseModel,
    Field,
    validator,  # legacy import still used elsewhere
    StrictBool,
    field_validator,
)
import json, sqlite3
from uuid import uuid4
try:  # prefer appdirs
    from appdirs import user_data_dir  # type: ignore
except Exception:  # fallback to platformdirs if available
    try:  # pragma: no cover - environment dependent
        from platformdirs import user_data_dir  # type: ignore
    except Exception:
        def user_data_dir(appname: str, appauthor: str | None = None):  # type: ignore
            # Last-resort fallback to home directory subfolder
            return os.path.join(os.path.expanduser('~'), f'.{appname}')


import jwt

try:  # Load environment variables from a .env file if present
    from dotenv import load_dotenv

    load_dotenv()
except Exception:  # pragma: no cover - optional dependency
    pass

# Ensure the parent directory (package root) is on sys.path when running from a
# bundled Electron context where the backend directory is copied verbatim and
# uvicorn is launched with "main:app". This allows absolute ``backend.*`` imports.
backend_dir = os.path.dirname(__file__)
parent_dir = os.path.dirname(backend_dir)
if parent_dir not in sys.path:
    sys.path.insert(0, parent_dir)

# Use absolute imports consistently for robustness across execution modes.
from backend import prompts as prompt_utils  # type: ignore
from backend.prompts import build_beautify_prompt, build_suggest_prompt, build_summary_prompt  # type: ignore
from backend.openai_client import call_openai  # type: ignore
from backend.key_manager import (
    get_api_key,
    save_api_key,
    APP_NAME,
    get_all_keys,
    store_key,
)  # type: ignore
from backend.audio_processing import simple_transcribe, diarize_and_transcribe  # type: ignore
from backend import public_health as public_health_api  # type: ignore
from backend.migrations import (  # type: ignore
    ensure_settings_table,
    ensure_templates_table,
    ensure_events_table,
    ensure_notes_table,
    ensure_error_log_table,
    ensure_exports_table,
    ensure_patients_table,
    ensure_encounters_table,
    ensure_visit_sessions_table,
    ensure_note_auto_saves_table,
    ensure_user_profile_table,

)
from backend.templates import (
    TemplateModel,
    load_builtin_templates,
    list_user_templates,
    create_user_template,
    update_user_template,
    delete_user_template,
)  # type: ignore
from backend.scheduling import DEFAULT_EVENT_SUMMARY, export_ics, recommend_follow_up  # type: ignore
from backend.scheduling import (  # type: ignore
    create_appointment,
    list_appointments,
    export_appointment_ics,
    get_appointment,
)

from backend import patients  # type: ignore
from backend import visits  # type: ignore
from backend.charts import process_chart  # type: ignore
from backend.codes_data import load_code_metadata, load_conflicts  # type: ignore
from backend.auth import (  # type: ignore
    authenticate_user,
    hash_password,
    register_user,
    verify_password,
)
from backend import deid as deid_module  # type: ignore

# When ``USE_OFFLINE_MODEL`` is set, endpoints will return deterministic
# placeholder responses without calling external AI services.  This is useful
# for running the API in environments without network access.
USE_OFFLINE_MODEL = os.getenv("USE_OFFLINE_MODEL", "false").lower() in {
    "1",
    "true",
    "yes",
}
ENABLE_TRACE_MEM = os.getenv("ENABLE_TRACE_MEM", "false").lower() in {"1", "true", "yes"}

# Expose engine/hash flags so existing tests that monkeypatch backend.main still work.
_DEID_ENGINE = os.getenv("DEID_ENGINE", "regex").lower()
_HASH_TOKENS = os.getenv("DEID_HASH_TOKENS", "true").lower() in {"1", "true", "yes"}
# Availability flags default to those detected in deid module; tests may override.
_PRESIDIO_AVAILABLE = getattr(deid_module, "_PRESIDIO_AVAILABLE", False)
_PHILTER_AVAILABLE = getattr(deid_module, "_PHILTER_AVAILABLE", False)
_SCRUBBER_AVAILABLE = getattr(deid_module, "_SCRUBBER_AVAILABLE", False)
# Expose internals for tests expecting these attributes on backend.main
_analyzer = getattr(deid_module, "_analyzer", None)  # type: ignore
_philter = getattr(deid_module, "_philter", None)  # type: ignore

# Wrapper used throughout main; propagates any monkeypatched flags to the modular implementation.
def deidentify(text: str) -> str:  # pragma: no cover - thin wrapper
    return deid_module.deidentify(
        text,
        engine=_DEID_ENGINE,
        hash_tokens=_HASH_TOKENS,
        availability_overrides={
            "presidio": _PRESIDIO_AVAILABLE,
            "philter": _PHILTER_AVAILABLE,
            "scrubadub": _SCRUBBER_AVAILABLE,
        },
    )

logging.basicConfig(
    level=os.getenv("LOG_LEVEL", "INFO"),
    format="%(asctime)s %(levelname)s %(name)s %(message)s",
)

# Logger before app so lifespan can reference it
logger = logging.getLogger(__name__)
ENVIRONMENT = os.getenv("ENVIRONMENT", "development").lower()

# Graceful shutdown via FastAPI lifespan (uvicorn will call this on SIGINT/SIGTERM)
from contextlib import asynccontextmanager

_SHUTTING_DOWN = False  # exported for potential test assertions

@asynccontextmanager
async def lifespan(app: FastAPI):  # pragma: no cover - exercised indirectly in integration
    logger.info("Lifespan startup begin")
    # Lightweight startup tasks could go here (e.g. warm caches)
    start_ts = time.time()
    try:
        yield
    finally:
        global _SHUTTING_DOWN
        _SHUTTING_DOWN = True
        try:
            db_conn.commit()  # ensure any buffered writes are flushed
        except Exception:  # pragma: no cover - defensive
            pass
        shutdown_duration = time.time() - start_ts
        logger.info("Lifespan shutdown complete (uptime=%.2fs)", shutdown_duration)

# Instantiate app with lifespan for graceful shutdown
app = FastAPI(title="RevenuePilot API", lifespan=lifespan)

# Record process start time for uptime calculations
START_TIME = time.time()


# Active WebSocket connections for system notifications.
notification_clients: Set[WebSocket] = set()

# Simple in-memory storage for note versions keyed by note ID.
NOTE_VERSIONS: Dict[str, List[Dict[str, str]]] = defaultdict(list)


# Health/readiness endpoint used by the desktop app to know when the backend is up.
# Returns basic process / db status without requiring auth.
@app.get("/health", tags=["system"])  # pragma: no cover - trivial logic mostly, but still tested
async def health():
    """Lightweight health check.

    Provides an OK status when the API process is running. Includes uptime (seconds)
    and a best‑effort database connectivity flag. Avoid heavy checks so this remains fast
    during startup.
    """
    try:
        db_conn.execute("SELECT 1")
        db_ok = True
    except Exception:  # pragma: no cover - defensive
        db_ok = False
    return {
        "status": "ok",
        "uptime": round(time.time() - START_TIME, 2),
        "db": db_ok,
        "shutting_down": _SHUTTING_DOWN,
    }

# ---------------------------------------------------------------------------
# Advanced memory / runtime diagnostics
# ---------------------------------------------------------------------------

def _memory_stats() -> Dict[str, Any]:  # pragma: no cover - platform variability
    stats: Dict[str, Any] = {}
    # RSS via resource if available
    try:
        import resource  # type: ignore
        ru = resource.getrusage(resource.RUSAGE_SELF)
        # ru_maxrss: kilobytes on Linux, bytes on macOS (documented inconsistency)
        stats["max_rss_kb"] = ru.ru_maxrss if ru.ru_maxrss else None
    except Exception:
        stats["max_rss_kb"] = None
    # /proc/self/statm (Linux only)
    try:
        page_size = os.sysconf("SC_PAGE_SIZE")  # bytes
        with open("/proc/self/statm", "r", encoding="utf-8") as f:
            parts = f.read().strip().split()
            if len(parts) >= 2:
                rss_pages = int(parts[1])
                stats["rss_bytes"] = rss_pages * page_size
    except Exception:
        stats.setdefault("rss_bytes", None)
    # Python object & task stats
    try:
        import tracemalloc
        if ENABLE_TRACE_MEM:
            if not tracemalloc.is_tracing():
                tracemalloc.start(5)
            current, peak = tracemalloc.get_traced_memory()
            stats["py_heap_current"] = current
            stats["py_heap_peak"] = peak
        else:
            stats["py_heap_current"] = stats["py_heap_peak"] = None
    except Exception:
        stats["py_heap_current"] = stats["py_heap_peak"] = None
    try:
        stats["async_tasks"] = len(asyncio.all_tasks())
    except Exception:
        stats["async_tasks"] = None
    # File descriptor count (best effort)
    try:
        if os.name == "posix":
            stats["open_fds"] = len(os.listdir("/proc/self/fd"))
        else:
            stats["open_fds"] = None
    except Exception:
        stats["open_fds"] = None
    return stats

@app.get("/system/memory", tags=["system"])
async def memory_diagnostics(credentials: HTTPAuthorizationCredentials = Depends(lambda: None)):
    # security may not yet be defined; replaced after declaration
    if ENVIRONMENT not in {"development", "dev"}:
        # Will raise if token invalid once security/get_current_user available
        if 'get_current_user' in globals() and 'security' in globals():
            get_current_user(credentials, required_role="admin")
    return _memory_stats()


# Enable CORS so that the React frontend can communicate with this API.
# Allowed origins are configurable via the ``ALLOWED_ORIGINS`` environment
# variable (comma separated). Defaults now include common Electron desktop
# contexts (file://) and localhost variants so the packaged app (which loads
# index.html via file://) can reach the backend without triggering CORS
# failures which manifested as "Backend not reachable" in the unified login.
allowed_origins = os.getenv(
    "ALLOWED_ORIGINS",
    "http://localhost:5173,http://127.0.0.1:5173,http://localhost:8000,http://127.0.0.1:8000,file://",
)
origins = [o.strip() for o in allowed_origins.split(",") if o.strip()]
# If a wildcard is explicitly provided, simplify configuration to allow all.
allow_all = any(o in {"*", "wildcard"} for o in origins)
app.add_middleware(
    CORSMiddleware,
    allow_origins=["*"] if allow_all else origins,
    allow_credentials=True,
    allow_methods=["*"],
    allow_headers=["*"],
)

# In-memory store for analytics events.  Each event is a dictionary with
# keys: eventType (str), details (dict) and timestamp (float).  This is
# reset when the server restarts.  For production use, persist events
# to a database.
events: List[Dict[str, Any]] = []

# Mapping of CPT codes to projected reimbursement amounts.  This mirrors the
# ``calcRevenue`` helper on the frontend so that revenue projections can be
# computed server‑side as well.  Any unknown code contributes zero dollars.
CPT_REVENUE: Dict[str, float] = {
    "99212": 50.0,
    "99213": 75.0,
    "99214": 110.0,
    "99215": 160.0,
}

# Cache of recent audio transcripts per user.  Each user retains the last
# ``TRANSCRIPT_HISTORY_LIMIT`` transcripts so clinicians can revisit previous
# conversations.  The cache is stored in-memory and reset on server restart.
TRANSCRIPT_HISTORY_LIMIT = int(os.getenv("TRANSCRIPT_HISTORY", "5"))
transcript_history: Dict[str, deque] = defaultdict(
    lambda: deque(maxlen=TRANSCRIPT_HISTORY_LIMIT)
)

# Simple in-memory notification tracking.
notification_counts: Dict[str, int] = defaultdict(int)
notification_subscribers: Dict[str, List[WebSocket]] = defaultdict(list)


async def _broadcast_notification_count(username: str) -> None:
    """Send updated notification count to all websocket subscribers."""
    for ws in list(notification_subscribers.get(username, [])):
        try:
            await ws.send_json({"count": notification_counts[username]})
        except Exception:
            try:
                notification_subscribers[username].remove(ws)
            except Exception:
                pass

# Set up a SQLite database for persistent analytics storage.  The database
# now lives in the user's data directory (platform-specific) so analytics
# persist outside the project folder.  A migration step moves any existing
# database from the old location if found.
data_dir = user_data_dir(APP_NAME, APP_NAME)
os.makedirs(data_dir, exist_ok=True)
DB_PATH = os.path.join(data_dir, "analytics.db")

# Migrate previous database file from the repository directory if it exists
old_db_path = os.path.join(os.path.dirname(__file__), "analytics.db")
if os.path.exists(old_db_path) and not os.path.exists(DB_PATH):
    try:  # best-effort migration
        shutil.move(old_db_path, DB_PATH)
    except Exception:
        pass

db_conn = sqlite3.connect(DB_PATH, check_same_thread=False)
# Ensure the events table exists with the latest schema.
ensure_events_table(db_conn)
ensure_exports_table(db_conn)
ensure_patients_table(db_conn)
ensure_encounters_table(db_conn)
ensure_visit_sessions_table(db_conn)
ensure_note_auto_saves_table(db_conn)


# Create helpful indexes for metrics queries (idempotent)
try:  # pragma: no cover - sqlite create index if not exists
    db_conn.execute("CREATE INDEX IF NOT EXISTS idx_events_timestamp ON events(timestamp)")
    db_conn.execute(
        "CREATE INDEX IF NOT EXISTS idx_events_type ON events(eventType)"
    )
except Exception:
    pass

# Analytics DB size cap / rotation
ANALYTICS_DB_MAX_MB = float(os.getenv("ANALYTICS_DB_MAX_MB", "50"))  # default ~50MB
ANALYTICS_DB_PRUNE_FRACTION = float(os.getenv("ANALYTICS_DB_PRUNE_FRACTION", "0.2"))  # prune 20% oldest

def _prune_analytics_if_needed():  # pragma: no cover - size dependent
    try:
        db_size = os.path.getsize(DB_PATH) / (1024 * 1024)
        if db_size <= ANALYTICS_DB_MAX_MB:
            return
        cursor = db_conn.cursor()
        cursor.execute("SELECT COUNT(*) FROM events")
        total = cursor.fetchone()[0] or 0
        if total == 0:
            return
        to_delete = int(total * ANALYTICS_DB_PRUNE_FRACTION)
        if to_delete <= 0:
            return
        cursor.execute(
            "DELETE FROM events WHERE id IN (SELECT id FROM events ORDER BY timestamp ASC LIMIT ?)",
            (to_delete,),
        )
        db_conn.commit()
        logger.info(
            "Pruned %s old analytics events (size %.2fMB > %.2fMB)",
            to_delete,
            db_size,
            ANALYTICS_DB_MAX_MB,
        )
    except Exception:
        pass

_prune_analytics_if_needed()


# Helper to (re)initialise core tables when db_conn is swapped in tests.
def _init_core_tables(conn):  # pragma: no cover - invoked in tests indirectly
    conn.execute(
        "CREATE TABLE IF NOT EXISTS users (id INTEGER PRIMARY KEY AUTOINCREMENT, username TEXT UNIQUE NOT NULL, password_hash TEXT NOT NULL, role TEXT NOT NULL)"
    )
    conn.execute(
        "CREATE TABLE IF NOT EXISTS audit_log (id INTEGER PRIMARY KEY AUTOINCREMENT, timestamp REAL NOT NULL, username TEXT, action TEXT NOT NULL, details TEXT)"
    )
    ensure_settings_table(conn)
    ensure_templates_table(conn)
    ensure_user_profile_table(conn)
    ensure_events_table(conn)
    ensure_notes_table(conn)
    ensure_error_log_table(conn)
    ensure_exports_table(conn)
    ensure_patients_table(conn)
    ensure_encounters_table(conn)
    ensure_visit_sessions_table(conn)
    ensure_note_auto_saves_table(conn)
    conn.commit()


# Proper users table creation (replacing previously malformed snippet)
db_conn.execute(
    "CREATE TABLE IF NOT EXISTS users (id INTEGER PRIMARY KEY AUTOINCREMENT, username TEXT UNIQUE NOT NULL, password_hash TEXT NOT NULL, role TEXT NOT NULL)"
)
db_conn.commit()

# Table recording failed logins and administrative actions for auditing.
db_conn.execute(
    "CREATE TABLE IF NOT EXISTS audit_log ("
    "id INTEGER PRIMARY KEY AUTOINCREMENT,"
    "timestamp REAL NOT NULL,"
    "username TEXT,"
    "action TEXT NOT NULL,"
    "details TEXT"
    ")"
)
db_conn.commit()


# Persisted user preferences for theme, enabled categories and custom rules.
# Ensure the table exists and contains the latest schema (including ``lang``).
ensure_settings_table(db_conn)

# Table storing user and clinic specific note templates.
ensure_templates_table(db_conn)
ensure_patients_table(db_conn)
ensure_encounters_table(db_conn)
ensure_visit_sessions_table(db_conn)
ensure_note_auto_saves_table(db_conn)

# User profile details including current view and UI preferences.
ensure_user_profile_table(db_conn)

# Centralized error logging table.
ensure_error_log_table(db_conn)

# Table storing notes and drafts with status metadata.
ensure_notes_table(db_conn)

# Configure the database connection to return rows as dictionaries.  This
# makes it easier to access columns by name when querying events for
# metrics computations.
db_conn.row_factory = sqlite3.Row

# Preload any stored API key into the environment so subsequent calls work.
get_api_key()


# ---------------------------------------------------------------------------
# Simple JSON configuration helpers for miscellaneous settings
# ---------------------------------------------------------------------------

config_dir = Path(data_dir)


def _config_path(name: str) -> Path:
    return config_dir / f"{name}.json"


def load_json_config(name: str) -> Dict[str, Any]:  # pragma: no cover - thin helper
    path = _config_path(name)
    if path.exists():
        try:
            with open(path, "r", encoding="utf-8") as f:
                return json.load(f)
        except Exception:
            return {}
    return {}


def save_json_config(name: str, data: Dict[str, Any]) -> None:  # pragma: no cover - thin helper
    path = _config_path(name)
    with open(path, "w", encoding="utf-8") as f:
        json.dump(data, f)

# Attempt to use rich PHI scrubbers by default.  When Presidio or Philter is
# installed they will be used automatically.  No environment variable is
# required to enable them, keeping the behaviour simple out of the box.  Tests
# may monkeypatch ``_PRESIDIO_AVAILABLE`` or ``_PHILTER_AVAILABLE`` to force the
# fallback implementation when these optional dependencies are missing.
if _DEID_ENGINE == "regex":
    if _PRESIDIO_AVAILABLE:
        _DEID_ENGINE = "presidio"
    elif _PHILTER_AVAILABLE:
        _DEID_ENGINE = "philter"
    elif _SCRUBBER_AVAILABLE:
        _DEID_ENGINE = "scrubadub"

# ---------------------------------------------------------------------------
# JWT authentication helpers
# ---------------------------------------------------------------------------
JWT_SECRET = os.getenv("JWT_SECRET")
if not JWT_SECRET:
    if ENVIRONMENT not in {"development", "dev"}:
        raise RuntimeError("JWT_SECRET environment variable is required")
    JWT_SECRET = "dev-secret"
JWT_ALGORITHM = "HS256"
security = HTTPBearer()

# Short-lived access tokens (minutes) and longer lived refresh tokens (days)
ACCESS_TOKEN_EXPIRE_MINUTES = 15
REFRESH_TOKEN_EXPIRE_DAYS = 7


def create_access_token(username: str, role: str, clinic: str | None = None) -> str:
    """Create a signed JWT access token for the given user."""
    payload = {
        "sub": username,
        "role": role,
        "type": "access",
        "exp": datetime.utcnow() + timedelta(minutes=ACCESS_TOKEN_EXPIRE_MINUTES),
    }
    if clinic is not None:
        payload["clinic"] = clinic
    return jwt.encode(payload, JWT_SECRET, algorithm=JWT_ALGORITHM)


def create_refresh_token(username: str, role: str) -> str:
    """Create a refresh token with a longer expiry."""
    payload = {
        "sub": username,
        "role": role,
        "type": "refresh",
        "exp": datetime.utcnow() + timedelta(days=REFRESH_TOKEN_EXPIRE_DAYS),
    }
    return jwt.encode(payload, JWT_SECRET, algorithm=JWT_ALGORITHM)


def create_token(username: str, role: str, clinic: str | None = None) -> str:
    """Backward compatible wrapper returning an access token."""
    return create_access_token(username, role, clinic)


def get_current_user(
    credentials: HTTPAuthorizationCredentials = Depends(security),
    required_role: str | None = None,
):
    """Decode the provided JWT and optionally enforce a required role."""
    token = credentials.credentials
    try:
        data = jwt.decode(token, JWT_SECRET, algorithms=[JWT_ALGORITHM])
    except jwt.PyJWTError:
        raise HTTPException(
            status_code=status.HTTP_401_UNAUTHORIZED,
            detail="Invalid or expired token",
        )
    if required_role and data.get("role") not in (required_role, "admin"):
        raise HTTPException(
            status_code=status.HTTP_403_FORBIDDEN,
            detail="Insufficient privileges",
        )
    return data


def require_role(role: str):
    """Dependency factory ensuring the current user has a given role.

    Users with the ``admin`` role are allowed to access any endpoint that
    specifies a less privileged role.  This keeps the checks simple while
    still permitting administrators to perform regular user actions.
    """

    def checker(
        request: Request, credentials: HTTPAuthorizationCredentials = Depends(security)
    ):
        data = get_current_user(credentials, required_role=role)
        if role == "admin":
            # Robust insertion: some tests swap the in-memory db_conn after the
            # dependency was created; ensure the audit_log table exists.
            try:
                db_conn.execute(
                    "INSERT INTO audit_log (timestamp, username, action, details) VALUES (?, ?, ?, ?)",
                    (time.time(), data["sub"], "admin_action", request.url.path),
                )
            except sqlite3.OperationalError as e:  # pragma: no cover - safety net
                if "no such table: audit_log" in str(e):
                    db_conn.execute(
                        "CREATE TABLE IF NOT EXISTS audit_log (id INTEGER PRIMARY KEY AUTOINCREMENT, timestamp REAL NOT NULL, username TEXT, action TEXT NOT NULL, details TEXT)"
                    )
                    db_conn.execute(
                        "INSERT INTO audit_log (timestamp, username, action, details) VALUES (?, ?, ?, ?)",
                        (time.time(), data["sub"], "admin_action", request.url.path),
                    )
                else:
                    raise
            db_conn.commit()
        return data

    return checker


# Model for setting API key via API endpoint
class ApiKeyModel(BaseModel):
    key: str


class NamedKeyModel(BaseModel):
    name: str
    value: str


class RegisterModel(BaseModel):
    username: str
    password: str


class LoginModel(BaseModel):
    username: str
    password: str
    lang: str = "en"


class RefreshModel(BaseModel):
    refresh_token: str


class ResetPasswordModel(BaseModel):
    """Schema used when a user wishes to reset their password."""

    username: str
    password: str
    new_password: str


class CategorySettings(BaseModel):
    """Which suggestion categories are enabled for a user."""

    codes: StrictBool = True
    compliance: StrictBool = True
    publicHealth: StrictBool = True
    differentials: StrictBool = True

    model_config = {"extra": "forbid"}


class UserSettings(BaseModel):
    theme: str = "modern"
    categories: CategorySettings = CategorySettings()
    rules: List[str] = []
    lang: str = "en"
    summaryLang: str = "en"
    specialty: Optional[str] = None
    payer: Optional[str] = None
    region: str = ""
    template: Optional[int] = None
    useLocalModels: StrictBool = False
    useOfflineMode: StrictBool = False
    agencies: List[str] = Field(default_factory=lambda: ["CDC", "WHO"])
    beautifyModel: Optional[str] = None
    suggestModel: Optional[str] = None
    summarizeModel: Optional[str] = None
    deidEngine: str = Field("regex", description="Selected de‑identification engine")

    @field_validator("theme")
    @classmethod
    def validate_theme(cls, v: str) -> str:  # noqa: D401,N805
        allowed = {"modern", "dark", "warm"}
        if v not in allowed:
            raise ValueError("invalid theme")
        return v

    @field_validator("deidEngine")
    @classmethod
    def validate_deid_engine(cls, v: str) -> str:  # noqa: N805
        allowed = {"regex", "presidio", "philter", "scrubadub"}
        if v not in allowed:
            raise ValueError("invalid deid engine")
        return v

    @field_validator("rules", mode="before")
    @classmethod
    def validate_rules(cls, v):  # type: ignore[override]
        if not v:
            return []
        cleaned: List[str] = []
        for item in v:
            if not isinstance(item, str):
                raise ValueError("rules must be strings")
            item = item.strip()
            if not item:
                continue
            cleaned.append(item)
        return cleaned


@app.post("/register")
async def register(model: RegisterModel) -> Dict[str, Any]:
    """Register a new user and immediately issue JWT tokens."""
    try:
        _user_id = register_user(db_conn, model.username, model.password)
    except sqlite3.IntegrityError:
        raise HTTPException(status_code=400, detail="Username already exists")
    access_token = create_access_token(model.username, "user")
    refresh_token = create_refresh_token(model.username, "user")
    settings = UserSettings().model_dump()
    return {
        "access_token": access_token,
        "refresh_token": refresh_token,
        "expires_in": ACCESS_TOKEN_EXPIRE_MINUTES * 60,
        "settings": settings,
    }


@app.post("/auth/register")
async def auth_register(model: RegisterModel):
    """Namespaced registration endpoint (idempotent for tests).

    Mirrors /register but if the user already exists returns 200 with tokens
    instead of a 400 so that repeated calls in isolated test DBs succeed.
    """
    try:
        _user_id = register_user(db_conn, model.username, model.password)
    except sqlite3.IntegrityError:
        # User exists; proceed to issue tokens using existing role (default user)
        row = db_conn.execute("SELECT role FROM users WHERE username=?", (model.username,)).fetchone()
        role = row["role"] if row else "user"
    else:
        role = "user"
    access_token = create_access_token(model.username, role)
    refresh_token = create_refresh_token(model.username, role)
    settings = UserSettings().model_dump()
    return {
        "access_token": access_token,
        "refresh_token": refresh_token,
        "expires_in": ACCESS_TOKEN_EXPIRE_MINUTES * 60,
        "settings": settings,
    }


@app.get("/users")
async def list_users(user=Depends(require_role("admin"))) -> List[Dict[str, str]]:
    """Return all registered users (admin only)."""
    rows = db_conn.execute("SELECT username, role FROM users").fetchall()
    return [{"username": r["username"], "role": r["role"]} for r in rows]


class UpdateUserModel(BaseModel):
    role: Optional[str] = None
    password: Optional[str] = None


@app.put("/users/{username}")
async def update_user(
    username: str, model: UpdateUserModel, user=Depends(require_role("admin"))
):
    """Update a user's role or password."""
    fields = []
    values: List[Any] = []
    if model.role:
        fields.append("role=?")
        values.append(model.role)
    if model.password:
        fields.append("password_hash=?")
        values.append(hash_password(model.password))
    if not fields:
        raise HTTPException(status_code=400, detail="No fields to update")
    values.append(username)
    db_conn.execute(f"UPDATE users SET {', '.join(fields)} WHERE username=?", values)
    db_conn.commit()
    return {"status": "updated"}


@app.delete("/users/{username}")
async def delete_user(username: str, user=Depends(require_role("admin"))):
    """Remove a user account."""
    db_conn.execute("DELETE FROM users WHERE username=?", (username,))
    db_conn.commit()
    return {"status": "deleted"}


@app.post("/login")
async def login(model: LoginModel) -> Dict[str, Any]:
    """Validate credentials and return a JWT on success."""
    cutoff = time.time() - 15 * 60
    recent_failures = db_conn.execute(
        "SELECT COUNT(*) FROM audit_log WHERE username=? AND action='failed_login' AND timestamp>?",
        (model.username, cutoff),
    ).fetchone()[0]
    if recent_failures >= 5:
        raise HTTPException(
            status_code=status.HTTP_423_LOCKED,
            detail="Account locked due to failed login attempts",
        )

    auth = authenticate_user(db_conn, model.username, model.password)
    if not auth:
        db_conn.execute(
            "INSERT INTO audit_log (timestamp, username, action, details) VALUES (?, ?, ?, ?)",
            (time.time(), model.username, "failed_login", "invalid credentials"),
        )
        db_conn.commit()
        raise HTTPException(
            status_code=status.HTTP_401_UNAUTHORIZED, detail="Invalid credentials"
        )
    user_id, role = auth
    access_token = create_access_token(model.username, role)
    refresh_token = create_refresh_token(model.username, role)
    settings_row = db_conn.execute(
        "SELECT theme, categories, rules, lang, summary_lang, specialty, payer, region, use_local_models, use_offline_mode, agencies, template, beautify_model, suggest_model, summarize_model, deid_engine FROM settings WHERE user_id=?",
        (user_id,),
    ).fetchone()
    if settings_row:
        sr = dict(settings_row)
        settings = {
            "theme": sr["theme"],
            "categories": json.loads(sr["categories"]),
            "rules": json.loads(sr["rules"]),
            "lang": sr["lang"],
            "summaryLang": sr["summary_lang"] or sr["lang"],
            "specialty": sr["specialty"],
            "payer": sr["payer"],
            "region": sr["region"] or "",
            "template": sr["template"],
            "useLocalModels": bool(sr["use_local_models"]),
            "useOfflineMode": bool(sr.get("use_offline_mode", 0)),
            "agencies": json.loads(sr["agencies"]) if sr["agencies"] else ["CDC", "WHO"],
            "beautifyModel": sr["beautify_model"],
            "suggestModel": sr["suggest_model"],
            "summarizeModel": sr["summarize_model"],
            "deidEngine": sr["deid_engine"] or os.getenv("DEID_ENGINE", "regex"),
        }
    else:
        settings = UserSettings().model_dump()
    return {
        "access_token": access_token,
        "refresh_token": refresh_token,
        "expires_in": ACCESS_TOKEN_EXPIRE_MINUTES * 60,
        "settings": settings,
    }


@app.post("/auth/login")
async def auth_login(model: LoginModel):
    return await login(model)


@app.post("/refresh")
async def refresh(model: RefreshModel) -> Dict[str, Any]:
    """Issue a new access token given a valid refresh token."""
    try:
        data = jwt.decode(model.refresh_token, JWT_SECRET, algorithms=[JWT_ALGORITHM])
        if data.get("type") != "refresh":
            raise jwt.PyJWTError()
    except jwt.PyJWTError:
        raise HTTPException(
            status_code=status.HTTP_401_UNAUTHORIZED, detail="Invalid refresh token"
        )
    access_token = create_access_token(data["sub"], data["role"], data.get("clinic"))
    return {
        "access_token": access_token,
        "expires_in": ACCESS_TOKEN_EXPIRE_MINUTES * 60,
    }


@app.post("/reset-password")
async def reset_password(model: ResetPasswordModel) -> Dict[str, str]:
    """Allow a user to change their password by providing the current one."""
    row = db_conn.execute(
        "SELECT password_hash FROM users WHERE username=?",
        (model.username,),
    ).fetchone()
    if not row or not verify_password(model.password, row["password_hash"]):
        raise HTTPException(
            status_code=status.HTTP_401_UNAUTHORIZED,
            detail="Invalid credentials",
        )
    db_conn.execute(
        "UPDATE users SET password_hash=? WHERE username=?",
        (hash_password(model.new_password), model.username),
    )
    db_conn.commit()
    return {"status": "password reset"}


@app.get("/audit")
async def get_audit_logs(user=Depends(require_role("admin"))) -> List[Dict[str, Any]]:
    rows = db_conn.execute(
        "SELECT timestamp, username, action, details FROM audit_log ORDER BY timestamp DESC"
    ).fetchall()
    return [dict(r) for r in rows]


@app.get("/settings")
async def get_user_settings(user=Depends(require_role("user"))) -> Dict[str, Any]:
    """Return the current user's saved settings or defaults if none exist."""
    row = db_conn.execute(
        "SELECT s.theme, s.categories, s.rules, s.lang, s.summary_lang, s.specialty, s.payer, s.region, s.use_local_models, s.use_offline_mode, s.agencies, s.template, s.beautify_model, s.suggest_model, s.summarize_model, s.deid_engine FROM settings s JOIN users u ON s.user_id = u.id WHERE u.username=?",
        (user["sub"],),
    ).fetchone()

    if row:
        rd = dict(row)
        settings = UserSettings(
            theme=rd["theme"],
            categories=json.loads(rd["categories"]),
            rules=json.loads(rd["rules"]),
            lang=rd["lang"],
            summaryLang=rd["summary_lang"] or rd["lang"],
            specialty=rd["specialty"],
            payer=rd["payer"],
            region=rd["region"] or "",
            template=rd["template"],
            useLocalModels=bool(rd["use_local_models"]),
            useOfflineMode=bool(rd.get("use_offline_mode", 0)),
            agencies=json.loads(rd["agencies"]) if rd["agencies"] else ["CDC", "WHO"],
            beautifyModel=rd["beautify_model"],
            suggestModel=rd["suggest_model"],
            summarizeModel=rd["summarize_model"],
            deidEngine=rd["deid_engine"] or os.getenv("DEID_ENGINE", "regex"),
        )
        return settings.model_dump()
    return UserSettings(deidEngine=os.getenv("DEID_ENGINE", "regex")).model_dump()


@app.post("/settings")
async def save_user_settings(
    model: UserSettings, user=Depends(require_role("user"))
) -> Dict[str, Any]:
    """Persist settings for the authenticated user."""
    # Explicit validation of deidEngine (pydantic may be bypassed if missing fields in test payload)
    if model.deidEngine not in {"regex", "presidio", "philter", "scrubadub"}:
        raise HTTPException(status_code=422, detail="invalid deid engine")
    row = db_conn.execute(
        "SELECT id FROM users WHERE username=?",
        (user["sub"],),
    ).fetchone()
    if not row:
        raise HTTPException(status_code=400, detail="User not found")
    db_conn.execute(
        # Added deid_engine column
        "INSERT OR REPLACE INTO settings (user_id, theme, categories, rules, lang, summary_lang, specialty, payer, region, template, use_local_models, agencies, beautify_model, suggest_model, summarize_model, deid_engine, use_offline_mode) VALUES (?, ?, ?, ?, ?, ?, ?, ?, ?, ?, ?, ?, ?, ?, ?, ?, ?)",
        (
            row["id"],
            model.theme,
            json.dumps(model.categories.model_dump()),
            json.dumps(model.rules),
            model.lang,
            model.summaryLang,
            model.specialty,
            model.payer,
            model.region,
            model.template,
            int(model.useLocalModels),
            json.dumps(model.agencies),
            model.beautifyModel,
            model.suggestModel,
            model.summarizeModel,
            model.deidEngine,
            int(model.useOfflineMode),
        ),
    )

    db_conn.commit()
    return model.model_dump()



# ---------------------------------------------------------------------------
# Additional configuration endpoints
# ---------------------------------------------------------------------------


@app.get("/api/user/preferences")
async def api_get_user_preferences(user=Depends(require_role("user"))):
    return await get_user_settings(user)


@app.put("/api/user/preferences")
async def api_put_user_preferences(
    model: UserSettings, user=Depends(require_role("user"))
) -> Dict[str, Any]:
    return await save_user_settings(model, user)


@app.get("/api/integrations/ehr/config")
async def get_ehr_integration_config(user=Depends(require_role("admin"))):
    return load_json_config("ehr_config")


@app.put("/api/integrations/ehr/config")
async def put_ehr_integration_config(
    config: Dict[str, Any], user=Depends(require_role("admin"))
) -> Dict[str, Any]:
    save_json_config("ehr_config", config)
    return config


@app.get("/api/organization/settings")
async def get_org_settings(user=Depends(require_role("admin"))):
    return load_json_config("organization_settings")


@app.put("/api/organization/settings")
async def put_org_settings(
    config: Dict[str, Any], user=Depends(require_role("admin"))
) -> Dict[str, Any]:
    save_json_config("organization_settings", config)
    return config


@app.get("/api/security/config")
async def get_security_config(user=Depends(require_role("admin"))):
    return load_json_config("security_config")


@app.put("/api/security/config")
async def put_security_config(
    config: Dict[str, Any], user=Depends(require_role("admin"))
) -> Dict[str, Any]:
    save_json_config("security_config", config)
    return config


@app.get("/api/keys")
async def get_keys_endpoint(user=Depends(require_role("admin"))):
    return {"keys": get_all_keys()}


@app.post("/api/keys")
async def post_keys_endpoint(
    model: NamedKeyModel, user=Depends(require_role("admin"))
):
    store_key(model.name, model.value)
    return {"status": "saved"}


@app.get("/api/user/layout-preferences")
async def get_layout_preferences(user=Depends(require_role("user"))) -> Dict[str, Any]:
    row = db_conn.execute(
        "SELECT layout_prefs FROM settings WHERE user_id=(SELECT id FROM users WHERE username=?)",
        (user["sub"],),
    ).fetchone()
    if row and row["layout_prefs"]:
        try:
            return json.loads(row["layout_prefs"])
        except Exception:
            return {}
    return {}


@app.put("/api/user/layout-preferences")
async def put_layout_preferences(
    prefs: Dict[str, Any], user=Depends(require_role("user"))
) -> Dict[str, Any]:
    data = json.dumps(prefs)
    row = db_conn.execute(
        "SELECT id FROM users WHERE username= ?",
        (user["sub"],),
    ).fetchone()
    if not row:
        raise HTTPException(status_code=400, detail="User not found")
    uid = row["id"]
    db_conn.execute(
        "INSERT OR IGNORE INTO settings (user_id, theme) VALUES (?, 'light')",
        (uid,),
    )
    db_conn.execute(
        "UPDATE settings SET layout_prefs=? WHERE user_id=?",
        (data, uid),
    )
    db_conn.commit()
    return prefs


class ErrorLogModel(BaseModel):
    message: str
    stack: Optional[str] = None


@app.post("/api/errors/log")
async def log_client_error(model: ErrorLogModel, request: Request) -> Dict[str, str]:
    username = None
    auth = request.headers.get("Authorization")
    if auth and auth.startswith("Bearer "):
        token = auth.split()[1]
        try:
            payload = jwt.decode(token, JWT_SECRET, algorithms=[JWT_ALGORITHM])
            username = payload.get("sub")
        except Exception:
            pass
    db_conn.execute(
        "INSERT INTO error_log (timestamp, username, message, stack) VALUES (?, ?, ?, ?)",
        (time.time(), username, model.message, model.stack),
    )
    db_conn.commit()
    return {"status": "logged"}


@app.websocket("/ws/notifications")
async def notifications_ws(ws: WebSocket):
    await ws.accept()
    notification_clients.add(ws)
    try:

@app.get("/api/formatting/rules")
async def get_formatting_rules(user=Depends(require_role("user"))) -> Dict[str, Any]:
    """Return organisation-specific formatting rules for the user."""
    try:
        row = db_conn.execute(
            "SELECT s.rules FROM settings s JOIN users u ON s.user_id = u.id WHERE u.username=?",
            (user["sub"],),
        ).fetchone()
        if row and row["rules"]:
            rules = json.loads(row["rules"])
        else:
            rules = []
    except sqlite3.OperationalError:
        rules = []
    return {"rules": rules}

class UserProfile(BaseModel):
    currentView: Optional[str] = None
    clinic: Optional[str] = None
    preferences: Dict[str, Any] = Field(default_factory=dict)
    uiPreferences: Dict[str, Any] = Field(default_factory=dict)


class UiPreferencesModel(BaseModel):
    uiPreferences: Dict[str, Any] = Field(default_factory=dict)


@app.get("/api/user/profile")
async def get_user_profile(user=Depends(require_role("user"))) -> Dict[str, Any]:
    row = db_conn.execute(
        "SELECT up.current_view, up.clinic, up.preferences, up.ui_preferences "
        "FROM user_profile up JOIN users u ON up.user_id = u.id WHERE u.username=?",
        (user["sub"],),
    ).fetchone()
    if row:
        return {
            "currentView": row["current_view"],
            "clinic": row["clinic"],
            "preferences": json.loads(row["preferences"]) if row["preferences"] else {},
            "uiPreferences": json.loads(row["ui_preferences"]) if row["ui_preferences"] else {},
        }
    return UserProfile().model_dump()


@app.put("/api/user/profile")
async def update_user_profile(
    profile: UserProfile, user=Depends(require_role("user"))
) -> Dict[str, Any]:
    row = db_conn.execute(
        "SELECT id FROM users WHERE username=?", (user["sub"],)
    ).fetchone()
    if not row:
        raise HTTPException(status_code=400, detail="User not found")
    db_conn.execute(
        "INSERT OR REPLACE INTO user_profile (user_id, current_view, clinic, preferences, ui_preferences) "
        "VALUES (?, ?, ?, ?, ?)",
        (
            row["id"],
            profile.currentView,
            profile.clinic,
            json.dumps(profile.preferences),
            json.dumps(profile.uiPreferences),
        ),
    )
    db_conn.commit()
    return profile.model_dump()


@app.get("/api/user/current-view")
async def get_current_view(user=Depends(require_role("user"))) -> Dict[str, Any]:
    row = db_conn.execute(
        "SELECT up.current_view FROM user_profile up JOIN users u ON up.user_id = u.id WHERE u.username=?",
        (user["sub"],),
    ).fetchone()
    return {"currentView": row["current_view"] if row else None}


@app.get("/api/user/ui-preferences")
async def get_ui_preferences(user=Depends(require_role("user"))) -> Dict[str, Any]:
    row = db_conn.execute(
        "SELECT up.ui_preferences FROM user_profile up JOIN users u ON up.user_id = u.id WHERE u.username=?",
        (user["sub"],),
    ).fetchone()
    prefs = json.loads(row["ui_preferences"]) if row and row["ui_preferences"] else {}
    return {"uiPreferences": prefs}


@app.put("/api/user/ui-preferences")
async def put_ui_preferences(
    model: UiPreferencesModel, user=Depends(require_role("user"))
) -> Dict[str, Any]:
    row = db_conn.execute(
        "SELECT id FROM users WHERE username=?", (user["sub"],)
    ).fetchone()
    if not row:
        raise HTTPException(status_code=400, detail="User not found")
    updated = json.dumps(model.uiPreferences)
    cur = db_conn.execute(
        "UPDATE user_profile SET ui_preferences=? WHERE user_id=?",
        (updated, row["id"]),
    )
    if cur.rowcount == 0:
        db_conn.execute(
            "INSERT INTO user_profile (user_id, ui_preferences) VALUES (?, ?)",
            (row["id"], updated),
        )
    db_conn.commit()
    return {"uiPreferences": model.uiPreferences}


@app.get("/api/notifications/count")
async def get_notification_count(
    user=Depends(require_role("user"))
) -> Dict[str, int]:
    return {"count": notification_counts[user["sub"]]}


@app.websocket("/ws/notifications")
async def notifications_ws(websocket: WebSocket, token: str):
    try:
        data = jwt.decode(token, JWT_SECRET, algorithms=[JWT_ALGORITHM])
        username = data["sub"]
    except jwt.PyJWTError:
        await websocket.close(code=1008)
        return
    await websocket.accept()
    notification_subscribers[username].append(websocket)
    try:
        await websocket.send_json({"count": notification_counts[username]})

        while True:
            await asyncio.sleep(60)
    except WebSocketDisconnect:
        pass
    finally:

        notification_clients.discard(ws)

        if websocket in notification_subscribers[username]:
            notification_subscribers[username].remove(websocket)




class NoteRequest(BaseModel):
    """
    Schema for a note submitted by the frontend.  The primary field is
    `text`, the de‑identified clinical note.  Additional optional
    fields allow the client to provide context from an uploaded chart,
    user‑defined rules, or a transcript of a recorded visit.  These
    fields are appended to the note before sending to the AI model.
    """

    text: str
    chart: Optional[str] = None
    rules: Optional[List[str]] = None
    audio: Optional[str] = None
    lang: str = "en"
    specialty: Optional[str] = None
    payer: Optional[str] = None
    age: Optional[int] = Field(None, alias="patientAge")
    sex: Optional[str] = None
    region: Optional[str] = None
    useLocalModels: Optional[bool] = False
    useOfflineMode: Optional[bool] = False
    agencies: Optional[List[str]] = None
    beautifyModel: Optional[str] = None
    suggestModel: Optional[str] = None
    summarizeModel: Optional[str] = None

    class Config:
        populate_by_name = True



class CodesSuggestRequest(BaseModel):
    content: str
    patientData: Optional[Dict[str, Any]] = None
    useLocalModels: Optional[bool] = False
    useOfflineMode: Optional[bool] = False


class ComplianceCheckRequest(BaseModel):
    content: str
    codes: Optional[List[str]] = None
    useLocalModels: Optional[bool] = False
    useOfflineMode: Optional[bool] = False


class DifferentialsGenerateRequest(BaseModel):
    content: str
    symptoms: Optional[List[str]] = None
    patientData: Optional[Dict[str, Any]] = None
    useLocalModels: Optional[bool] = False
    useOfflineMode: Optional[bool] = False


class PreventionSuggestRequest(BaseModel):
    patientData: Optional[Dict[str, Any]] = None
    demographics: Optional[Dict[str, Any]] = None
    useLocalModels: Optional[bool] = False
    useOfflineMode: Optional[bool] = False


class RealtimeAnalyzeRequest(BaseModel):
    content: str
    patientContext: Optional[Dict[str, Any]] = None
    useLocalModels: Optional[bool] = False
    useOfflineMode: Optional[bool] = False

class VisitSessionModel(BaseModel):  # pragma: no cover - simple schema
    id: Optional[int] = None
    encounter_id: int
    data: Optional[str] = None


class AutoSaveModel(BaseModel):  # pragma: no cover - simple schema
    note_id: Optional[int] = None
    content: str
    beautifyModel: Optional[str] = None
    suggestModel: Optional[str] = None
    summarizeModel: Optional[str] = None

    class Config:
        populate_by_name = True



class CodeSuggestion(BaseModel):
    """Represents a single coding suggestion with rationale and upgrade."""

    code: str
    rationale: Optional[str] = None
    upgrade_to: Optional[str] = None
    upgradePath: Optional[str] = Field(None, alias="upgrade_path")


class PublicHealthSuggestion(BaseModel):
    """Preventative care recommendation with supporting reason."""

    recommendation: str
    reason: Optional[str] = None
    source: Optional[str] = None
    evidenceLevel: Optional[str] = None


class DifferentialSuggestion(BaseModel):
    """Potential differential diagnosis with likelihood score."""

    diagnosis: str
    # Use plain float optional; range validation can be enforced elsewhere.
    score: Optional[float] = None


class FollowUp(BaseModel):
    """Recommended follow-up interval and optional calendar event."""

    interval: Optional[str]
    ics: Optional[str] = None
    reason: Optional[str] = None


class SuggestionsResponse(BaseModel):
    """Schema for the suggestions returned to the frontend."""

    codes: List[CodeSuggestion]
    compliance: List[str]
    publicHealth: List[PublicHealthSuggestion]
    differentials: List[DifferentialSuggestion]
    followUp: Optional[FollowUp] = None


<<<<<<< HEAD
class PreFinalizeCheckRequest(BaseModel):
    """Payload for validating a note before finalization."""

    content: str
    codes: List[str] = Field(default_factory=list)
    prevention: List[str] = Field(default_factory=list)
    diagnoses: List[str] = Field(default_factory=list)
    differentials: List[str] = Field(default_factory=list)
    compliance: List[str] = Field(default_factory=list)


class FinalizeNoteRequest(PreFinalizeCheckRequest):
    """Request payload for completing note finalization."""
    pass
=======
class CodeSuggestItem(BaseModel):
    code: str
    type: Optional[str] = None
    description: Optional[str] = None
    confidence: Optional[float] = None
    reasoning: Optional[str] = None


class CodesSuggestResponse(BaseModel):
    suggestions: List[CodeSuggestItem]


class ComplianceAlert(BaseModel):
    text: str
    category: Optional[str] = None
    priority: Optional[str] = None
    confidence: Optional[float] = None
    reasoning: Optional[str] = None


class ComplianceCheckResponse(BaseModel):
    alerts: List[ComplianceAlert]


class DifferentialItem(BaseModel):
    diagnosis: str
    confidence: Optional[float] = None
    reasoning: Optional[str] = None
    supportingFactors: Optional[List[str]] = None
    contradictingFactors: Optional[List[str]] = None
    testsToConfirm: Optional[List[str]] = None


class DifferentialsResponse(BaseModel):
    differentials: List[DifferentialItem]


class PreventionItem(BaseModel):
    recommendation: str
    priority: Optional[str] = None
    source: Optional[str] = None
    confidence: Optional[float] = None
    reasoning: Optional[str] = None
    ageRelevant: Optional[bool] = None


class PreventionResponse(BaseModel):
    recommendations: List[PreventionItem]


class RealtimeAnalysisResponse(BaseModel):
    analysisId: str
    extractedSymptoms: List[str]
    medicalHistory: List[str]
    currentMedications: List[str]
    confidence: Optional[float] = None
    reasoning: Optional[str] = None
>>>>>>> 52e6f4bf


class ScheduleRequest(BaseModel):
    """Request payload for the /schedule endpoint."""
    text: str
    codes: Optional[List[str]] = None
    specialty: Optional[str] = None
    payer: Optional[str] = None
    # Optional patient/reason for immediate appointment creation when exporting
    patient: Optional[str] = None
    reason: Optional[str] = None

class ScheduleResponse(FollowUp):
    """Response model containing recommended interval and optional ICS."""
    pass


# Schema for logging events from the frontend.  Each event should include
# an eventType (e.g., "note_started", "beautify", "suggest") and
# optional details (such as patient ID or note length).  The timestamp
# is optional; if not provided the current UTC time is used.
class EventModel(BaseModel):
    """Schema for analytics events sent from the frontend.

    In addition to a free-form ``details`` dictionary, several common
    analytics fields are exposed explicitly so clients can supply structured
    data without nesting.  These fields are merged back into ``details``
    when the event is stored.
    """

    eventType: str
    details: Optional[Dict[str, Any]] = None
    timestamp: Optional[float] = None
    codes: Optional[List[str]] = None
    revenue: Optional[float] = None
    denial: Optional[bool] = None
    timeToClose: Optional[float] = None
    clinician: Optional[str] = None
    deficiency: Optional[bool] = None
    compliance: Optional[List[str]] = None
    publicHealth: Optional[bool] = None
    satisfaction: Optional[int] = None
    baseline: Optional[bool] = None


class SurveyModel(BaseModel):
    """Schema for clinician feedback after completing a note."""

    rating: int = Field(..., ge=1, le=5)
    feedback: Optional[str] = None
    patientID: Optional[str] = None
    clinician: Optional[str] = None

# The deidentify() implementation has been moved to backend.deid and is now
# exposed via the thin wrapper defined near the top of this file. Tests
# continue to monkeypatch symbols on backend.main (e.g. _DEID_ENGINE) which
# are forwarded to the modular implementation.

@app.get("/events")
async def get_events(user=Depends(require_role("admin"))) -> List[Dict[str, Any]]:
    try:
        cursor = db_conn.cursor()
        cursor.execute(
            "SELECT eventType, timestamp, details FROM events ORDER BY timestamp DESC LIMIT 200"
        )
        rows = cursor.fetchall()
        result: List[Dict[str, Any]] = []
        for row in rows:
            try:
                details = json.loads(row["details"] or "{}")
            except Exception:
                details = {}
            result.append(
                {
                    "eventType": row["eventType"],
                    "timestamp": row["timestamp"],
                    "details": details,
                }
            )
        return result
    except Exception as exc:
        logging.error("Error fetching events: %s", exc)
        # Return empty list on error
        return []


# Endpoint: log an event for analytics purposes.  The frontend should
# call this endpoint whenever a notable action occurs (e.g., starting
# a note, beautifying a note, requesting suggestions).  Events are
# stored in the global `events` list.  Returns a simple status.
@app.post("/event")
async def log_event(
    event: EventModel, user=Depends(require_role("user"))
) -> Dict[str, str]:
    data = {
        "eventType": event.eventType,
        "details": event.details or {},
        "timestamp": event.timestamp or datetime.utcnow().timestamp(),
    }

    # Merge structured fields into the details dict so downstream
    # aggregation queries can rely on a consistent schema regardless of
    # how the client supplied the data.
    for key in [
        "codes",
        "revenue",
        "denial",
        "timeToClose",
        "clinician",
        "deficiency",
        "compliance",
        "publicHealth",
        "satisfaction",
        "baseline",
    ]:
        value = getattr(event, key)
        if value is not None:
            data["details"][key] = value
    codes = data["details"].get("codes") or []
    if codes and "revenue" not in data["details"]:
        data["details"]["revenue"] = sum(
            CPT_REVENUE.get(str(c), 0.0) for c in codes
        )
    if "timeToClose" in data["details"]:
        try:
            data["details"]["timeToClose"] = float(data["details"]["timeToClose"])
        except (TypeError, ValueError):
            pass

    events.append(data)
    # Persist the event to the SQLite database.  Serialize the details
    # dictionary as JSON for storage.  Use a simple INSERT statement
    # and commit immediately because the volume of events is low in
    # this prototype.  In a production system, consider batching
    # writes or using an async database driver.
    try:
        db_conn.execute(
            "INSERT INTO events (eventType, timestamp, details, revenue, time_to_close, codes, compliance_flags, public_health, satisfaction) VALUES (?, ?, ?, ?, ?, ?, ?, ?, ?)",
            (
                data["eventType"],
                data["timestamp"],
                json.dumps(data["details"], ensure_ascii=False),
                data["details"].get("revenue"),
                data["details"].get("timeToClose"),
                (
                    json.dumps(data["details"].get("codes"))
                    if data["details"].get("codes") is not None
                    else None
                ),
                (
                    json.dumps(data["details"].get("compliance"))
                    if data["details"].get("compliance") is not None
                    else None
                ),
                (
                    1
                    if data["details"].get("publicHealth") is True
                    else 0 if data["details"].get("publicHealth") is False else None
                ),
                data["details"].get("satisfaction"),
            ),
        )
        db_conn.commit()
    except Exception as exc:
        logging.error("Error inserting event into database: %s", exc)
    return {"status": "logged"}


@app.post("/survey")
async def submit_survey(
    survey: SurveyModel, user=Depends(require_role("user"))
) -> Dict[str, str]:
    """Record a satisfaction survey with optional free-text feedback."""

    ts = datetime.utcnow().timestamp()
    details = {
        "satisfaction": survey.rating,
        "feedback": survey.feedback or "",
    }
    if survey.patientID:
        details["patientID"] = survey.patientID
    if survey.clinician:
        details["clinician"] = survey.clinician
    events.append({"eventType": "survey", "details": details, "timestamp": ts})
    try:
        db_conn.execute(
            "INSERT INTO events (eventType, timestamp, details, revenue, codes, compliance_flags, public_health, satisfaction) VALUES (?, ?, ?, ?, ?, ?, ?, ?)",
            (
                "survey",
                ts,
                json.dumps(details, ensure_ascii=False),
                None,
                None,
                None,
                None,
                survey.rating,
            ),
        )
        db_conn.commit()
    except Exception as exc:
        logging.error("Error inserting survey into database: %s", exc)
    return {"status": "recorded"}


def _validate_prompt_templates(data: Dict[str, Any]) -> None:
    """Ensure prompt template structure is a mapping of mappings."""
    if not isinstance(data, dict):
        raise HTTPException(status_code=400, detail="Template must be a JSON object")
    for key in ("default", "specialty", "payer"):
        if key in data and not isinstance(data[key], dict):
            raise HTTPException(
                status_code=400, detail=f"'{key}' section must be an object"
            )


@app.get("/prompt-templates", response_model=Dict[str, Any])
def get_prompt_templates(user=Depends(require_role("admin"))) -> Dict[str, Any]:
    """Return the current prompt templates file."""
    path = os.path.join(os.path.dirname(__file__), "prompt_templates.json")
    if os.path.exists(path):
        with open(path, "r", encoding="utf-8") as f:
            return json.load(f)
    return {}


@app.post("/prompt-templates", response_model=Dict[str, Any])
def save_prompt_templates(
    data: Dict[str, Any], user=Depends(require_role("admin"))
) -> Dict[str, Any]:
    """Validate and persist prompt templates supplied by an admin user."""
    _validate_prompt_templates(data)
    path = os.path.join(os.path.dirname(__file__), "prompt_templates.json")
    with open(path, "w", encoding="utf-8") as f:
        json.dump(data, f, ensure_ascii=False, indent=2)
    prompt_utils._load_custom_templates.cache_clear()
    return data


@app.get("/templates", response_model=List[TemplateModel])
@app.get("/api/templates/list", response_model=List[TemplateModel])
def get_templates(
    specialty: Optional[str] = None,
    payer: Optional[str] = None,
    user=Depends(require_role("user")),
) -> List[TemplateModel]:
    """Return templates for the current user and clinic, optionally filtered by specialty or payer."""

    return list_user_templates(
        db_conn, user["sub"], user.get("clinic"), specialty, payer
    )


@app.post("/templates", response_model=TemplateModel)
@app.post("/api/templates", response_model=TemplateModel)
def create_template(
    tpl: TemplateModel, user=Depends(require_role("user"))
) -> TemplateModel:
    """Create a new template for the user or clinic."""

    return create_user_template(
        db_conn,
        user["sub"],
        user.get("clinic"),
        tpl,
        user.get("role") == "admin",
    )


@app.put("/templates/{template_id}", response_model=TemplateModel)
@app.put("/api/templates/{template_id}", response_model=TemplateModel)
def update_template(
    template_id: int, tpl: TemplateModel, user=Depends(require_role("user"))
) -> TemplateModel:
    """Update an existing template owned by the user or clinic."""

    return update_user_template(
        db_conn,
        user["sub"],
        user.get("clinic"),
        template_id,
        tpl,
        user.get("role") == "admin",
    )


@app.delete("/templates/{template_id}")
@app.delete("/api/templates/{template_id}")
def delete_template(
    template_id: int, user=Depends(require_role("user"))
) -> Dict[str, str]:
    """Delete a template owned by the user or clinic."""

    delete_user_template(
        db_conn,
        user["sub"],
        user.get("clinic"),
        template_id,
        user.get("role") == "admin",
    )
    return {"status": "deleted"}


class AutoSaveRequest(BaseModel):
    noteId: str
    content: str


@app.post("/api/notes/auto-save")
def auto_save_note(
    req: AutoSaveRequest, user=Depends(require_role("user"))
) -> Dict[str, Any]:
    """Persist note content in-memory for versioning."""

    versions = NOTE_VERSIONS[req.noteId]
    versions.append(
        {"timestamp": datetime.now(timezone.utc).isoformat(), "content": req.content}
    )
    if len(versions) > 20:
        versions.pop(0)
    return {"status": "saved", "version": len(versions)}


@app.get("/api/notes/versions/{note_id}")
def get_note_versions(
    note_id: str, user=Depends(require_role("user"))
) -> List[Dict[str, str]]:
    """Return previously auto-saved versions for a note."""

    return NOTE_VERSIONS.get(note_id, [])


class ExportRequest(BaseModel):
    """Payload for exporting a note and codes to an external EHR system.

    ``codes`` are user‑selected billing / clinical codes. The backend will
    infer resource types (Condition, Procedure, Observation, MedicationStatement)
    and construct a FHIR Transaction Bundle containing:
      * Composition (summary + references)
      * Observation (raw note)
      * DocumentReference (base64 note)
      * Claim (billing items)
      * Condition / Procedure / Observation / MedicationStatement resources
        derived from supplied codes
    When the FHIR server is not configured the generated bundle is returned
    directly instead of being posted so the client can download it manually.
    """
    note: str
    codes: List[str] = Field(default_factory=list)
    procedures: List[str] = Field(default_factory=list)
    medications: List[str] = Field(default_factory=list)
    patientID: Optional[str] = None
    encounterID: Optional[str] = None
    ehrSystem: Optional[str] = None

async def _perform_ehr_export(req: ExportRequest) -> Dict[str, Any]:
    """Internal helper to post (or generate) a FHIR bundle."""
    try:
        from backend import ehr_integration  # absolute import for packaged mode
        result = ehr_integration.post_note_and_codes(
            req.note,
            req.codes,
            req.patientID,
            req.encounterID,
            req.procedures,
            req.medications,
        )
        if result.get("status") not in {"exported", "bundle"}:
            logger.error("EHR export failed: %s", result)
        return result
    except requests.exceptions.RequestException as exc:  # pragma: no cover - network failures
        logger.exception("Network error during EHR export")
        return {"status": "error", "detail": str(exc)}
    except Exception as exc:  # pragma: no cover - unexpected failures
        logger.exception("Unexpected error during EHR export")
        return {"status": "error", "detail": str(exc)}


@app.post("/export")
async def export_to_ehr(
    req: ExportRequest, user=Depends(require_role("user"))
) -> Dict[str, Any]:
    """Legacy endpoint for exporting a note to an external EHR."""
    return await _perform_ehr_export(req)


@app.post("/api/export/ehr")
async def export_to_ehr_api(
    req: ExportRequest, user=Depends(require_role("user"))
) -> Dict[str, Any]:
    """Export a note to an EHR system and track the result."""
    result = await _perform_ehr_export(req)
    try:
        cur = db_conn.cursor()
        cur.execute(
            "INSERT INTO exports (timestamp, ehr, note, status, detail) VALUES (?, ?, ?, ?, ?)",
            (
                time.time(),
                req.ehrSystem or "",
                req.note,
                result.get("status"),
                json.dumps(result),
            ),
        )
        db_conn.commit()
        export_id = cur.lastrowid
    except Exception:
        export_id = None
    progress = 1.0 if result.get("status") in {"exported", "bundle"} else 0.0
    resp: Dict[str, Any] = {"status": result.get("status"), "progress": progress}
    if export_id is not None:
        resp["exportId"] = export_id
    return resp


@app.get("/api/export/ehr/{export_id}")
async def get_export_status(
    export_id: int, user=Depends(require_role("user"))
) -> Dict[str, Any]:
    row = db_conn.execute(
        "SELECT id, status, ehr, timestamp, detail FROM exports WHERE id=?",
        (export_id,),
    ).fetchone()
    if not row:
        raise HTTPException(status_code=404, detail="Export not found")
    detail = json.loads(row["detail"]) if row["detail"] else None
    return {
        "exportId": row["id"],
        "status": row["status"],
        "ehrSystem": row["ehr"],
        "timestamp": row["timestamp"],
        "detail": detail,
    }


# Endpoint: aggregate metrics from the logged events.  Returns counts of
# notes created/saved, beautification actions and suggestions, as well
# as the average note length (in characters) if provided in event
# details.
@app.get("/metrics")
async def get_metrics(
    start: Optional[str] = None,
    end: Optional[str] = None,
    clinician: Optional[str] = None,
    daily: bool = True,
    weekly: bool = True,
    user=Depends(require_role("admin")),
) -> Dict[str, Any]:
    """Aggregate analytics separately for baseline and current events.

    Events with ``baseline=true`` represent pre‑implementation metrics.
    The response contains aggregates for both baseline and current periods
    plus percentage improvement of current over baseline."""

    cursor = db_conn.cursor()

    # Detect optional schema columns for backwards compatibility (older tests/DBs)
    try:
        event_columns = {row[1] for row in cursor.execute("PRAGMA table_info(events)")}
    except Exception:
        event_columns = set()
    has_time_to_close = "time_to_close" in event_columns
    # Build reusable fragments depending on column availability
    time_to_close_avg_expr = (
        "AVG(time_to_close) AS avg_time_to_close," if has_time_to_close else "NULL AS avg_time_to_close,"  # noqa: E501
    )

    cursor.execute(
        """
        SELECT DISTINCT json_extract(CASE WHEN json_valid(details) THEN details ELSE '{}' END, '$.clinician') AS clinician
        FROM events
        WHERE json_extract(CASE WHEN json_valid(details) THEN details ELSE '{}' END, '$.clinician') IS NOT NULL
        """
    )
    clinicians = [row["clinician"] for row in cursor.fetchall() if row["clinician"]]

    def _parse_iso_ts(value: str) -> float | None:
        try:
            dt = datetime.fromisoformat(value)
            # Treat naive datetimes as UTC (tests supply epoch-based times)
            if dt.tzinfo is None:
                dt = dt.replace(tzinfo=timezone.utc)
            return dt.timestamp()
        except Exception:
            return None

    base_conditions: List[str] = []
    base_params: List[Any] = []
    if start:
        ts = _parse_iso_ts(start)
        if ts is not None:
            base_conditions.append("timestamp >= ?")
            base_params.append(ts)
    if end:
        ts = _parse_iso_ts(end)
        if ts is not None:
            base_conditions.append("timestamp <= ?")
            base_params.append(ts)
    if clinician:
        base_conditions.append(
            "json_extract(CASE WHEN json_valid(details) THEN details ELSE '{}' END, '$.clinician') = ?"
        )
        base_params.append(clinician)

    baseline_cond = "json_extract(CASE WHEN json_valid(details) THEN details ELSE '{}' END, '$.baseline') = 1"
    current_cond = "(json_extract(CASE WHEN json_valid(details) THEN details ELSE '{}' END, '$.baseline') IS NULL OR json_extract(CASE WHEN json_valid(details) THEN details ELSE '{}' END, '$.baseline') = 0)"

    current_conditions = base_conditions + [current_cond]
    baseline_conditions = base_conditions + [baseline_cond]

    where_current = (
        f"WHERE {' AND '.join(current_conditions)}" if current_conditions else ""
    )
    where_baseline = (
        f"WHERE {' AND '.join(baseline_conditions)}" if baseline_conditions else ""
    )

    def compute_basic(
        where_clause: str, params: List[Any], collect_timeseries: bool = False
    ) -> Dict[str, Any]:
        totals_query = f"""
            SELECT
                SUM(CASE WHEN eventType IN ('note_started','note_saved') THEN 1 ELSE 0 END) AS total_notes,
                SUM(CASE WHEN eventType='beautify' THEN 1 ELSE 0 END)        AS total_beautify,
                SUM(CASE WHEN eventType='suggest' THEN 1 ELSE 0 END)         AS total_suggest,
                SUM(CASE WHEN eventType='summary' THEN 1 ELSE 0 END)         AS total_summary,
                SUM(CASE WHEN eventType='chart_upload' THEN 1 ELSE 0 END)    AS total_chart_upload,
                SUM(CASE WHEN eventType='audio_recorded' THEN 1 ELSE 0 END)  AS total_audio,
                AVG(CAST(json_extract(CASE WHEN json_valid(details) THEN details ELSE '{{}}' END, '$.length') AS REAL)) AS avg_note_length,
                SUM(revenue) AS revenue_projection,
                AVG(revenue) AS revenue_per_visit,
                {time_to_close_avg_expr}
                AVG(satisfaction) AS avg_satisfaction,
                AVG(public_health) AS public_health_rate
            FROM events {where_clause}
        """.replace("\n                {time_to_close_avg_expr}\n", f"\n                {time_to_close_avg_expr}\n")
        cursor.execute(totals_query, params)
        row = cursor.fetchone()
        totals = dict(row) if row else {}
        metrics: Dict[str, Any] = {
            "total_notes": totals.get("total_notes", 0) or 0,
            "total_beautify": totals.get("total_beautify", 0) or 0,
            "total_suggest": totals.get("total_suggest", 0) or 0,
            "total_summary": totals.get("total_summary", 0) or 0,
            "total_chart_upload": totals.get("total_chart_upload", 0) or 0,
            "total_audio": totals.get("total_audio", 0) or 0,
            "avg_note_length": totals.get("avg_note_length") or 0,
            "revenue_projection": totals.get("revenue_projection") or 0,
            "revenue_per_visit": totals.get("revenue_per_visit") or 0,
            "avg_time_to_close": totals.get("avg_time_to_close") or 0,
        }

        cursor.execute(
            f"SELECT eventType, timestamp, details, codes, compliance_flags, public_health, satisfaction FROM events {where_clause} ORDER BY timestamp",
            params,
        )
        rows = cursor.fetchall()
        code_counts: Dict[str, int] = {}
        denial_counts: Dict[str, List[int]] = {}
        denial_totals = [0, 0]
        deficiency_totals = [0, 0]
        compliance_counts: Dict[str, int] = {}
        public_health_totals = [0, 0]
        satisfaction_sum = satisfaction_count = 0
        beautify_time_sum = beautify_time_count = 0.0
        beautify_daily: Dict[str, List[float]] = {} if collect_timeseries else {}
        beautify_weekly: Dict[str, List[float]] = {} if collect_timeseries else {}
        last_start_for_patient: Dict[str, float] = {}
        template_counts: Dict[str, int] = {}
        beautify_weekly: Dict[str, List[float]] = {} if collect_timeseries else {}
        last_start_for_patient: Dict[str, float] = {}
        template_counts: Dict[str, int] = {}

        for r in rows:
            evt = r["eventType"]
            ts = r["timestamp"]
            try:
                details = json.loads(r["details"] or "{}")
            except Exception:
                details = {}

            codes_val = r["codes"]
            try:
                codes = json.loads(codes_val) if codes_val else []
            except Exception:
                codes = []
            if isinstance(codes, list):
                denial_flag = (
                    details.get("denial")
                    if isinstance(details.get("denial"), bool)
                    else None
                )
                for code in codes:
                    code_counts[code] = code_counts.get(code, 0) + 1
                    if denial_flag is not None:
                        totals_d = denial_counts.get(code, [0, 0])
                        totals_d[0] += 1
                        if denial_flag:
                            totals_d[1] += 1
                        denial_counts[code] = totals_d

            comp_val = r["compliance_flags"]
            try:
                comp_list = json.loads(comp_val) if comp_val else []
            except Exception:
                comp_list = []
            for flag in comp_list:
                compliance_counts[flag] = compliance_counts.get(flag, 0) + 1

            public_health = r["public_health"]
            if isinstance(public_health, int):
                public_health_totals[0] += 1
                if public_health:
                    public_health_totals[1] += 1

            satisfaction = r["satisfaction"]
            if isinstance(satisfaction, (int, float)):
                satisfaction_sum += float(satisfaction)
                satisfaction_count += 1

            denial = details.get("denial")
            if isinstance(denial, bool):
                denial_totals[0] += 1
                if denial:
                    denial_totals[1] += 1

            deficiency = details.get("deficiency")
            if isinstance(deficiency, bool):
                deficiency_totals[0] += 1
                if deficiency:
                    deficiency_totals[1] += 1

            if evt == "template_use":
                tpl_id = details.get("templateId") or details.get("template_id")
                if tpl_id is not None:
                    template_counts[str(tpl_id)] = template_counts.get(str(tpl_id), 0) + 1

            patient_id = (
                details.get("patientID")
                or details.get("patientId")
                or details.get("patient_id")
            )
            if evt == "note_started" and patient_id:
                last_start_for_patient[patient_id] = ts
            if (
                evt == "beautify"
                and patient_id
                and patient_id in last_start_for_patient
            ):
                duration = ts - last_start_for_patient[patient_id]
                beautify_time_sum += duration
                beautify_time_count += 1
                if collect_timeseries:
                    day = datetime.utcfromtimestamp(ts).strftime("%Y-%m-%d")
                    week = datetime.utcfromtimestamp(ts).strftime("%Y-%W")
                    drec = beautify_daily.setdefault(day, [0.0, 0])
                    drec[0] += duration
                    drec[1] += 1
                    wrec = beautify_weekly.setdefault(week, [0.0, 0])
                    wrec[0] += duration
                    wrec[1] += 1

        avg_beautify_time = (
            beautify_time_sum / beautify_time_count if beautify_time_count else 0
        )
        denial_rates = {
            c: (v[1] / v[0] if v[0] else 0) for c, v in denial_counts.items()
        }
        overall_denial = denial_totals[1] / denial_totals[0] if denial_totals[0] else 0
        deficiency_rate = (
            deficiency_totals[1] / deficiency_totals[0] if deficiency_totals[0] else 0
        )
        public_health_rate = (
            public_health_totals[1] / public_health_totals[0]
            if public_health_totals[0]
            else 0
        )
        avg_satisfaction = (
            satisfaction_sum / satisfaction_count if satisfaction_count else 0
        )

        sorted_compliance = sorted(
            compliance_counts.items(), key=lambda x: x[1], reverse=True
        )
        metrics.update(
            {
                "avg_beautify_time": avg_beautify_time,
                "coding_distribution": code_counts,
                "denial_rate": overall_denial,
                "denial_rates": denial_rates,
                "deficiency_rate": deficiency_rate,
                "compliance_counts": compliance_counts,
                "top_compliance": [
                    {"flag": f, "count": c} for f, c in sorted_compliance[:5]
                ],
                "public_health_rate": public_health_rate,
                "avg_satisfaction": avg_satisfaction,
                "template_counts": template_counts,
            }
        )
        if collect_timeseries:
            metrics["beautify_daily"] = beautify_daily
            metrics["beautify_weekly"] = beautify_weekly
        return metrics

    current_metrics = compute_basic(where_current, base_params, collect_timeseries=True)
    baseline_metrics = compute_basic(where_baseline, base_params)

    beautify_daily = current_metrics.pop("beautify_daily")
    beautify_weekly = current_metrics.pop("beautify_weekly")
    coding_distribution = current_metrics.pop("coding_distribution")
    denial_rates = current_metrics.pop("denial_rates")
    compliance_counts = current_metrics.pop("compliance_counts")
    top_compliance = current_metrics.pop("top_compliance")
    public_health_rate = current_metrics.pop("public_health_rate")
    avg_satisfaction = current_metrics.pop("avg_satisfaction")
    template_counts = current_metrics.pop("template_counts")
    baseline_template_counts = baseline_metrics.pop("template_counts")
    top_compliance = sorted(
        compliance_counts.items(), key=lambda x: x[1], reverse=True
    )[:5]


    top_compliance = [
        k for k, _ in sorted(compliance_counts.items(), key=lambda kv: kv[1], reverse=True)[:5]
    ]

    top_compliance = [
        k
        for k, _ in sorted(
            compliance_counts.items(), key=lambda x: x[1], reverse=True
        )[:5]
    ]

    top_compliance = [
        k
        for k, _ in sorted(
            compliance_counts.items(), key=lambda kv: kv[1], reverse=True
        )[:5]
    ]

    daily_list: List[Dict[str, Any]] = []
    if daily:
        daily_query = f"""
            SELECT
                date(datetime(timestamp, 'unixepoch')) AS date,
                SUM(CASE WHEN eventType IN ('note_started','note_saved') THEN 1 ELSE 0 END) AS notes,
                SUM(CASE WHEN eventType='beautify' THEN 1 ELSE 0 END)   AS beautify,
                SUM(CASE WHEN eventType='suggest' THEN 1 ELSE 0 END)    AS suggest,
                SUM(CASE WHEN eventType='summary' THEN 1 ELSE 0 END)    AS summary,
                SUM(CASE WHEN eventType='chart_upload' THEN 1 ELSE 0 END) AS chart_upload,
                SUM(CASE WHEN eventType='audio_recorded' THEN 1 ELSE 0 END) AS audio,
                AVG(CAST(json_extract(CASE WHEN json_valid(details) THEN details ELSE '{{}}' END, '$.length') AS REAL)) AS avg_note_length,
                SUM(revenue) AS revenue_projection,
                AVG(revenue) AS revenue_per_visit,
                {('AVG(time_to_close) AS avg_time_to_close,' if has_time_to_close else 'NULL AS avg_time_to_close,')}
                SUM(CASE WHEN eventType='note_closed' AND json_extract(CASE WHEN json_valid(details) THEN details ELSE '{{}}' END, '$.denial') = 1 THEN 1 ELSE 0 END) AS denials,
                SUM(CASE WHEN eventType='note_closed' AND json_extract(CASE WHEN json_valid(details) THEN details ELSE '{{}}' END, '$.deficiency') = 1 THEN 1 ELSE 0 END) AS deficiencies,
                SUM(json_array_length(CASE WHEN json_valid(compliance_flags) THEN compliance_flags ELSE '[]' END)) AS compliance_flags
            FROM events {where_current}
            GROUP BY date
            ORDER BY date
        """
        cursor.execute(daily_query, base_params)
        daily_list = [dict(r) for r in cursor.fetchall()]
    weekly_list: List[Dict[str, Any]] = []
    if weekly:
        weekly_query = f"""
            SELECT
                strftime('%Y-%W', datetime(timestamp, 'unixepoch')) AS week,
                SUM(CASE WHEN eventType IN ('note_started','note_saved') THEN 1 ELSE 0 END) AS notes,
                SUM(CASE WHEN eventType='beautify' THEN 1 ELSE 0 END)   AS beautify,
                SUM(CASE WHEN eventType='suggest' THEN 1 ELSE 0 END)    AS suggest,
                SUM(CASE WHEN eventType='summary' THEN 1 ELSE 0 END)    AS summary,
                SUM(CASE WHEN eventType='chart_upload' THEN 1 ELSE 0 END) AS chart_upload,
                SUM(CASE WHEN eventType='audio_recorded' THEN 1 ELSE 0 END) AS audio,
                AVG(CAST(json_extract(CASE WHEN json_valid(details) THEN details ELSE '{{}}' END, '$.length') AS REAL)) AS avg_note_length,
                SUM(revenue) AS revenue_projection,
                AVG(revenue) AS revenue_per_visit,
                {('AVG(time_to_close) AS avg_time_to_close,' if has_time_to_close else 'NULL AS avg_time_to_close,')}
                SUM(CASE WHEN eventType='note_closed' AND json_extract(CASE WHEN json_valid(details) THEN details ELSE '{{}}' END, '$.denial') = 1 THEN 1 ELSE 0 END) AS denials,
                SUM(CASE WHEN eventType='note_closed' AND json_extract(CASE WHEN json_valid(details) THEN details ELSE '{{}}' END, '$.deficiency') = 1 THEN 1 ELSE 0 END) AS deficiencies,
                SUM(json_array_length(CASE WHEN json_valid(compliance_flags) THEN compliance_flags ELSE '[]' END)) AS compliance_flags
            FROM events {where_current}
            GROUP BY week
            ORDER BY week
        """
        cursor.execute(weekly_query, base_params)
        weekly_list = [dict(r) for r in cursor.fetchall()]
    # attach beautify averages to the SQL-produced time series
    if daily:
        for entry in daily_list:
            bt = beautify_daily.get(entry["date"])
            entry["avg_beautify_time"] = bt[0] / bt[1] if bt and bt[1] else 0
            notes = entry.get("notes") or 0
            entry["denial_rate"] = (entry.get("denials", 0) / notes) if notes else 0
            entry["deficiency_rate"] = (entry.get("deficiencies", 0) / notes) if notes else 0
    if weekly:
        for entry in weekly_list:
            bt = beautify_weekly.get(entry["week"])
            entry["avg_beautify_time"] = bt[0] / bt[1] if bt and bt[1] else 0
            notes = entry.get("notes") or 0
            entry["denial_rate"] = (entry.get("denials", 0) / notes) if notes else 0
            entry["deficiency_rate"] = (entry.get("deficiencies", 0) / notes) if notes else 0

    def _add_rolling(records: List[Dict[str, Any]], window: int) -> None:
        """Attach rolling averages for key metrics."""
        fields = [
            "notes",
            "beautify",
            "suggest",
            "summary",
            "chart_upload",
            "audio",
            "avg_note_length",
            "avg_beautify_time",
            "avg_time_to_close",
            "revenue_per_visit",
            "revenue_projection",
            "denials",
            "deficiencies",
            "compliance_flags",
        ]
        sums: Dict[str, float] = {f: 0.0 for f in fields}
        queues: Dict[str, deque] = {f: deque() for f in fields}
        for rec in records:
            for f in fields:
                val = float(rec.get(f, 0) or 0)
                q = queues[f]
                q.append(val)
                sums[f] += val
                if len(q) > window:
                    sums[f] -= q.popleft()
                rec[f"rolling_{f}"] = sums[f] / len(q) if q else 0

    if daily:
        _add_rolling(daily_list, 7)
    if weekly:
        _add_rolling(weekly_list, 4)

    def _code_timeseries(period_sql: str) -> Dict[str, Dict[str, int]]:
        # Reformatted to avoid multiline f-string indentation issues seen in some Python versions.
        base_select = (
            "SELECT "
            + period_sql
            + " AS period, json_each.value AS code, COUNT(*) AS count FROM events "
            "JOIN json_each(COALESCE(events.codes, '[]')) "
        )
        query = (
            base_select
            + (where_current + " " if where_current else "")
            + "GROUP BY period, code ORDER BY period"
        )
        cursor.execute(query, base_params)
        result: Dict[str, Dict[str, int]] = {}
        for r in cursor.fetchall():
            period = r["period"]
            code_map = result.setdefault(period, {})
            code_map[r["code"]] = r["count"]
        return result

    codes_daily: Dict[str, Dict[str, int]] = {}
    codes_weekly: Dict[str, Dict[str, int]] = {}
    if daily:
        codes_daily = _code_timeseries("date(datetime(timestamp, 'unixepoch'))")
    if weekly:
        codes_weekly = _code_timeseries("strftime('%Y-%W', datetime(timestamp, 'unixepoch'))")

    timeseries: Dict[str, List[Dict[str, Any]]] = {}
    if daily:
        timeseries["daily"] = daily_list
        timeseries["codes_daily"] = codes_daily
    if weekly:
        timeseries["weekly"] = weekly_list
        timeseries["codes_weekly"] = codes_weekly

    def pct_change(b: float, c: float) -> float | None:
        return ((c - b) / b * 100) if b else None

    keys = [
        "total_notes",
        "total_beautify",
        "total_suggest",
        "total_summary",
        "total_chart_upload",
        "total_audio",
        "avg_note_length",
        "avg_beautify_time",
        "avg_time_to_close",
        "revenue_per_visit",
        "revenue_projection",
        "denial_rate",
        "deficiency_rate",
    ]
    improvement = {
        k: pct_change(baseline_metrics.get(k, 0), current_metrics.get(k, 0))
        for k in keys
    }


    top_compliance = [
        k for k, _ in sorted(compliance_counts.items(), key=lambda kv: kv[1], reverse=True)
    ]

    return {
        "baseline": baseline_metrics,
        "current": current_metrics,
        "improvement": improvement,
        "coding_distribution": coding_distribution,
        "denial_rates": denial_rates,
        "compliance_counts": compliance_counts,
<<<<<<< HEAD
        "top_compliance": top_compliance,
=======
        "top_compliance": [c for c, _ in top_compliance],
>>>>>>> 52e6f4bf
        "public_health_rate": public_health_rate,
        "avg_satisfaction": avg_satisfaction,
        "template_usage": {
            "current": template_counts,
            "baseline": baseline_template_counts,
        },
        "clinicians": clinicians,
        "timeseries": timeseries,
    }


def _analytics_where(user: Dict[str, Any]) -> tuple[str, List[Any]]:
    """Return a WHERE clause limiting events based on user role."""
    if user.get("role") == "admin":
        return "", []
    return (
        "WHERE json_extract(CASE WHEN json_valid(details) THEN details ELSE '{}' END, '$.clinician') = ?",
        [user["sub"]],
    )


@app.get("/api/analytics/usage")
async def analytics_usage(user=Depends(require_role("user"))) -> Dict[str, Any]:
    """Basic usage analytics aggregated from events."""
    where, params = _analytics_where(user)
    cursor = db_conn.cursor()
    cursor.execute(
        f"""
        SELECT
            SUM(CASE WHEN eventType IN ('note_started','note_saved','note_closed') THEN 1 ELSE 0 END) AS total_notes,
            SUM(CASE WHEN eventType='beautify' THEN 1 ELSE 0 END) AS beautify,
            SUM(CASE WHEN eventType='suggest' THEN 1 ELSE 0 END) AS suggest,
            SUM(CASE WHEN eventType='summary' THEN 1 ELSE 0 END) AS summary,
            SUM(CASE WHEN eventType='chart_upload' THEN 1 ELSE 0 END) AS chart_upload,
            SUM(CASE WHEN eventType='audio_recorded' THEN 1 ELSE 0 END) AS audio,
            AVG(CAST(json_extract(CASE WHEN json_valid(details) THEN details ELSE '{{}}' END, '$.length') AS REAL)) AS avg_note_length
        FROM events {where}
        """,
        params,
    )
    row = cursor.fetchone()
    data = dict(row) if row else {}
    return {
        "total_notes": data.get("total_notes", 0) or 0,
        "beautify": data.get("beautify", 0) or 0,
        "suggest": data.get("suggest", 0) or 0,
        "summary": data.get("summary", 0) or 0,
        "chart_upload": data.get("chart_upload", 0) or 0,
        "audio": data.get("audio", 0) or 0,
        "avg_note_length": data.get("avg_note_length", 0) or 0,
    }


@app.get("/api/analytics/coding-accuracy")
async def analytics_coding_accuracy(user=Depends(require_role("user"))) -> Dict[str, Any]:
    """Coding accuracy metrics derived from events and billing codes."""
    where, params = _analytics_where(user)
    cursor = db_conn.cursor()
    cursor.execute(
        f"""
        SELECT
            SUM(CASE WHEN eventType='note_closed' THEN 1 ELSE 0 END) AS total_notes,
            SUM(CASE WHEN eventType='note_closed' AND json_extract(CASE WHEN json_valid(details) THEN details ELSE '{{}}' END, '$.denial') = 1 THEN 1 ELSE 0 END) AS denials,
            SUM(CASE WHEN eventType='note_closed' AND json_extract(CASE WHEN json_valid(details) THEN details ELSE '{{}}' END, '$.deficiency') = 1 THEN 1 ELSE 0 END) AS deficiencies
        FROM events {where}
        """,
        params,
    )
    row = cursor.fetchone()
    data = dict(row) if row else {}
    total = data.get("total_notes", 0) or 0
    denials = data.get("denials", 0) or 0
    deficiencies = data.get("deficiencies", 0) or 0
    accuracy = (total - denials - deficiencies) / total if total else 0
    cursor.execute(
        "SELECT json_each.value AS code, COUNT(*) AS count FROM events "
        "JOIN json_each(COALESCE(events.codes, '[]')) "
        f"{where} GROUP BY code",
        params,
    )
    distribution = {r["code"]: r["count"] for r in cursor.fetchall()}
    return {
        "total_notes": total,
        "denials": denials,
        "deficiencies": deficiencies,
        "accuracy": accuracy,
        "coding_distribution": distribution,
    }


@app.get("/api/analytics/revenue")
async def analytics_revenue(user=Depends(require_role("user"))) -> Dict[str, Any]:
    """Revenue analytics aggregated from event billing data."""
    where, params = _analytics_where(user)
    cursor = db_conn.cursor()
    cursor.execute(
        f"SELECT SUM(revenue) AS total, AVG(revenue) AS average FROM events {where}",
        params,
    )
    row = cursor.fetchone()
    data = dict(row) if row else {}
    cursor.execute(
        "SELECT json_each.value AS code, SUM(events.revenue) AS revenue FROM events "
        "JOIN json_each(COALESCE(events.codes, '[]')) "
        f"{where} GROUP BY code",
        params,
    )
    by_code = {r["code"]: r["revenue"] for r in cursor.fetchall()}
    return {
        "total_revenue": data.get("total", 0) or 0,
        "average_revenue": data.get("average", 0) or 0,
        "revenue_by_code": by_code,
    }


@app.get("/api/analytics/compliance")
async def analytics_compliance(user=Depends(require_role("user"))) -> Dict[str, Any]:
    """Compliance analytics derived from logged events."""
    where, params = _analytics_where(user)
    cursor = db_conn.cursor()
    cursor.execute(
        "SELECT json_each.value AS flag, COUNT(*) AS count FROM events "
        "JOIN json_each(COALESCE(events.compliance_flags, '[]')) "
        f"{where} GROUP BY flag",
        params,
    )
    flags = {r["flag"]: r["count"] for r in cursor.fetchall()}
    cursor.execute(
        f"SELECT SUM(CASE WHEN compliance_flags IS NOT NULL AND compliance_flags != '[]' THEN 1 ELSE 0 END) AS notes_with_flags FROM events {where}",
        params,
    )
    notes_row = cursor.fetchone()
    cursor.execute(
        f"SELECT SUM(json_array_length(COALESCE(compliance_flags, '[]'))) AS total_flags FROM events {where}",
        params,
    )
    flags_row = cursor.fetchone()
    return {
        "compliance_counts": flags,
        "notes_with_flags": (dict(notes_row).get("notes_with_flags", 0) if notes_row else 0),
        "total_flags": (dict(flags_row).get("total_flags", 0) if flags_row else 0),
    }


@app.get("/api/user/permissions")
async def get_user_permissions(user=Depends(require_role("user"))) -> Dict[str, Any]:
    """Return the current user's role."""
    return {"role": user["role"]}


@app.post("/summarize")
async def summarize(
    req: NoteRequest, user=Depends(require_role("user"))
) -> Dict[str, Any]:
    """
    Generate a patient‑friendly summary of a clinical note.  This endpoint
    combines the draft text with any optional chart and audio transcript,
    de‑identifies the content and calls an LLM to rewrite it in plain
    language suitable for patients.  If the LLM call fails, it returns
    a truncated version of the de‑identified note as a fallback.

    Args:
        req: NoteRequest with the clinical note and optional context.
    Returns:
        A dictionary containing "summary", "patient_friendly", "recommendations", "warnings".
    """
    combined = req.text or ""
    if req.chart:
        combined += "\n\n" + str(req.chart)
    if req.audio:
        combined += "\n\n" + str(req.audio)
    cleaned = deidentify(combined)
    offline_active = req.useOfflineMode if req.useOfflineMode is not None else False
    if not offline_active:
        # check user stored preference (table may not exist in some test fixtures)
        try:
            row = db_conn.execute("SELECT use_offline_mode FROM settings WHERE user_id=(SELECT id FROM users WHERE username=?)", (user["sub"],)).fetchone()
            if row:
                offline_active = bool(row["use_offline_mode"])
        except sqlite3.OperationalError:
            # settings table not present; ignore
            pass
    if offline_active or USE_OFFLINE_MODEL:
        from backend.offline_model import summarize as offline_summarize

        data = offline_summarize(
            cleaned,
            req.lang,
            req.specialty,
            req.payer,
            req.age,
            use_local=req.useLocalModels,
            model_path=req.summarizeModel,
        )
        # Ensure patient_friendly key present
        if "patient_friendly" not in data:
            data["patient_friendly"] = data.get("summary", "")
    else:
        try:
            messages = build_summary_prompt(
                cleaned, req.lang, req.specialty, req.payer, req.age
            )
            response_content = call_openai(messages)
            data = json.loads(response_content)
            # If model returns only summary, mirror into patient_friendly
            if "patient_friendly" not in data and "summary" in data:
                data["patient_friendly"] = data["summary"]
        except Exception as exc:
            logging.error("Error during summary LLM call: %s", exc)
            summary = cleaned[:200]
            if len(cleaned) > 200:
                summary += "..."
            data = {
                "summary": summary,
                "patient_friendly": summary,
                "recommendations": [],
                "warnings": [],
            }
    return data


@app.post("/transcribe")
async def transcribe(
    file: UploadFile = File(...),
    diarise: bool = False,
    lang: Optional[str] = None,
    user=Depends(require_role("user")),
) -> Dict[str, Any]:
    """Transcribe uploaded audio.

    The endpoint accepts an audio file (e.g. from the browser's
    ``MediaRecorder`` API) and returns a JSON object with separate
    ``provider`` and ``patient`` transcripts.  When ``diarise`` is false,
    the full transcription is returned under ``provider`` and ``patient``
    is left empty.  Actual transcription is delegated to
    :mod:`backend.audio_processing`.
    """

    audio_bytes = await file.read()
    if diarise:
        result = diarize_and_transcribe(audio_bytes, language=lang)

    else:
        text = simple_transcribe(audio_bytes, language=lang)
        result = {
            "provider": text,
            "patient": "",
            "segments": [
                {"speaker": "provider", "start": 0.0, "end": 0.0, "text": text}
            ],
        }
    # Store the transcript in the user's history so it can be revisited
    transcript_history[user["sub"]].append(result)
    return result


@app.get("/transcribe")
async def get_last_transcript(user=Depends(require_role("user"))) -> Dict[str, Any]:
    """Return recent audio transcripts for the current user."""

    history = list(transcript_history.get(user["sub"], []))
    return {"history": history}


@app.get("/api/patients/search")  # pragma: no cover - not exercised in tests
async def search_patients(q: str, user=Depends(require_role("user"))):
    """Search patients by name."""

    cursor = db_conn.execute(
        "SELECT id, name, dob FROM patients WHERE name LIKE ?",
        (f"%{q}%",),
    )
    rows = [dict(r) for r in cursor.fetchall()]
    return {"patients": rows}


@app.get("/api/encounters/validate/{encounter_id}")  # pragma: no cover - not exercised in tests
async def validate_encounter(encounter_id: int, user=Depends(require_role("user"))):
    """Validate that an encounter exists."""

    cur = db_conn.execute(
        "SELECT 1 FROM encounters WHERE id = ?",
        (encounter_id,),
    )
    return {"id": encounter_id, "valid": cur.fetchone() is not None}


@app.post("/api/visits/session")  # pragma: no cover - not exercised in tests
async def create_visit_session(
    session: VisitSessionModel, user=Depends(require_role("user"))
):
    """Create a new visit session."""

    cur = db_conn.execute(
        "INSERT INTO visit_sessions (encounter_id, data, updated_at) VALUES (?, ?, ?)",
        (session.encounter_id, session.data or "", time.time()),
    )
    db_conn.commit()
    return {"id": cur.lastrowid}


@app.put("/api/visits/session")  # pragma: no cover - not exercised in tests
async def update_visit_session(
    session: VisitSessionModel, user=Depends(require_role("user"))
):
    """Update an existing visit session."""

    if session.id is None:
        raise HTTPException(status.HTTP_400_BAD_REQUEST, "id required")
    db_conn.execute(
        "UPDATE visit_sessions SET encounter_id = ?, data = ?, updated_at = ? WHERE id = ?",
        (session.encounter_id, session.data or "", time.time(), session.id),
    )
    db_conn.commit()
    return {"status": "ok"}


@app.websocket("/api/transcribe/stream")  # pragma: no cover - not exercised in tests
async def transcribe_stream(websocket: WebSocket):
    """Stream transcription via WebSocket."""

    await websocket.accept()
    try:
        while True:
            chunk = await websocket.receive_bytes()
            text = simple_transcribe(chunk)
            await websocket.send_json(
                {"transcript": text, "confidence": 1.0, "isInterim": False}
            )
    except WebSocketDisconnect:
        pass


# Endpoint: set the OpenAI API key.  Accepts a JSON body with a single
# field "key" and stores it in a local file.  Also updates the
# environment variable OPENAI_API_KEY so future requests in this
# process use the new key.  This enables users to configure the key
# through the UI without editing environment variables directly.
@app.post("/apikey")
async def set_api_key(model: ApiKeyModel, user=Depends(require_role("admin"))):
    """
    Store and validate an OpenAI API key.  Accepts a JSON body with a
    single field "key" and writes it to a local file.  Validation is
    performed using a simple format check rather than a live API call so
    that newer project‑scoped keys (e.g. ``sk-proj-``) are accepted even
    when the SDK's built-in regex is out of date.  Returns JSON with
    status ``saved`` on success or an error message on failure.
    """
    key = model.key.strip()
    if not key:
        return JSONResponse(
            {"status": "error", "message": "Key cannot be empty"}, status_code=400
        )

    # Basic format validation: accept keys starting with ``sk-`` and at
    # least 20 additional non‑whitespace characters.  This intentionally
    # permits new project‑scoped keys such as ``sk-proj-`` which may
    # include hyphens or colons in their suffix without relying on the
    # OpenAI SDK's pattern enforcement.
    import re

    if not re.fullmatch(r"sk-\S{20,}", key):
        return JSONResponse(
            {"status": "error", "message": "Key not in expected format"},
            status_code=400,
        )

    try:
        save_api_key(key)
        return {"status": "saved"}
    except Exception as exc:
        return JSONResponse(
            {"status": "error", "message": f"Failed to save API key: {exc}"},
            status_code=400,
        )


@app.post("/beautify")
async def beautify_note(req: NoteRequest, user=Depends(require_role("user"))) -> dict:
    """
    Beautify (reformat) a clinical note.  This endpoint de‑identifies the
    incoming note and then calls an LLM to rephrase it into a professional
    format. If the model call fails, the cleaned text is returned with each
    sentence capitalised as a fallback.

    Args:
        req: NoteRequest with a raw clinical note.
    Returns:
        A dictionary with the beautified note as a string.
    """
    cleaned = deidentify(req.text)
    offline_active = req.useOfflineMode if req.useOfflineMode is not None else False
    if not offline_active:
        # check user stored preference (table may not exist in some test fixtures)
        try:
            row = db_conn.execute("SELECT use_offline_mode FROM settings WHERE user_id=(SELECT id FROM users WHERE username=?)", (user["sub"],)).fetchone()
            if row:
                offline_active = bool(row["use_offline_mode"])
        except sqlite3.OperationalError:
            pass
    if offline_active or USE_OFFLINE_MODEL:
        from backend.offline_model import beautify as offline_beautify

        beautified = offline_beautify(
            cleaned,
            req.lang,
            req.specialty,
            req.payer,
            use_local=req.useLocalModels,
            model_path=req.beautifyModel,
        )
        return {"beautified": beautified}

    # Attempt to call the LLM to beautify the note. If the call
    # fails for any reason (e.g., missing API key, network error), fall
    # back to returning the trimmed note with only the first letter of
    # each sentence capitalised so the endpoint still returns something useful.
    try:
        messages = build_beautify_prompt(cleaned, req.lang, req.specialty, req.payer)
        response_content = call_openai(messages)
        # The assistant's reply is expected to contain only the
        # beautified note text. We strip any leading/trailing
        # whitespace to tidy the result.
        beautified = response_content.strip()
        return {"beautified": beautified}
    except Exception as exc:
        # Log the exception and fall back to a basic transformation.
        logging.error("Error during beautify LLM call: %s", exc)
        sentences = re.split(r"(?<=[.!?])\s+", cleaned.strip())
        beautified = " ".join(s[:1].upper() + s[1:] for s in sentences if s)
        return {"beautified": beautified, "error": str(exc)}


@app.post("/api/ai/beautify")
async def beautify_note_api(req: NoteRequest, user=Depends(require_role("user"))) -> dict:
    """Alias for ``/beautify`` to support ``/api/ai/beautify`` path."""
    return await beautify_note(req, user)


@app.post("/suggest", response_model=SuggestionsResponse, response_model_exclude_none=True)
async def suggest(
    req: NoteRequest, user=Depends(require_role("user"))
) -> SuggestionsResponse:
    """
    Generate coding and compliance suggestions for a clinical note.  This
    endpoint de‑identifies the text and then calls an AI model to
    determine relevant CPT/ICD codes, compliance prompts, public health
    reminders, and differential diagnoses.  Falls back to rule-based
    suggestions if the model call fails.

    Args:
        req: NoteRequest with a raw clinical note.
    Returns:
        SuggestionsResponse with four categories of suggestions.
    """
    # Combine the main note with any optional chart text or audio transcript
    combined = req.text or ""
    if req.chart:
        combined += "\n\n" + str(req.chart)
    if req.audio:
        combined += "\n\n" + str(req.audio)
    # Apply de-identification to the combined text
    cleaned = deidentify(combined)
    # If the client provided custom rules, append them as a guidance section
    if req.rules:
        # Join rules into a bulleted list
        rules_section = "\n\nUser‑defined rules:\n" + "\n".join(
            f"- {r}" for r in req.rules
        )
        cleaned_for_prompt = cleaned + rules_section
    else:
        cleaned_for_prompt = cleaned
    offline_active = req.useOfflineMode if req.useOfflineMode is not None else False
    if not offline_active:
        # check user stored preference (table may not exist in some test fixtures)
        try:
            row = db_conn.execute("SELECT use_offline_mode FROM settings WHERE user_id=(SELECT id FROM users WHERE username=?)", (user["sub"],)).fetchone()
            if row:
                offline_active = bool(row["use_offline_mode"])
        except sqlite3.OperationalError:
            pass
    if offline_active or USE_OFFLINE_MODEL:
        from backend.offline_model import suggest as offline_suggest

        data = offline_suggest(
            cleaned_for_prompt,
            req.lang,
            req.specialty,
            req.payer,
            req.age,
            req.sex,
            req.region,
            use_local=req.useLocalModels,
            model_path=req.suggestModel,
        )
        # Ensure evidenceLevel is preserved regardless of key style.
        public_health = [
            PublicHealthSuggestion(
                recommendation=p.get("recommendation"),
                reason=p.get("reason"),
                source=p.get("source"),
                evidenceLevel=p.get("evidenceLevel") or p.get("evidence_level"),
            )
            for p in data["publicHealth"]
        ]
        try:
            extra_ph = public_health_api.get_public_health_suggestions(
                req.age, req.sex, req.region, req.agencies
            )
        except Exception as exc:  # pragma: no cover - network errors
            logging.warning("Public health fetch failed: %s", exc)
            extra_ph = []
        if extra_ph:
            existing = {p.recommendation for p in public_health}
            for rec in extra_ph:
                rec_name = rec.get("recommendation") if isinstance(rec, dict) else rec
                if rec_name and rec_name not in existing:
                    if isinstance(rec, dict):
                        public_health.append(PublicHealthSuggestion(**rec))
                    else:
                        public_health.append(
                            PublicHealthSuggestion(recommendation=str(rec))
                        )
        return SuggestionsResponse(
            codes=[CodeSuggestion(**c) for c in data["codes"]],
            compliance=data["compliance"],
            publicHealth=public_health,
            differentials=[DifferentialSuggestion(**d) for d in data["differentials"]],
        )
    # Try to call the LLM to generate structured suggestions.  The prompt
    # instructs the model to return JSON with keys codes, compliance,
    # public_health and differentials.  We parse the JSON into the
    # SuggestionsResponse schema.  If anything fails, we fall back to
    # the simple rule-based engine defined previously.
    try:
        messages = build_suggest_prompt(
            cleaned_for_prompt,
            req.lang,
            req.specialty,
            req.payer,
            req.age,
            req.sex,
            req.region,
        )
        response_content = call_openai(messages)
        # The model should return raw JSON.  Parse it into a Python dict.
        data = json.loads(response_content)
        # Convert codes list of dicts into CodeSuggestion objects.  Provide
        # defaults for missing fields.
        codes_list: List[CodeSuggestion] = []
        for item in data.get("codes", []):
            code_str = item.get("code") or item.get("Code") or ""
            rationale = item.get("rationale") or item.get("Rationale") or None
            upgrade = item.get("upgrade_to") or item.get("upgradeTo") or None
            upgrade_path = item.get("upgrade_path") or item.get("upgradePath") or None
            if code_str:
                codes_list.append(
                    CodeSuggestion(
                        code=code_str,
                        rationale=rationale,
                        upgrade_to=upgrade,
                        upgradePath=upgrade_path,
                    )
                )
        # Extract compliance as list of strings
        compliance = [str(x) for x in data.get("compliance", [])]
        # Public health objects
        public_health: List[PublicHealthSuggestion] = []
        for item in data.get("publicHealth", data.get("public_health", [])):
            if isinstance(item, dict):
                rec = item.get("recommendation") or item.get("Recommendation") or ""
                reason = item.get("reason") or item.get("Reason") or None
                source = item.get("source") or item.get("Source")
                evidence = (
                    item.get("evidenceLevel")
                    or item.get("evidence_level")
                    or item.get("evidence")
                )
                if rec:
                    public_health.append(
                        PublicHealthSuggestion(
                            recommendation=rec,
                            reason=reason,
                            source=source,
                            evidenceLevel=evidence,
                        )
                    )
            else:
                public_health.append(
                    PublicHealthSuggestion(recommendation=str(item), reason=None)
                )
        # Differential diagnoses with scores
        diffs: List[DifferentialSuggestion] = []
        for item in data.get("differentials", []):
            if isinstance(item, dict):
                diag = item.get("diagnosis") or item.get("Diagnosis") or ""
                raw_score = item.get("score")
                score_val: Optional[float] = None
                if isinstance(raw_score, (int, float)):
                    score_val = float(raw_score)
                    if score_val > 1:
                        score_val /= 100.0
                    if not 0 <= score_val <= 1:
                        score_val = None
                elif isinstance(raw_score, str):
                    try:
                        score_val = float(raw_score.strip().rstrip("%"))
                        if score_val > 1:
                            score_val /= 100.0
                        if not 0 <= score_val <= 1:
                            score_val = None
                    except Exception:
                        score_val = None
                if diag:
                    diffs.append(
                        DifferentialSuggestion(diagnosis=diag, score=score_val)
                    )
            else:
                diffs.append(DifferentialSuggestion(diagnosis=str(item), score=None))
        # Augment public health suggestions with external guidelines
        try:
            extra_ph = public_health_api.get_public_health_suggestions(
                req.age, req.sex, req.region, req.agencies
            )
        except Exception as exc:  # pragma: no cover - network errors
            logging.warning("Public health fetch failed: %s", exc)
            extra_ph = []
        if extra_ph:
            existing = {p.recommendation for p in public_health}
            for rec in extra_ph:
                rec_name = rec.get("recommendation") if isinstance(rec, dict) else rec
                if rec_name and rec_name not in existing:
                    if isinstance(rec, dict):
                        public_health.append(PublicHealthSuggestion(**rec))
                    else:
                        public_health.append(
                            PublicHealthSuggestion(recommendation=str(rec))
                        )
        # If all categories are empty, raise an error to fall back to rule-based suggestions.
        if not (codes_list or compliance or public_health or diffs):
            raise ValueError("No suggestions returned from LLM")
        follow_up = recommend_follow_up(
            [c.code for c in codes_list],
            [d.diagnosis for d in diffs],
            req.specialty,
            req.payer,
        )
        return SuggestionsResponse(
            codes=codes_list,
            compliance=compliance,
            publicHealth=public_health,
            differentials=diffs,
            followUp=follow_up,
        )
    except Exception as exc:
        # Log error and use rule-based fallback suggestions.
        logging.error("Error during suggest LLM call or parsing JSON: %s", exc)
        codes: List[CodeSuggestion] = []  # fixed invalid generic syntax
        compliance: List[str] = []
        public_health: List[PublicHealthSuggestion] = []
        diffs: List[DifferentialSuggestion] = []
        # Respiratory symptoms
        if any(
            keyword in cleaned.lower() for keyword in ["cough", "fever", "cold", "sore throat"]
        ):
            codes.append(
                CodeSuggestion(
                    code="99213",
                    rationale="Established patient with respiratory symptoms",
                )
            )
            codes.append(
                CodeSuggestion(
                    code="J06.9", rationale="Upper respiratory infection, unspecified"
                )
            )
            compliance.append("Document duration of fever and associated symptoms")
            public_health.append(
                PublicHealthSuggestion(
                    recommendation="Consider influenza vaccine", reason=None
                )
            )
            diffs.extend(
                [
                    DifferentialSuggestion(diagnosis="Common cold"),
                    DifferentialSuggestion(diagnosis="COVID-19"),
                    DifferentialSuggestion(diagnosis="Influenza"),
                ]
            )
        # Diabetes management
        if "diabetes" in cleaned.lower():
            codes.append(
                CodeSuggestion(
                    code="E11.9",
                    rationale="Type 2 diabetes mellitus without complications",
                )
            )
            compliance.append("Include latest HbA1c results and medication list")
            public_health.append(
                PublicHealthSuggestion(
                    recommendation="Remind patient about foot and eye exams",
                    reason=None,
                )
            )
            diffs.append(DifferentialSuggestion(diagnosis="Impaired glucose tolerance"))
        # Hypertension
        if "hypertension" in cleaned.lower() or "high blood pressure" in cleaned.lower():
            codes.append(
                CodeSuggestion(code="I10", rationale="Essential (primary) hypertension")
            )
            compliance.append(
                "Document blood pressure readings and lifestyle counselling"
            )
            public_health.append(
                PublicHealthSuggestion(
                    recommendation="Discuss sodium restriction and exercise",
                    reason=None,
                )
            )
            diffs.append(DifferentialSuggestion(diagnosis="White coat hypertension"))
        # Preventive visit
        if "annual" in cleaned.lower() or "wellness" in cleaned.lower():
            codes.append(
                CodeSuggestion(
                    code="99395", rationale="Periodic comprehensive preventive visit"
                )
            )
            compliance.append("Ensure all preventive screenings are up to date")
            public_health.append(
                PublicHealthSuggestion(
                    recommendation="Screen for depression and alcohol use", reason=None
                )
            )
            diffs.append(DifferentialSuggestion(diagnosis="–"))
        # Mental health
        if any(word in cleaned.lower() for word in ["depression", "anxiety", "sad", "depressed"]):
            codes.append(
                CodeSuggestion(
                    code="F32.9", rationale="Major depressive disorder, unspecified"
                )
            )
            compliance.append(
                "Assess severity and suicidal ideation; document mental status exam"
            )
            public_health.append(
                PublicHealthSuggestion(
                    recommendation="Offer referral to counselling or psychotherapy",
                    reason=None,
                )
            )
            diffs.append(DifferentialSuggestion(diagnosis="Adjustment disorder"))
        # Musculoskeletal pain
        if any(
            word in cleaned.lower()
            for word in [
                "back pain",
                "low back",
                "joint pain",
                "knee pain",
                "shoulder pain",
            ]
        ):
            codes.append(CodeSuggestion(code="M54.5", rationale="Low back pain"))
            compliance.append(
                "Document onset, aggravating/relieving factors, and functional limitations"
            )
            public_health.append(
                PublicHealthSuggestion(
                    recommendation="Recommend stretching and physical therapy",
                    reason=None,
                )
            )
            diffs.append(DifferentialSuggestion(diagnosis="Lumbar strain"))
        # Default suggestions if nothing matched
        if not codes:
            codes.append(
                CodeSuggestion(
                    code="99212", rationale="Established patient, straightforward"
                )
            )
        if not compliance:
            compliance.append("Ensure chief complaint and history are complete")
        if not public_health:
            public_health.append(
                PublicHealthSuggestion(
                    recommendation="Consider influenza vaccine", reason=None
                )
            )
        if not diffs:
            diffs.append(DifferentialSuggestion(diagnosis="Routine follow-up"))
        try:
            extra_ph = public_health_api.get_public_health_suggestions(
                req.age, req.sex, req.region, req.agencies
            )
        except Exception as exc:  # pragma: no cover - network errors
            logging.warning("Public health fetch failed: %s", exc)
            extra_ph = []
        if extra_ph:
            existing = {p.recommendation for p in public_health}
            for rec in extra_ph:
                rec_name = rec.get("recommendation") if isinstance(rec, dict) else rec
                if rec_name and rec_name not in existing:
                    if isinstance(rec, dict):
                        public_health.append(PublicHealthSuggestion(**rec))
                    else:
                        public_health.append(
                            PublicHealthSuggestion(recommendation=str(rec))
                        )
        follow_up = recommend_follow_up(
            [c.code for c in codes],
            [d.diagnosis for d in diffs],
            req.specialty,
            req.payer,
        )

        return SuggestionsResponse(
            codes=codes,
            compliance=compliance,
            publicHealth=public_health,
            differentials=diffs,
            followUp=follow_up,
        )


<<<<<<< HEAD
def _validate_note(req: PreFinalizeCheckRequest) -> Tuple[Dict[str, List[str]], List[Dict[str, float]], float]:
    """Perform simple validation on a draft note and its metadata."""

    issues: Dict[str, List[str]] = {
        "content": [],
        "codes": [],
        "prevention": [],
        "diagnoses": [],
        "differentials": [],
        "compliance": [],
    }

    content = req.content or ""
    if not content.strip():
        issues["content"].append("Content is empty")
    if len(content.strip()) < 20:
        issues["content"].append("Content too short")

    details: List[Dict[str, float]] = []
    total = 0.0
    for code in req.codes:
        if not re.fullmatch(r"\d{4,5}", code):
            issues["codes"].append(f"Invalid code {code}")
            continue
        amt = CPT_REVENUE.get(code)
        if amt is None:
            issues["codes"].append(f"Unknown code {code}")
        else:
            details.append({"code": code, "amount": amt})
            total += amt

    if not req.prevention:
        issues["prevention"].append("No prevention documented")
    if not req.diagnoses:
        issues["diagnoses"].append("No diagnoses provided")
    if not req.differentials:
        issues["differentials"].append("No differentials provided")
    if not req.compliance:
        issues["compliance"].append("No compliance checks provided")

    return issues, details, total


@app.post("/api/notes/pre-finalize-check")
async def pre_finalize_check(
    req: PreFinalizeCheckRequest, user=Depends(require_role("user"))
):
    """Validate a draft note before allowing finalization."""

    issues, details, total = _validate_note(req)
    can_finalize = all(len(v) == 0 for v in issues.values())
    return {
        "canFinalize": can_finalize,
        "issues": issues,
        "estimatedReimbursement": total,
        "reimbursementSummary": {"total": total, "codes": details},
    }


@app.post("/api/notes/finalize")
async def finalize_note(
    req: FinalizeNoteRequest, user=Depends(require_role("user"))
):
    """Finalize a note and report export readiness and reimbursement."""

    issues, details, total = _validate_note(req)
    export_ready = all(len(v) == 0 for v in issues.values())
    return {
        "finalizedContent": req.content.strip(),
        "codesSummary": details,
        "reimbursementSummary": {"total": total, "codes": details},
        "exportReady": export_ready,
        "issues": issues,
    }
=======

async def _codes_suggest(req: CodesSuggestRequest) -> CodesSuggestResponse:
    cleaned = deidentify(req.content or "")
    offline = req.useOfflineMode or USE_OFFLINE_MODEL
    if offline:
        from backend.offline_model import suggest as offline_suggest

        data = offline_suggest(cleaned)
        suggestions = [
            CodeSuggestItem(
                code=item.get("code", ""),
                type=item.get("type"),
                description=item.get("rationale"),
                confidence=1.0,
                reasoning=item.get("rationale"),
            )
            for item in data.get("codes", [])
        ]
        return CodesSuggestResponse(suggestions=suggestions)
    try:
        patient = json.dumps(req.patientData or {})
        messages = [
            {
                "role": "system",
                "content": (
                    "You are an expert medical coder. Return JSON with key 'suggestions' "
                    "as an array of {code,type,description,confidence,reasoning}. Confidence in 0-1."
                ),
            },
            {
                "role": "user",
                "content": f"Note:\n{cleaned}\nPatient data:{patient}",
            },
        ]
        resp = call_openai(messages)
        data = json.loads(resp)
        suggestions = [CodeSuggestItem(**s) for s in data.get("suggestions", [])]
        return CodesSuggestResponse(suggestions=suggestions)
    except Exception as exc:
        logging.error("codes suggest failed: %s", exc)
        return CodesSuggestResponse(suggestions=[])


@app.post("/api/ai/codes/suggest", response_model=CodesSuggestResponse)
async def codes_suggest(
    req: CodesSuggestRequest, user=Depends(require_role("user"))
) -> CodesSuggestResponse:
    return await _codes_suggest(req)


@app.websocket("/ws/api/ai/codes/suggest")
async def ws_codes_suggest(websocket: WebSocket):
    await websocket.accept()
    data = await websocket.receive_json()
    resp = await _codes_suggest(CodesSuggestRequest(**data))
    await websocket.send_json(resp.model_dump())
    await websocket.close()


async def _compliance_check(req: ComplianceCheckRequest) -> ComplianceCheckResponse:
    cleaned = deidentify(req.content or "")
    offline = req.useOfflineMode or USE_OFFLINE_MODEL
    if offline:
        from backend.offline_model import suggest as offline_suggest

        data = offline_suggest(cleaned)
        alerts = [
            ComplianceAlert(
                text=str(item),
                confidence=1.0,
                reasoning=str(item),
            )
            for item in data.get("compliance", [])
        ]
        return ComplianceCheckResponse(alerts=alerts)
    try:
        codes = json.dumps(req.codes or [])
        messages = [
            {
                "role": "system",
                "content": (
                    "You are a compliance assistant. Return JSON {alerts:[{text,category,priority,confidence,reasoning}]}."
                ),
            },
            {
                "role": "user",
                "content": f"Note:\n{cleaned}\nCodes:{codes}",
            },
        ]
        resp = call_openai(messages)
        data = json.loads(resp)
        alerts = [ComplianceAlert(**a) for a in data.get("alerts", [])]
        return ComplianceCheckResponse(alerts=alerts)
    except Exception as exc:
        logging.error("compliance check failed: %s", exc)
        return ComplianceCheckResponse(alerts=[])


@app.post("/api/ai/compliance/check", response_model=ComplianceCheckResponse)
async def compliance_check(
    req: ComplianceCheckRequest, user=Depends(require_role("user"))
) -> ComplianceCheckResponse:
    return await _compliance_check(req)


@app.websocket("/ws/api/ai/compliance/check")
async def ws_compliance_check(websocket: WebSocket):
    await websocket.accept()
    data = await websocket.receive_json()
    resp = await _compliance_check(ComplianceCheckRequest(**data))
    await websocket.send_json(resp.model_dump())
    await websocket.close()


async def _differentials_generate(
    req: DifferentialsGenerateRequest,
) -> DifferentialsResponse:
    cleaned = deidentify(req.content or "")
    offline = req.useOfflineMode or USE_OFFLINE_MODEL
    if offline:
        from backend.offline_model import suggest as offline_suggest

        data = offline_suggest(cleaned)
        diffs = [
            DifferentialItem(
                diagnosis=item.get("diagnosis", ""),
                confidence=item.get("score"),
                reasoning="offline",
            )
            for item in data.get("differentials", [])
        ]
        return DifferentialsResponse(differentials=diffs)
    try:
        symptoms = json.dumps(req.symptoms or [])
        patient = json.dumps(req.patientData or {})
        messages = [
            {
                "role": "system",
                "content": (
                    "You are a clinical decision support system. Return JSON {differentials:[{diagnosis,confidence,reasoning,supportingFactors,contradictingFactors,testsToConfirm}]}. Confidence 0-1."
                ),
            },
            {
                "role": "user",
                "content": f"Note:\n{cleaned}\nSymptoms:{symptoms}\nPatient:{patient}",
            },
        ]
        resp = call_openai(messages)
        data = json.loads(resp)
        diffs = [DifferentialItem(**d) for d in data.get("differentials", [])]
        return DifferentialsResponse(differentials=diffs)
    except Exception as exc:
        logging.error("differentials generate failed: %s", exc)
        return DifferentialsResponse(differentials=[])


@app.post("/api/ai/differentials/generate", response_model=DifferentialsResponse)
async def differentials_generate(
    req: DifferentialsGenerateRequest, user=Depends(require_role("user"))
) -> DifferentialsResponse:
    return await _differentials_generate(req)


@app.websocket("/ws/api/ai/differentials/generate")
async def ws_differentials_generate(websocket: WebSocket):
    await websocket.accept()
    data = await websocket.receive_json()
    resp = await _differentials_generate(DifferentialsGenerateRequest(**data))
    await websocket.send_json(resp.model_dump())
    await websocket.close()


async def _prevention_suggest(req: PreventionSuggestRequest) -> PreventionResponse:
    offline = req.useOfflineMode or USE_OFFLINE_MODEL
    if offline:
        from backend.offline_model import suggest as offline_suggest

        data = offline_suggest("")
        recs = [
            PreventionItem(
                recommendation=item.get("recommendation", ""),
                priority="routine",
                source=item.get("source"),
                confidence=1.0,
                reasoning=item.get("reason"),
            )
            for item in data.get("publicHealth", [])
        ]
        return PreventionResponse(recommendations=recs)
    try:
        patient = json.dumps(req.patientData or {})
        demo = json.dumps(req.demographics or {})
        messages = [
            {
                "role": "system",
                "content": (
                    "You are a preventative care assistant. Return JSON {recommendations:[{recommendation,priority,source,confidence,reasoning}]}."
                ),
            },
            {
                "role": "user",
                "content": f"Patient:{patient}\nDemographics:{demo}",
            },
        ]
        resp = call_openai(messages)
        data = json.loads(resp)
        recs = [PreventionItem(**r) for r in data.get("recommendations", [])]
        return PreventionResponse(recommendations=recs)
    except Exception as exc:
        logging.error("prevention suggest failed: %s", exc)
        return PreventionResponse(recommendations=[])


@app.post("/api/ai/prevention/suggest", response_model=PreventionResponse)
async def prevention_suggest(
    req: PreventionSuggestRequest, user=Depends(require_role("user"))
) -> PreventionResponse:
    return await _prevention_suggest(req)


@app.websocket("/ws/api/ai/prevention/suggest")
async def ws_prevention_suggest(websocket: WebSocket):
    await websocket.accept()
    data = await websocket.receive_json()
    resp = await _prevention_suggest(PreventionSuggestRequest(**data))
    await websocket.send_json(resp.model_dump())
    await websocket.close()


async def _realtime_analyze(req: RealtimeAnalyzeRequest) -> RealtimeAnalysisResponse:
    cleaned = deidentify(req.content or "")
    offline = req.useOfflineMode or USE_OFFLINE_MODEL
    if offline:
        return RealtimeAnalysisResponse(
            analysisId="offline",
            extractedSymptoms=[],
            medicalHistory=[],
            currentMedications=[],
            confidence=1.0,
            reasoning="offline",
        )
    try:
        context = json.dumps(req.patientContext or {})
        messages = [
            {
                "role": "system",
                "content": (
                    "You analyse clinical text. Return JSON with keys analysisId (string), extractedSymptoms (array), medicalHistory (array), currentMedications (array), confidence (0-1), reasoning (string)."
                ),
            },
            {
                "role": "user",
                "content": f"Content:\n{cleaned}\nContext:{context}",
            },
        ]
        resp = call_openai(messages)
        data = json.loads(resp)
        if not data.get("analysisId"):
            data["analysisId"] = str(uuid4())
        return RealtimeAnalysisResponse(**data)
    except Exception as exc:
        logging.error("realtime analysis failed: %s", exc)
        return RealtimeAnalysisResponse(
            analysisId=str(uuid4()),
            extractedSymptoms=[],
            medicalHistory=[],
            currentMedications=[],
            confidence=None,
            reasoning=str(exc),
        )


@app.post("/api/ai/analyze/realtime", response_model=RealtimeAnalysisResponse)
async def realtime_analyze(
    req: RealtimeAnalyzeRequest, user=Depends(require_role("user"))
) -> RealtimeAnalysisResponse:
    return await _realtime_analyze(req)


@app.websocket("/ws/api/ai/analyze/realtime")
async def ws_realtime_analyze(websocket: WebSocket):
    await websocket.accept()
    data = await websocket.receive_json()
    resp = await _realtime_analyze(RealtimeAnalyzeRequest(**data))
    await websocket.send_json(resp.model_dump())
    await websocket.close()


@app.post("/api/compliance/analyze")  # pragma: no cover - not exercised in tests
async def analyze_compliance(
    req: NoteRequest, user=Depends(require_role("user"))
):
    """Analyze compliance issues in a note using an AI model."""

    cleaned = deidentify(req.text or "")
    messages = [
        {
            "role": "system",
            "content": "Return JSON with key 'compliance' listing documentation issues.",
        },
        {"role": "user", "content": cleaned},
    ]
    try:
        response_content = call_openai(messages)
        data = json.loads(response_content)
        compliance = [str(x) for x in data.get("compliance", [])]
    except Exception:
        try:
            from backend.offline_model import suggest as offline_suggest

            data = offline_suggest(
                cleaned,
                req.lang,
                req.specialty,
                req.payer,
                req.age,
                req.sex,
                req.region,
                use_local=req.useLocalModels,
                model_path=req.suggestModel,
            )
            compliance = [str(x) for x in data.get("compliance", [])]
        except Exception:
            compliance = ["offline compliance"]
    return {"compliance": compliance}


@app.put("/api/notes/auto-save")  # pragma: no cover - not exercised in tests
async def auto_save_note(note: AutoSaveModel, user=Depends(require_role("user"))):
    """Persist a draft note for the current user."""

    row = db_conn.execute(
        "SELECT id FROM users WHERE username=?",
        (user["sub"],),
    ).fetchone()
    uid = row["id"] if row else None
    db_conn.execute(
        "INSERT INTO note_auto_saves (user_id, note_id, content, updated_at) VALUES (?, ?, ?, ?)",
        (uid, note.note_id, note.content, time.time()),
    )
    db_conn.commit()
    return {"status": "saved"}


@app.post("/api/notes/finalize-check")  # pragma: no cover - not exercised in tests
async def finalize_check(req: NoteRequest, user=Depends(require_role("user"))):
    """Use an AI model to check if a note is ready for finalization."""

    cleaned = deidentify(req.text or "")
    messages = [
        {
            "role": "system",
            "content": "Return JSON {\"ok\": bool, \"issues\": []} indicating remaining problems.",

class AnalyzeRequest(BaseModel):
    text: str
    model: Optional[str] = None


@app.post("/api/ai/analyze")
async def analyze_note(
    req: AnalyzeRequest, user=Depends(require_role("user"))
) -> Dict[str, Any]:
    """Extract structured content from a note via the LLM."""

    cleaned = deidentify(req.text or "")
    if USE_OFFLINE_MODEL:
        return {"analysis": {}}
    messages = [
        {
            "role": "system",
            "content": "Extract key medical facts as JSON with any fields you find relevant.",
        },
        {"role": "user", "content": cleaned},
    ]
    try:

        response_content = call_openai(messages)
        data = json.loads(response_content)
        ok = bool(data.get("ok", True))
        issues = [str(x) for x in data.get("issues", [])]
    except Exception:
        ok = True
        issues = []
    return {"ok": ok, "issues": issues}


>>>>>>> 52e6f4bf


@app.post("/followup", response_model=ScheduleResponse)
async def followup(req: ScheduleRequest, user=Depends(require_role("user"))) -> ScheduleResponse:
    """Return a recommended follow-up interval (no persistence)."""
    cleaned = deidentify(req.text or "")
    follow = recommend_follow_up(
        req.codes or [],
        [cleaned],
        req.specialty,
        req.payer,
    )
    return ScheduleResponse(**follow)

# ------------------- Appointment CRUD & ICS export -------------------------
class AppointmentCreate(BaseModel):
    patient: str
    reason: str
    start: datetime
    end: Optional[datetime] = None

class Appointment(BaseModel):
    id: int
    patient: str
    reason: str
    start: datetime
    end: datetime

class AppointmentList(BaseModel):
    appointments: List[Appointment]

@app.post("/schedule", response_model=Appointment)
async def create_schedule_appointment(appt: AppointmentCreate, user=Depends(require_role("user"))):
    rec = create_appointment(appt.patient, appt.reason, appt.start, appt.end)
    return Appointment(**{**rec, "start": rec["start"], "end": rec["end"]})

@app.get("/schedule", response_model=AppointmentList)
async def list_schedule_appointments(user=Depends(require_role("user"))):
    items = list_appointments()
    parsed: List[Appointment] = []
    for item in items:
        parsed.append(
            Appointment(
                **{
                    **item,
                    "start": datetime.fromisoformat(item["start"]),
                    "end": datetime.fromisoformat(item["end"]),
                }
            )
        )
    return AppointmentList(appointments=parsed)

class ScheduleExportRequest(BaseModel):
    id: int

@app.post("/schedule/export")
async def export_schedule_appointment(req: ScheduleExportRequest, user=Depends(require_role("user"))):
    appt = get_appointment(req.id)
    if not appt:
        raise HTTPException(status_code=404, detail="appointment not found")
    return {"ics": export_appointment_ics(appt)}
# ------------------- Additional API endpoints ------------------------------


class Patient(BaseModel):
    patientId: str
    name: str
    age: int
    gender: str
    insurance: str
    lastVisit: str
    allergies: List[str]
    medications: List[str]


@app.get("/api/patients/{patient_id}", response_model=Patient)
async def get_patient_api(patient_id: str, user=Depends(require_role("user"))):
    rec = patients.get_patient(patient_id)
    if not rec:
        raise HTTPException(status_code=404, detail="patient not found")
    return Patient(**rec)


@app.get("/api/schedule/appointments", response_model=AppointmentList)
async def api_list_appointments(user=Depends(require_role("user"))):
    items = list_appointments()
    parsed: List[Appointment] = []
    for item in items:
        parsed.append(
            Appointment(
                **{
                    **item,
                    "start": datetime.fromisoformat(item["start"]),
                    "end": datetime.fromisoformat(item["end"]),
                }
            )
        )
    return AppointmentList(appointments=parsed)


class VisitManageRequest(BaseModel):
    encounterId: str
    action: Literal["start", "complete"]


class VisitState(BaseModel):
    encounterId: str
    visitStatus: str
    startTime: Optional[str] = None
    duration: int = 0
    documentationComplete: bool = False


@app.post("/api/visits/manage", response_model=VisitState)
async def manage_visit_state(
    req: VisitManageRequest,
    background_tasks: BackgroundTasks,
    user=Depends(require_role("user")),
):
    background_tasks.add_task(visits.update_visit_state, req.encounterId, req.action)
    state = visits.peek_state(req.encounterId, req.action)
    return VisitState(**state)


@app.post("/api/charts/upload")
async def upload_chart(
    background_tasks: BackgroundTasks,
    file: UploadFile = File(...),
    user=Depends(require_role("user")),
):
    data = await file.read()
    background_tasks.add_task(process_chart, file.filename, data)
    return {"status": "processing"}
# ---------------------------------------------------------------------------


# Notes and drafts management

class BulkNotesRequest(BaseModel):
    ids: List[int]
    status: Optional[str] = None
    delete: StrictBool = False


@app.get("/api/notes/drafts")
async def list_draft_notes(user=Depends(require_role("user"))):
    cur = db_conn.execute(
        "SELECT id, content, status, created_at, updated_at FROM notes WHERE status = 'draft' ORDER BY id"
    )
    return [dict(row) for row in cur.fetchall()]


@app.get("/api/notes/search")
async def search_notes(
    q: str,
    status: Optional[str] = None,
    user=Depends(require_role("user")),
):
    params: List[Any] = [f"%{q}%"]
    query = "SELECT id, content, status, created_at, updated_at FROM notes WHERE content LIKE ?"
    if status:
        query += " AND status = ?"
        params.append(status)
    cur = db_conn.execute(query, params)
    return [dict(row) for row in cur.fetchall()]


@app.get("/api/analytics/drafts")
async def draft_analytics(user=Depends(require_role("user"))):
    total = db_conn.execute(
        "SELECT COUNT(*) FROM notes WHERE status='draft'"
    ).fetchone()[0]
    return {"drafts": total}


@app.post("/api/notes/bulk-operations")
async def notes_bulk_operations(
    req: BulkNotesRequest, user=Depends(require_role("user"))
):
    if not req.ids:
        return {"updated": 0}
    placeholders = ",".join("?" for _ in req.ids)
    cur = db_conn.cursor()
    if req.delete:
        cur.execute(f"DELETE FROM notes WHERE id IN ({placeholders})", req.ids)
        db_conn.commit()
        return {"deleted": cur.rowcount}
    if req.status is not None:
        params: List[Any] = [req.status, time.time()] + list(req.ids)
        cur.execute(
            f"UPDATE notes SET status=?, updated_at=? WHERE id IN ({placeholders})",
            params,
        )
        db_conn.commit()
        return {"updated": cur.rowcount}
    return {"updated": 0}

# ------------------------- Coding & Billing APIs ---------------------------


class CodesRequest(BaseModel):
    codes: List[str]


class BillingRequest(CodesRequest):
    payerType: Optional[str] = None
    location: Optional[str] = None


@app.post("/api/codes/details/batch")
async def code_details_batch(
    req: CodesRequest, user=Depends(require_role("user"))
) -> List[Dict[str, Any]]:
    """Return metadata for a batch of billing/clinical codes."""

    metadata = load_code_metadata()
    details: List[Dict[str, Any]] = []
    for code in req.codes:
        info = metadata.get(code)
        if info:
            details.append(
                {
                    "code": code,
                    "type": info["type"],
                    "category": info["category"],
                    "description": info["description"],
                    "rationale": "Selected by user",
                    "confidence": 100,
                    "reimbursement": info.get("reimbursement"),
                    "rvu": info.get("rvu"),
                }
            )
        else:
            details.append(
                {
                    "code": code,
                    "type": "unknown",
                    "category": "codes",
                    "description": "Unknown code",
                    "rationale": "Not found",
                    "confidence": 0,
                    "reimbursement": 0.0,
                    "rvu": 0.0,
                }
            )
    return details


@app.post("/api/billing/calculate")
async def billing_calculate(
    req: BillingRequest, user=Depends(require_role("user"))
) -> Dict[str, Any]:
    """Calculate total reimbursement and RVUs for provided codes."""

    metadata = load_code_metadata()
    breakdown: List[Dict[str, Any]] = []
    total_amount = 0.0
    total_rvu = 0.0
    for code in req.codes:
        info = metadata.get(code)
        amount = float(info.get("reimbursement", 0.0)) if info else 0.0
        rvu = float(info.get("rvu", 0.0)) if info else 0.0
        breakdown.append({"code": code, "amount": amount, "rvu": rvu})
        total_amount += amount
        total_rvu += rvu
    return {
        "totalEstimated": round(total_amount, 2),
        "totalRvu": round(total_rvu, 2),
        "breakdown": breakdown,
    }


@app.post("/api/codes/validate/combination")
async def validate_code_combination(
    req: CodesRequest, user=Depends(require_role("user"))
) -> Dict[str, Any]:
    """Check a set of codes for known conflicts."""

    conflicts: List[Dict[str, str]] = []
    conflict_defs = load_conflicts()
    codes_set = set(req.codes)
    for c1, c2, reason in conflict_defs:
        if c1 in codes_set and c2 in codes_set:
            conflicts.append({"code1": c1, "code2": c2, "reason": reason})
    return {
        "validCombinations": not conflicts,
        "conflicts": conflicts,
        "warnings": [],
    }

<|MERGE_RESOLUTION|>--- conflicted
+++ resolved
@@ -20,13 +20,7 @@
 from pathlib import Path
 from collections import defaultdict, deque
 from datetime import datetime, timedelta, timezone
-<<<<<<< HEAD
-from typing import List, Optional, Dict, Any, Tuple
-from fastapi import FastAPI, Depends, HTTPException, status, UploadFile, File, Request
-=======
-
-from typing import List, Optional, Dict, Any, Literal, Set
-
+from typing import List, Optional, Dict, Any, Literal, Set, Tuple
 from fastapi import (
     FastAPI,
     Depends,
@@ -40,7 +34,6 @@
     WebSocketDisconnect,
 
 )
->>>>>>> 52e6f4bf
 import requests
 from fastapi.middleware.cors import CORSMiddleware
 from fastapi.responses import JSONResponse, StreamingResponse
@@ -1417,7 +1410,7 @@
     followUp: Optional[FollowUp] = None
 
 
-<<<<<<< HEAD
+
 class PreFinalizeCheckRequest(BaseModel):
     """Payload for validating a note before finalization."""
 
@@ -1432,7 +1425,7 @@
 class FinalizeNoteRequest(PreFinalizeCheckRequest):
     """Request payload for completing note finalization."""
     pass
-=======
+
 class CodeSuggestItem(BaseModel):
     code: str
     type: Optional[str] = None
@@ -1490,7 +1483,6 @@
     currentMedications: List[str]
     confidence: Optional[float] = None
     reasoning: Optional[str] = None
->>>>>>> 52e6f4bf
 
 
 class ScheduleRequest(BaseModel):
@@ -2401,11 +2393,7 @@
         "coding_distribution": coding_distribution,
         "denial_rates": denial_rates,
         "compliance_counts": compliance_counts,
-<<<<<<< HEAD
-        "top_compliance": top_compliance,
-=======
         "top_compliance": [c for c, _ in top_compliance],
->>>>>>> 52e6f4bf
         "public_health_rate": public_health_rate,
         "avg_satisfaction": avg_satisfaction,
         "template_usage": {
@@ -3230,7 +3218,7 @@
         )
 
 
-<<<<<<< HEAD
+
 def _validate_note(req: PreFinalizeCheckRequest) -> Tuple[Dict[str, List[str]], List[Dict[str, float]], float]:
     """Perform simple validation on a draft note and its metadata."""
 
@@ -3305,7 +3293,7 @@
         "exportReady": export_ready,
         "issues": issues,
     }
-=======
+
 
 async def _codes_suggest(req: CodesSuggestRequest) -> CodesSuggestResponse:
     cleaned = deidentify(req.content or "")
@@ -3693,8 +3681,6 @@
     return {"ok": ok, "issues": issues}
 
 
->>>>>>> 52e6f4bf
-
 
 @app.post("/followup", response_model=ScheduleResponse)
 async def followup(req: ScheduleRequest, user=Depends(require_role("user"))) -> ScheduleResponse:
