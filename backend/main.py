"""
Backend API for the RevenuePilot application.

This FastAPI application provides endpoints to beautify clinical notes,
generate coding/compliance suggestions and produce patient‑friendly
summaries. It performs basic de‑identification on incoming text before
sending it to an AI model via ``call_openai``. If the model call fails,
each endpoint returns a sensible fallback.
"""

import logging
import os
import re
import shutil
from datetime import datetime, timedelta
from typing import List, Optional, Dict, Any

from fastapi import FastAPI, Depends, HTTPException, status, UploadFile, File
from fastapi.middleware.cors import CORSMiddleware
from fastapi.responses import JSONResponse
from fastapi.security import HTTPAuthorizationCredentials, HTTPBearer
from pydantic import BaseModel

import jwt

# Import prompt builders and OpenAI helper for LLM integration.
# These imports are commented out above to avoid import errors when the
# dependencies are missing.  They are now enabled to allow the API to
# generate results using a real language model.  Ensure `openai` is
# installed and `OPENAI_API_KEY` is set in your environment before
# deploying.
from .prompts import build_beautify_prompt, build_suggest_prompt, build_summary_prompt
from .openai_client import call_openai
from .key_manager import get_api_key, save_api_key, APP_NAME
from platformdirs import user_data_dir
from .audio_processing import simple_transcribe, diarize_and_transcribe

import json
import sqlite3
import hashlib

try:
    import scrubadub
    _SCRUBBER_AVAILABLE = True
except Exception:  # pragma: no cover - library is optional
    scrubadub = None  # type: ignore
    _SCRUBBER_AVAILABLE = False

try:
    from presidio_analyzer import AnalyzerEngine, PatternRecognizer, Pattern
    from presidio_anonymizer import AnonymizerEngine
    from presidio_anonymizer.entities import OperatorConfig
    from presidio_analyzer.nlp_engine import NlpEngineProvider

    _provider = NlpEngineProvider(
        nlp_configuration={
            "nlp_engine_name": "spacy",
            "models": [{"lang_code": "en", "model_name": "en_core_web_sm"}],
        }
    )
    _nlp_engine = _provider.create_engine()
    _analyzer = AnalyzerEngine(nlp_engine=_nlp_engine, supported_languages=["en"])

    _address_pattern = Pattern(
        "address",
        r"\b\d+\s+(?:[A-Za-z]+\s?)+(?:Street|St|Road|Rd|Avenue|Ave|Boulevard|Blvd|Lane|Ln|Drive|Dr)\b",
        0.5,
    )
    _address_recognizer = PatternRecognizer(
        supported_entity="ADDRESS", patterns=[_address_pattern]
    )
    _analyzer.registry.add_recognizer(_address_recognizer)

    _ssn_pattern = Pattern("ssn", r"\b\d{3}-\d{2}-\d{4}\b", 0.5)
    _ssn_recognizer = PatternRecognizer(
        supported_entity="US_SSN", patterns=[_ssn_pattern]
    )
    _analyzer.registry.add_recognizer(_ssn_recognizer)

    _anonymizer = AnonymizerEngine()
    _ADVANCED_AVAILABLE = True
except Exception:  # pragma: no cover - optional dependency
    _ADVANCED_AVAILABLE = False
    _analyzer = None  # type: ignore
    _anonymizer = None  # type: ignore

logging.basicConfig(level=os.getenv("LOG_LEVEL", "INFO"))

app = FastAPI(title="RevenuePilot API")

# Enable CORS so that the React frontend can communicate with this API.
# Allowed origins are configurable via the ``ALLOWED_ORIGINS`` environment
# variable (comma separated). Defaults to localhost for development.
allowed_origins = os.getenv("ALLOWED_ORIGINS", "http://localhost:5173")
origins = [o.strip() for o in allowed_origins.split(",") if o.strip()]
app.add_middleware(
    CORSMiddleware,
    allow_origins=origins,
    allow_credentials=True,
    allow_methods=["*"],
    allow_headers=["*"],
)

# In-memory store for analytics events.  Each event is a dictionary with
# keys: eventType (str), details (dict) and timestamp (float).  This is
# reset when the server restarts.  For production use, persist events
# to a database.
events: List[Dict[str, Any]] = []

# Set up a SQLite database for persistent analytics storage.  The database
# now lives in the user's data directory (platform-specific) so analytics
# persist outside the project folder.  A migration step moves any existing
# database from the old location if found.
data_dir = user_data_dir(APP_NAME, APP_NAME)
os.makedirs(data_dir, exist_ok=True)
DB_PATH = os.path.join(data_dir, "analytics.db")

# Migrate previous database file from the repository directory if it exists
old_db_path = os.path.join(os.path.dirname(__file__), "analytics.db")
if os.path.exists(old_db_path) and not os.path.exists(DB_PATH):
    try:  # best-effort migration
        shutil.move(old_db_path, DB_PATH)
    except Exception:
        pass

db_conn = sqlite3.connect(DB_PATH, check_same_thread=False)
db_conn.execute(
    "CREATE TABLE IF NOT EXISTS events ("
    "id INTEGER PRIMARY KEY AUTOINCREMENT,"
    "eventType TEXT NOT NULL,"
    "timestamp REAL NOT NULL,"
    "details TEXT"
    ")"
)
db_conn.commit()


# Table for user accounts used in role-based authentication.
db_conn.execute(
    "CREATE TABLE IF NOT EXISTS users ("
    "id INTEGER PRIMARY KEY AUTOINCREMENT,"
    "username TEXT UNIQUE NOT NULL,"
    "password_hash TEXT NOT NULL,"
    "role TEXT NOT NULL"
    ")"
)
db_conn.commit()

<<<<<<< HEAD
# Persisted user preferences for theme, enabled categories and custom rules.
db_conn.execute(
    "CREATE TABLE IF NOT EXISTS settings ("
    "user_id INTEGER PRIMARY KEY,"
    "theme TEXT NOT NULL,"
    "categories TEXT NOT NULL,"
    "rules TEXT NOT NULL,"
    "FOREIGN KEY(user_id) REFERENCES users(id)"
=======
db_conn.execute(
    "CREATE TABLE IF NOT EXISTS templates ("
    "id INTEGER PRIMARY KEY AUTOINCREMENT,"
    "user TEXT NOT NULL,"
    "clinic TEXT,"
    "name TEXT NOT NULL,"
    "content TEXT NOT NULL"
>>>>>>> 510acb11
    ")"
)
db_conn.commit()

# Configure the database connection to return rows as dictionaries.  This
# makes it easier to access columns by name when querying events for
# metrics computations.
db_conn.row_factory = sqlite3.Row

# Preload any stored API key into the environment so subsequent calls work.
get_api_key()

# Determine whether the advanced scrubber is enabled via environment variable.
USE_ADVANCED_SCRUBBER = os.getenv("USE_ADVANCED_SCRUBBER", "false").lower() == "true"

# ---------------------------------------------------------------------------
# JWT authentication helpers
# ---------------------------------------------------------------------------
JWT_SECRET = os.getenv("JWT_SECRET", "dev-secret")
JWT_ALGORITHM = "HS256"
security = HTTPBearer()


def create_token(username: str, role: str) -> str:
    """Create a signed JWT for the given user and role."""
    payload = {
        "sub": username,
        "role": role,
        "exp": datetime.utcnow() + timedelta(hours=12),
    }
    return jwt.encode(payload, JWT_SECRET, algorithm=JWT_ALGORITHM)


def get_current_user(
    credentials: HTTPAuthorizationCredentials = Depends(security),
):
    """Decode the provided JWT and return its payload."""
    token = credentials.credentials
    try:
        data = jwt.decode(token, JWT_SECRET, algorithms=[JWT_ALGORITHM])
    except jwt.PyJWTError:
        raise HTTPException(
            status_code=status.HTTP_401_UNAUTHORIZED,
            detail="Invalid or expired token",
        )
    return data


def require_role(role: str):
    """Dependency factory ensuring the current user has a given role."""
    def checker(user=Depends(get_current_user)):
        if user.get("role") != role:
            raise HTTPException(
                status_code=status.HTTP_403_FORBIDDEN,
                detail="Insufficient privileges",
            )
        return user

    return checker

# Model for setting API key via API endpoint
class ApiKeyModel(BaseModel):
    key: str


class RegisterModel(BaseModel):
    username: str
    password: str
    role: str


class LoginModel(BaseModel):
    username: str
    password: str


class UserSettings(BaseModel):
    theme: str = "modern"
    categories: Dict[str, bool] = {
        "codes": True,
        "compliance": True,
        "publicHealth": True,
        "differentials": True,
    }
    rules: List[str] = []


def hash_password(password: str) -> str:
    """Return a SHA-256 hash of the provided password."""
    return hashlib.sha256(password.encode("utf-8")).hexdigest()


@app.post("/register")
async def register(model: RegisterModel, user=Depends(require_role("admin"))):
    """Create a new user. Only admins may register users."""
    pwd_hash = hash_password(model.password)
    try:
        db_conn.execute(
            "INSERT INTO users (username, password_hash, role) VALUES (?, ?, ?)",
            (model.username, pwd_hash, model.role),
        )
        db_conn.commit()
    except sqlite3.IntegrityError:
        raise HTTPException(status_code=400, detail="Username already exists")
    return {"status": "registered"}


@app.post("/login")
async def login(model: LoginModel) -> Dict[str, str]:
    """Validate credentials and return a JWT on success."""
    row = db_conn.execute(
        "SELECT password_hash, role FROM users WHERE username=?",
        (model.username,),
    ).fetchone()
    if not row or hash_password(model.password) != row["password_hash"]:
        raise HTTPException(
            status_code=status.HTTP_401_UNAUTHORIZED, detail="Invalid credentials"
        )
    token = create_token(model.username, row["role"])
    return {"access_token": token}


@app.get("/settings")
async def get_user_settings(user=Depends(get_current_user)) -> Dict[str, Any]:
    """Return the current user's saved settings or defaults if none exist."""
    row = db_conn.execute(
        "SELECT theme, categories, rules FROM settings s JOIN users u ON s.user_id=u.id WHERE u.username=?",
        (user["sub"],),
    ).fetchone()
    if row:
        return {
            "theme": row["theme"],
            "categories": json.loads(row["categories"]),
            "rules": json.loads(row["rules"]),
        }
    return UserSettings().dict()


@app.post("/settings")
async def save_user_settings(model: UserSettings, user=Depends(get_current_user)) -> Dict[str, Any]:
    """Persist settings for the authenticated user."""
    row = db_conn.execute(
        "SELECT id FROM users WHERE username=?",
        (user["sub"],),
    ).fetchone()
    if not row:
        raise HTTPException(status_code=400, detail="User not found")
    db_conn.execute(
        "INSERT OR REPLACE INTO settings (user_id, theme, categories, rules) VALUES (?, ?, ?, ?)",
        (
            row["id"],
            model.theme,
            json.dumps(model.categories),
            json.dumps(model.rules),
        ),
    )
    db_conn.commit()
    return model.dict()




class NoteRequest(BaseModel):
    """
    Schema for a note submitted by the frontend.  The primary field is
    `text`, the de‑identified clinical note.  Additional optional
    fields allow the client to provide context from an uploaded chart,
    user‑defined rules, or a transcript of a recorded visit.  These
    fields are appended to the note before sending to the AI model.
    """
    text: str
    chart: Optional[str] = None
    rules: Optional[List[str]] = None
    audio: Optional[str] = None


class CodeSuggestion(BaseModel):
    """Represents a single coding suggestion with rationale."""
    code: str
    rationale: Optional[str] = None


class SuggestionsResponse(BaseModel):
    """Schema for the suggestions returned to the frontend."""
    codes: List[CodeSuggestion]
    compliance: List[str]
    publicHealth: List[str]
    differentials: List[str]


# Schema for logging events from the frontend.  Each event should include
# an eventType (e.g., "note_started", "beautify", "suggest") and
# optional details (such as patient ID or note length).  The timestamp
# is optional; if not provided the current UTC time is used.
class EventModel(BaseModel):
    """Schema for analytics events sent from the frontend.

    In addition to a free-form ``details`` dictionary, several common
    analytics fields are exposed explicitly so clients can supply structured
    data without nesting.  These fields are merged back into ``details``
    when the event is stored.
    """

    eventType: str
    details: Optional[Dict[str, Any]] = None
    timestamp: Optional[float] = None
    codes: Optional[List[str]] = None
    revenue: Optional[float] = None
    denial: Optional[bool] = None
    timeToClose: Optional[float] = None
    clinician: Optional[str] = None
    deficiency: Optional[bool] = None


class TemplateModel(BaseModel):
    """Template structure for note creation snippets."""

    id: Optional[int] = None
    name: str
    content: str


def deidentify(text: str) -> str:
    """Redact common protected health information from ``text``.

    The helper uses ``scrubadub`` when available and augments it with
    explicit regular expressions so that the most frequent identifiers are
    consistently replaced with bracketed placeholders.

    Args:
        text: Raw note text potentially containing PHI.
    Returns:
        The cleaned text with sensitive spans replaced by tokens such as
        ``[NAME]`` or ``[PHONE]``.
    """

    if USE_ADVANCED_SCRUBBER and _ADVANCED_AVAILABLE:
        try:
            entities = [
                "PERSON",
                "PHONE_NUMBER",
                "EMAIL_ADDRESS",
                "US_SSN",
                "DATE_TIME",
                "ADDRESS",
            ]
            results = _analyzer.analyze(text=text, language="en", entities=entities)
            operators = {
                r.entity_type: OperatorConfig(
                    "replace", {"new_value": f"[{r.entity_type}]"}
                )
                for r in results
            }
            text = _anonymizer.anonymize(
                text=text, analyzer_results=results, operators=operators
            ).text
            return text
        except Exception as exc:  # pragma: no cover - best effort
            logging.warning("Advanced scrubber failed: %s", exc)

    if _SCRUBBER_AVAILABLE:
        try:
            text = scrubadub.clean(text, replace_with="placeholder")
            text = re.sub(
                r"\{\{([A-Z_]+?)(?:-\d+)?\}\}",
                lambda m: f"[{m.group(1)}]",
                text,
            )
            text = text.replace("[SOCIAL_SECURITY_NUMBER]", "[SSN]")
        except Exception as exc:  # pragma: no cover - best effort
            logging.warning("scrubadub failed: %s", exc)

    month = (
        "(?:Jan(?:uary)?|Feb(?:ruary)?|Mar(?:ch)?|Apr(?:il)?|May|Jun(?:e)?|"
        "Jul(?:y)?|Aug(?:ust)?|Sep(?:tember)?|Oct(?:ober)?|Nov(?:ember)?|Dec(?:ember)?)"
    )

    phone_pattern = re.compile(
        r"(?<!\d)(?:\(\d{3}\)\s*|\d{3}[-\.\s]?)\d{3}[-\.\s]?\d{4}\b",
        re.IGNORECASE,
    )
    date_pattern = re.compile(
        rf"\b("  # start group
        r"\d{1,2}/\d{1,2}/\d{2,4}"
        r"|\d{4}-\d{1,2}-\d{1,2}"
        rf"|{month}\s+\d{{1,2}},?\s+\d{{2,4}}"
        rf"|\d{{1,2}}\s+{month}\s+\d{{2,4}}"
        r")\b",
        re.IGNORECASE,
    )
    email_pattern = re.compile(r"[A-Z0-9._%+-]+@[A-Z0-9.-]+\.[A-Z]{2,}", re.IGNORECASE)
    ssn_pattern = re.compile(r"\b\d{3}-\d{2}-\d{4}\b")
    address_pattern = re.compile(
        r"\b\d+\s+(?:[A-Za-z]+\s?)+(?:Street|St|Avenue|Ave|Road|Rd|Boulevard|Blvd|Lane|Ln|Drive|Dr)\b",
        re.IGNORECASE,
    )
    name_pattern = re.compile(r"\b[A-Z][a-z]+(?:\s+(?:[A-Z][a-z]+|[A-Z]\.))+\b")

    patterns = [
        ("PHONE", phone_pattern),
        ("DATE", date_pattern),
        ("EMAIL", email_pattern),
        ("SSN", ssn_pattern),
        ("ADDRESS", address_pattern),
        ("NAME", name_pattern),
    ]

    for token, pattern in patterns:
        text = pattern.sub(f"[{token}]", text)

    return text


# Endpoint: retrieve recent events for debugging/troubleshooting.  This returns
# a list of all logged events with their type, timestamp and details.  In a
# production system you might want to restrict access, paginate results or
# limit the number returned.  This endpoint is used by the frontend logs view.
@app.get("/events")
async def get_events(user=Depends(require_role("admin"))) -> List[Dict[str, Any]]:
    try:
        cursor = db_conn.cursor()
        cursor.execute("SELECT eventType, timestamp, details FROM events ORDER BY timestamp DESC LIMIT 200")
        rows = cursor.fetchall()
        result: List[Dict[str, Any]] = []
        for row in rows:
            try:
                details = json.loads(row["details"] or '{}')
            except Exception:
                details = {}
            result.append({
                "eventType": row["eventType"],
                "timestamp": row["timestamp"],
                "details": details,
            })
        return result
    except Exception as exc:
        print(f"Error fetching events: {exc}")
        # Return empty list on error
        return []


# Endpoint: log an event for analytics purposes.  The frontend should
# call this endpoint whenever a notable action occurs (e.g., starting
# a note, beautifying a note, requesting suggestions).  Events are
# stored in the global `events` list.  Returns a simple status.
@app.post("/event")
async def log_event(event: EventModel) -> Dict[str, str]:
    data = {
        "eventType": event.eventType,
        "details": event.details or {},
        "timestamp": event.timestamp or datetime.utcnow().timestamp(),
    }

    # Merge structured fields into the details dict so downstream
    # aggregation queries can rely on a consistent schema regardless of
    # how the client supplied the data.
    for key in [
        "codes",
        "revenue",
        "denial",
        "timeToClose",
        "clinician",
        "deficiency",
    ]:
        value = getattr(event, key)
        if value is not None:
            data["details"][key] = value
    events.append(data)
    # Persist the event to the SQLite database.  Serialize the details
    # dictionary as JSON for storage.  Use a simple INSERT statement
    # and commit immediately because the volume of events is low in
    # this prototype.  In a production system, consider batching
    # writes or using an async database driver.
    try:
        db_conn.execute(
            "INSERT INTO events (eventType, timestamp, details) VALUES (?, ?, ?)",
            (
                data["eventType"],
                data["timestamp"],
                json.dumps(data["details"], ensure_ascii=False),
            ),
        )
        db_conn.commit()
    except Exception as exc:
        print(f"Error inserting event into database: {exc}")
    return {"status": "logged"}


@app.get("/templates", response_model=List[TemplateModel])
def get_templates(user=Depends(get_current_user)) -> List[TemplateModel]:
    """Return custom templates for the current user and clinic."""

    clinic = user.get("clinic")
    cursor = db_conn.cursor()
    rows = cursor.execute(
        "SELECT id, name, content FROM templates WHERE user=? AND (clinic=? OR clinic IS NULL)",
        (user["sub"], clinic),
    ).fetchall()
    return [TemplateModel(id=row["id"], name=row["name"], content=row["content"]) for row in rows]


@app.post("/templates", response_model=TemplateModel)
def create_template(tpl: TemplateModel, user=Depends(get_current_user)) -> TemplateModel:
    """Create a new custom template for the user."""

    clinic = user.get("clinic")
    cursor = db_conn.cursor()
    cursor.execute(
        "INSERT INTO templates (user, clinic, name, content) VALUES (?, ?, ?, ?)",
        (user["sub"], clinic, tpl.name, tpl.content),
    )
    db_conn.commit()
    tpl_id = cursor.lastrowid
    return TemplateModel(id=tpl_id, name=tpl.name, content=tpl.content)


@app.delete("/templates/{template_id}")
def delete_template(template_id: int, user=Depends(get_current_user)) -> Dict[str, str]:
    """Delete a custom template owned by the current user."""

    cursor = db_conn.cursor()
    cursor.execute(
        "DELETE FROM templates WHERE id=? AND user=?",
        (template_id, user["sub"]),
    )
    db_conn.commit()
    if cursor.rowcount == 0:
        raise HTTPException(status_code=404, detail="Template not found")
    return {"status": "deleted"}


# Endpoint: aggregate metrics from the logged events.  Returns counts of
# notes created/saved, beautification actions and suggestions, as well
# as the average note length (in characters) if provided in event
# details.
@app.get("/metrics")
async def get_metrics(
    start: Optional[str] = None,
    end: Optional[str] = None,
    clinician: Optional[str] = None,
    user=Depends(require_role("admin")),
) -> Dict[str, Any]:
    """Aggregate analytics from logged events with optional filtering."""

    cursor = db_conn.cursor()

    # Build dynamic WHERE clause for date and clinician filters.
    conditions: List[str] = []
    params: List[Any] = []
    if start:
        try:
            start_ts = datetime.fromisoformat(start).timestamp()
            conditions.append("timestamp >= ?")
            params.append(start_ts)
        except Exception:
            pass
    if end:
        try:
            end_ts = datetime.fromisoformat(end).timestamp()
            conditions.append("timestamp <= ?")
            params.append(end_ts)
        except Exception:
            pass
    if clinician:
        conditions.append("json_extract(details, '$.clinician') = ?")
        params.append(clinician)

    where_clause = f"WHERE {' AND '.join(conditions)}" if conditions else ""

    def count_events(*types: str) -> int:
        placeholders = ",".join(["?"] * len(types))
        query = f"SELECT COUNT(*) AS cnt FROM events {where_clause}"
        args = list(params)
        if types:
            conj = " AND" if where_clause else " WHERE"
            query += f"{conj} eventType IN ({placeholders})"
            args.extend(types)
        cursor.execute(query, args)
        row = cursor.fetchone()
        return row["cnt"] if row else 0

    total_notes = count_events("note_started", "note_saved")
    total_beautify = count_events("beautify")
    total_suggest = count_events("suggest")
    total_summary = count_events("summary")
    total_chart_upload = count_events("chart_upload")
    total_audio = count_events("audio_recorded")

    # Pull all details rows once to compute various aggregates.
    cursor.execute(f"SELECT details FROM events {where_clause}", params)
    lengths: List[float] = []
    revenues: List[float] = []
    close_times: List[float] = []
    code_counts: Dict[str, int] = {}
    denial_counts: Dict[str, List[int]] = {}
    denial_totals = [0, 0]  # [total, denied]
    deficiency_totals = [0, 0]  # [total, flagged]
    for row in cursor.fetchall():
        try:
            det = json.loads(row["details"] or "{}")
        except Exception:
            det = {}
        length_val = det.get("length")
        if isinstance(length_val, (int, float)):
            lengths.append(length_val)
        rev = det.get("revenue")
        if isinstance(rev, (int, float)):
            revenues.append(rev)
        ttc = det.get("timeToClose")
        if isinstance(ttc, (int, float)):
            close_times.append(ttc)
        codes = det.get("codes")
        if isinstance(codes, list):
            denial_flag = det.get("denial") if isinstance(det.get("denial"), bool) else None
            for code in codes:
                code_counts[code] = code_counts.get(code, 0) + 1
                if denial_flag is not None:
                    totals = denial_counts.get(code, [0, 0])
                    totals[0] += 1
                    if denial_flag:
                        totals[1] += 1
                    denial_counts[code] = totals
        denial = det.get("denial")
        if isinstance(denial, bool):
            denial_totals[0] += 1
            if denial:
                denial_totals[1] += 1
        deficiency = det.get("deficiency")
        if isinstance(deficiency, bool):
            deficiency_totals[0] += 1
            if deficiency:
                deficiency_totals[1] += 1

    avg_length = sum(lengths) / len(lengths) if lengths else 0
    avg_revenue = sum(revenues) / len(revenues) if revenues else 0
    avg_close_time = sum(close_times) / len(close_times) if close_times else 0
    denial_rates = {
        code: (vals[1] / vals[0] if vals[0] else 0)
        for code, vals in denial_counts.items()
    }
    overall_denial = (
        denial_totals[1] / denial_totals[0] if denial_totals[0] else 0
    )
    deficiency_rate = (
        deficiency_totals[1] / deficiency_totals[0] if deficiency_totals[0] else 0
    )

    # Average beautify time (existing logic) needs unfiltered events; reuse
    # filtering when selecting from the database.
    type_filter = "eventType IN ('note_started','beautify')"
    event_where = f"{where_clause} AND {type_filter}" if where_clause else f"WHERE {type_filter}"
    cursor.execute(
        f"SELECT eventType, timestamp, details FROM events {event_where} ORDER BY timestamp",
        params,
    )
    db_events = []
    for row in cursor.fetchall():
        try:
            details = json.loads(row["details"] or "{}")
        except Exception:
            details = {}
        db_events.append(
            {
                "eventType": row["eventType"],
                "timestamp": row["timestamp"],
                "details": details,
            }
        )
    beautify_durations = []
    for e in db_events:
        if e["eventType"] != "beautify":
            continue
        patient_id = (
            e["details"].get("patientID")
            or e["details"].get("patientId")
            or e["details"].get("patient_id")
        )
        if not patient_id:
            continue
        prev = [
            ev
            for ev in db_events
            if ev["eventType"] == "note_started"
            and ev["details"].get("patientID") == patient_id
            and ev["timestamp"] <= e["timestamp"]
        ]
        if not prev:
            continue
        latest_start = max(prev, key=lambda ev: ev["timestamp"])
        duration = e["timestamp"] - latest_start["timestamp"]
        if duration >= 0:
            beautify_durations.append(duration)
    avg_beautify_time = (
        sum(beautify_durations) / len(beautify_durations)
        if beautify_durations
        else 0
    )

    cursor.execute(
        f"SELECT DATE(timestamp, 'unixepoch') as day, COUNT(*) as cnt FROM events {where_clause} GROUP BY day ORDER BY day",
        params,
    )
    daily = [{"date": row["day"], "count": row["cnt"]} for row in cursor.fetchall()]
    cursor.execute(
        f"SELECT strftime('%Y-%W', timestamp, 'unixepoch') as week, COUNT(*) as cnt FROM events {where_clause} GROUP BY week ORDER BY week",
        params,
    )
    weekly = [{"week": row["week"], "count": row["cnt"]} for row in cursor.fetchall()]

    return {
        "total_notes": total_notes,
        "total_beautify": total_beautify,
        "total_suggest": total_suggest,
        "total_summary": total_summary,
        "total_chart_upload": total_chart_upload,
        "total_audio": total_audio,
        "avg_note_length": avg_length,
        "avg_beautify_time": avg_beautify_time,
        "avg_close_time": avg_close_time,
        "revenue_per_visit": avg_revenue,
        "coding_distribution": code_counts,
        "denial_rate": overall_denial,
        "denial_rates": denial_rates,
        "deficiency_rate": deficiency_rate,
        "timeseries": {"daily": daily, "weekly": weekly},
    }


@app.post("/summarize")
async def summarize(req: NoteRequest) -> Dict[str, str]:
    """
    Generate a patient‑friendly summary of a clinical note.  This endpoint
    combines the draft text with any optional chart and audio transcript,
    de‑identifies the content and calls an LLM to rewrite it in plain
    language suitable for patients.  If the LLM call fails, it returns
    a truncated version of the de‑identified note as a fallback.

    Args:
        req: NoteRequest with the clinical note and optional context.
    Returns:
        A dictionary containing the summary under the key "summary".
    """
    combined = req.text or ""
    if req.chart:
        combined += "\n\n" + str(req.chart)
    if req.audio:
        combined += "\n\n" + str(req.audio)
    cleaned = deidentify(combined)
    try:
        messages = build_summary_prompt(cleaned)
        response_content = call_openai(messages)
        summary = response_content.strip()
    except Exception as exc:
        # If the LLM call fails, fall back to a simple truncation of the
        # cleaned text.  Take the first 200 characters and append ellipsis
        # if the text is longer.  This ensures the endpoint still returns
        # something useful without crashing.
        print(f"Error during summary LLM call: {exc}")
        summary = cleaned[:200]
        if len(cleaned) > 200:
            summary += "..."
    return {"summary": summary}


@app.post("/transcribe")
async def transcribe(
    file: UploadFile = File(...), diarise: bool = False
) -> Dict[str, str]:
    """Transcribe uploaded audio.

    The endpoint accepts an audio file (e.g. from the browser's
    ``MediaRecorder`` API) and returns a JSON object with separate
    ``provider`` and ``patient`` transcripts.  When ``diarise`` is false,
    the full transcription is returned under ``provider`` and ``patient``
    is left empty.  Actual transcription is delegated to
    :mod:`backend.audio_processing`.
    """

    audio_bytes = await file.read()
    if diarise:
        return diarize_and_transcribe(audio_bytes)
    text = simple_transcribe(audio_bytes)
    return {"provider": text, "patient": ""}

# Endpoint: set the OpenAI API key.  Accepts a JSON body with a single
# field "key" and stores it in a local file.  Also updates the
# environment variable OPENAI_API_KEY so future requests in this
# process use the new key.  This enables users to configure the key
# through the UI without editing environment variables directly.
@app.post("/apikey")
async def set_api_key(model: ApiKeyModel):
    """
    Store and validate an OpenAI API key.  Accepts a JSON body with a
    single field "key" and writes it to a local file.  Validation is
    performed using a simple format check rather than a live API call so
    that newer project‑scoped keys (e.g. ``sk-proj-``) are accepted even
    when the SDK's built-in regex is out of date.  Returns JSON with
    status ``saved`` on success or an error message on failure.
    """
    key = model.key.strip()
    if not key:
        return JSONResponse({"status": "error", "message": "Key cannot be empty"}, status_code=400)

    # Basic format validation: accept keys starting with ``sk-`` and at
    # least 20 additional non‑whitespace characters.  This intentionally
    # permits new project‑scoped keys such as ``sk-proj-`` which may
    # include hyphens or colons in their suffix without relying on the
    # OpenAI SDK's pattern enforcement.
    import re

    if not re.fullmatch(r"sk-\S{20,}", key):
        return JSONResponse(
            {"status": "error", "message": "Key not in expected format"},
            status_code=400,
        )

    try:
        save_api_key(key)
        return {"status": "saved"}
    except Exception as exc:
        return JSONResponse(
            {"status": "error", "message": f"Failed to save API key: {exc}"},
            status_code=400,
        )


@app.post("/beautify")
async def beautify_note(req: NoteRequest) -> dict:
    """
    Beautify (reformat) a clinical note.  This endpoint de‑identifies the
    incoming note and then calls an LLM to rephrase it into a professional
    format. If the model call fails, the cleaned text is uppercased as a
    fallback.

    Args:
        req: NoteRequest with a raw clinical note.
    Returns:
        A dictionary with the beautified note as a string.
    """
    cleaned = deidentify(req.text)
    # Attempt to call the LLM to beautify the note.  If the call
    # fails for any reason (e.g., missing API key, network error), fall
    # back to a simple uppercase transformation so the endpoint still
    # returns something useful.
    try:
        messages = build_beautify_prompt(cleaned)
        response_content = call_openai(messages)
        # The assistant's reply is expected to contain only the
        # beautified note text.  We strip any leading/trailing
        # whitespace to tidy the result.
        beautified = response_content.strip()
    except Exception as exc:
        # Log the exception and fall back to a basic transformation.
        print(f"Error during beautify LLM call: {exc}")
        beautified = cleaned.upper()
    return {"beautified": beautified}


@app.post("/suggest", response_model=SuggestionsResponse)
async def suggest(req: NoteRequest) -> SuggestionsResponse:
    """
    Generate coding and compliance suggestions for a clinical note.  This
    endpoint de‑identifies the text and then calls an AI model to
    determine relevant CPT/ICD codes, compliance prompts, public health
    reminders, and differential diagnoses.  Falls back to rule-based
    suggestions if the model call fails.

    Args:
        req: NoteRequest with a raw clinical note.
    Returns:
        SuggestionsResponse with four categories of suggestions.
    """
    # Combine the main note with any optional chart text or audio transcript
    combined = req.text or ""
    if req.chart:
        combined += "\n\n" + str(req.chart)
    if req.audio:
        combined += "\n\n" + str(req.audio)
    # Apply de-identification to the combined text
    cleaned = deidentify(combined)
    # If the client provided custom rules, append them as a guidance section
    if req.rules:
        # Join rules into a bulleted list
        rules_section = "\n\nUser‑defined rules:\n" + "\n".join(f"- {r}" for r in req.rules)
        cleaned_for_prompt = cleaned + rules_section
    else:
        cleaned_for_prompt = cleaned
    # Try to call the LLM to generate structured suggestions.  The prompt
    # instructs the model to return JSON with keys codes, compliance,
    # public_health and differentials.  We parse the JSON into the
    # SuggestionsResponse schema.  If anything fails, we fall back to
    # the simple rule-based engine defined previously.
    try:
        messages = build_suggest_prompt(cleaned_for_prompt)
        response_content = call_openai(messages)
        # The model should return raw JSON.  Parse it into a Python dict.
        data = json.loads(response_content)
        # Convert codes list of dicts into CodeSuggestion objects.  Provide
        # defaults for missing fields.
        codes_list = []
        for item in data.get("codes", []):
            code_str = item.get("code") or item.get("Code") or ""
            rationale = item.get("rationale") or item.get("Rationale") or None
            if code_str:
                codes_list.append(CodeSuggestion(code=code_str, rationale=rationale))
        # Extract other categories, ensuring they are lists of strings.
        compliance = [str(x) for x in data.get("compliance", [])]
        public_health_raw = data.get("publicHealth", data.get("public_health", []))
        public_health = [str(x) for x in public_health_raw]
        diffs = [str(x) for x in data.get("differentials", [])]
        # If all categories are empty, raise an error to fall back to rule-based suggestions.
        if not (codes_list or compliance or public_health or diffs):
            raise ValueError("No suggestions returned from LLM")
        return SuggestionsResponse(
            codes=codes_list,
            compliance=compliance,
            publicHealth=public_health,
            differentials=diffs,
        )
    except Exception as exc:
        # Log error and use rule-based fallback suggestions.
        print(f"Error during suggest LLM call or parsing JSON: {exc}")
        lower = cleaned.lower()
        codes = []
        compliance = []
        public_health = []
        diffs = []
        # Respiratory symptoms
        if any(keyword in lower for keyword in ["cough", "fever", "cold", "sore throat"]):
            codes.append(CodeSuggestion(code="99213", rationale="Established patient with respiratory symptoms"))
            codes.append(CodeSuggestion(code="J06.9", rationale="Upper respiratory infection, unspecified"))
            compliance.append("Document duration of fever and associated symptoms")
            public_health.append("Consider influenza vaccine")
            diffs.extend(["Common cold", "COVID-19", "Influenza"])
        # Diabetes management
        if "diabetes" in lower:
            codes.append(CodeSuggestion(code="E11.9", rationale="Type 2 diabetes mellitus without complications"))
            compliance.append("Include latest HbA1c results and medication list")
            public_health.append("Remind patient about foot and eye exams")
            diffs.append("Impaired glucose tolerance")
        # Hypertension
        if "hypertension" in lower or "high blood pressure" in lower:
            codes.append(CodeSuggestion(code="I10", rationale="Essential (primary) hypertension"))
            compliance.append("Document blood pressure readings and lifestyle counselling")
            public_health.append("Discuss sodium restriction and exercise")
            diffs.append("White coat hypertension")
        # Preventive visit
        if "annual" in lower or "wellness" in lower:
            codes.append(CodeSuggestion(code="99395", rationale="Periodic comprehensive preventive visit"))
            compliance.append("Ensure all preventive screenings are up to date")
            public_health.append("Screen for depression and alcohol use")
            diffs.append("–")
        # Mental health
        if any(word in lower for word in ["depression", "anxiety", "sad", "depressed"]):
            codes.append(CodeSuggestion(code="F32.9", rationale="Major depressive disorder, unspecified"))
            compliance.append("Assess severity and suicidal ideation; document mental status exam")
            public_health.append("Offer referral to counselling or psychotherapy")
            diffs.append("Adjustment disorder")
        # Musculoskeletal pain
        if any(word in lower for word in ["back pain", "low back", "joint pain", "knee pain", "shoulder pain"]):
            codes.append(CodeSuggestion(code="M54.5", rationale="Low back pain"))
            compliance.append("Document onset, aggravating/relieving factors, and functional limitations")
            public_health.append("Recommend stretching and physical therapy")
            diffs.append("Lumbar strain")
        # Default suggestions if nothing matched
        if not codes:
            codes.append(CodeSuggestion(code="99212", rationale="Established patient, straightforward"))
        if not compliance:
            compliance.append("Ensure chief complaint and history are complete")
        if not public_health:
            public_health.append("Consider influenza vaccine")
        if not diffs:
            diffs.append("Routine follow-up")
        return SuggestionsResponse(
            codes=codes,
            compliance=compliance,
            publicHealth=public_health,
            differentials=diffs,
        )<|MERGE_RESOLUTION|>--- conflicted
+++ resolved
@@ -146,7 +146,7 @@
 )
 db_conn.commit()
 
-<<<<<<< HEAD
+
 # Persisted user preferences for theme, enabled categories and custom rules.
 db_conn.execute(
     "CREATE TABLE IF NOT EXISTS settings ("
@@ -155,15 +155,7 @@
     "categories TEXT NOT NULL,"
     "rules TEXT NOT NULL,"
     "FOREIGN KEY(user_id) REFERENCES users(id)"
-=======
-db_conn.execute(
-    "CREATE TABLE IF NOT EXISTS templates ("
-    "id INTEGER PRIMARY KEY AUTOINCREMENT,"
-    "user TEXT NOT NULL,"
-    "clinic TEXT,"
-    "name TEXT NOT NULL,"
-    "content TEXT NOT NULL"
->>>>>>> 510acb11
+
     ")"
 )
 db_conn.commit()
