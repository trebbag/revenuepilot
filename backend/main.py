--- conflicted
+++ resolved
@@ -20,11 +20,9 @@
 from pathlib import Path
 from collections import defaultdict, deque
 from datetime import datetime, timedelta, timezone
-<<<<<<< HEAD
-from typing import List, Optional, Dict, Any, Literal
-=======
-from typing import List, Optional, Dict, Any, Set
->>>>>>> cb3f3e65
+
+from typing import List, Optional, Dict, Any, Literal, Set
+
 from fastapi import (
     FastAPI,
     Depends,
@@ -33,12 +31,10 @@
     UploadFile,
     File,
     Request,
-<<<<<<< HEAD
     BackgroundTasks,
-=======
     WebSocket,
     WebSocketDisconnect,
->>>>>>> cb3f3e65
+
 )
 import requests
 from fastapi.middleware.cors import CORSMiddleware
@@ -123,13 +119,11 @@
     export_appointment_ics,
     get_appointment,
 )
-<<<<<<< HEAD
+
 from backend import patients  # type: ignore
 from backend import visits  # type: ignore
 from backend.charts import process_chart  # type: ignore
-=======
 from backend.codes_data import load_code_metadata, load_conflicts  # type: ignore
->>>>>>> cb3f3e65
 from backend.auth import (  # type: ignore
     authenticate_user,
     hash_password,
@@ -3505,7 +3499,6 @@
     if not appt:
         raise HTTPException(status_code=404, detail="appointment not found")
     return {"ics": export_appointment_ics(appt)}
-<<<<<<< HEAD
 # ------------------- Additional API endpoints ------------------------------
 
 
@@ -3578,8 +3571,6 @@
     data = await file.read()
     background_tasks.add_task(process_chart, file.filename, data)
     return {"status": "processing"}
-# ---------------------------------------------------------------------------
-=======
 # ---------------------------------------------------------------------------
 
 
@@ -3737,4 +3728,3 @@
         "warnings": [],
     }
 
->>>>>>> cb3f3e65
