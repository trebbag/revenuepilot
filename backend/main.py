"""
Backend API for the RevenuePilot application.

This FastAPI application provides endpoints to beautify clinical notes,
generate coding/compliance suggestions and produce patient‑friendly
summaries. It performs basic de‑identification on incoming text before
sending it to an AI model via ``call_openai``. If the model call fails,
each endpoint returns a sensible fallback.
"""

from __future__ import annotations

import logging
import os
import re
import shutil
import time
import asyncio
import sys
from pathlib import Path
from collections import defaultdict, deque
from datetime import datetime, timedelta, timezone
<<<<<<< HEAD
from typing import List, Optional, Dict, Any, Set
from fastapi import (
    FastAPI,
    Depends,
    HTTPException,
    status,
    UploadFile,
    File,
    Request,
    WebSocket,
    WebSocketDisconnect,
)
=======
from typing import List, Optional, Dict, Any
from fastapi import FastAPI, Depends, HTTPException, status, UploadFile, File, Request, WebSocket, WebSocketDisconnect
>>>>>>> e7035efb
import requests
from fastapi.middleware.cors import CORSMiddleware
from fastapi.responses import JSONResponse, StreamingResponse
from fastapi.security import HTTPAuthorizationCredentials, HTTPBearer
from pydantic import (
    BaseModel,
    Field,
    validator,  # legacy import still used elsewhere
    StrictBool,
    field_validator,
)
import json, sqlite3
from uuid import uuid4
try:  # prefer appdirs
    from appdirs import user_data_dir  # type: ignore
except Exception:  # fallback to platformdirs if available
    try:  # pragma: no cover - environment dependent
        from platformdirs import user_data_dir  # type: ignore
    except Exception:
        def user_data_dir(appname: str, appauthor: str | None = None):  # type: ignore
            # Last-resort fallback to home directory subfolder
            return os.path.join(os.path.expanduser('~'), f'.{appname}')


import jwt

try:  # Load environment variables from a .env file if present
    from dotenv import load_dotenv

    load_dotenv()
except Exception:  # pragma: no cover - optional dependency
    pass

# Ensure the parent directory (package root) is on sys.path when running from a
# bundled Electron context where the backend directory is copied verbatim and
# uvicorn is launched with "main:app". This allows absolute ``backend.*`` imports.
backend_dir = os.path.dirname(__file__)
parent_dir = os.path.dirname(backend_dir)
if parent_dir not in sys.path:
    sys.path.insert(0, parent_dir)

# Use absolute imports consistently for robustness across execution modes.
from backend import prompts as prompt_utils  # type: ignore
from backend.prompts import build_beautify_prompt, build_suggest_prompt, build_summary_prompt  # type: ignore
from backend.openai_client import call_openai  # type: ignore
from backend.key_manager import get_api_key, save_api_key, APP_NAME  # type: ignore
from backend.audio_processing import simple_transcribe, diarize_and_transcribe  # type: ignore
from backend import public_health as public_health_api  # type: ignore
from backend.migrations import (  # type: ignore
    ensure_settings_table,
    ensure_templates_table,
    ensure_events_table,
<<<<<<< HEAD
    ensure_error_log_table,
=======

    ensure_exports_table,

    ensure_patients_table,
    ensure_encounters_table,
    ensure_visit_sessions_table,
    ensure_note_auto_saves_table,
    ensure_user_profile_table,

>>>>>>> e7035efb
)
from backend.templates import (
    TemplateModel,
    load_builtin_templates,
    list_user_templates,
    create_user_template,
    update_user_template,
    delete_user_template,
)  # type: ignore
from backend.scheduling import DEFAULT_EVENT_SUMMARY, export_ics, recommend_follow_up  # type: ignore
from backend.scheduling import (  # type: ignore
    create_appointment,
    list_appointments,
    export_appointment_ics,
    get_appointment,
)
from backend.codes_data import load_code_metadata, load_conflicts  # type: ignore
from backend.auth import (  # type: ignore
    authenticate_user,
    hash_password,
    register_user,
    verify_password,
)
from backend import deid as deid_module  # type: ignore

# When ``USE_OFFLINE_MODEL`` is set, endpoints will return deterministic
# placeholder responses without calling external AI services.  This is useful
# for running the API in environments without network access.
USE_OFFLINE_MODEL = os.getenv("USE_OFFLINE_MODEL", "false").lower() in {
    "1",
    "true",
    "yes",
}
ENABLE_TRACE_MEM = os.getenv("ENABLE_TRACE_MEM", "false").lower() in {"1", "true", "yes"}

# Expose engine/hash flags so existing tests that monkeypatch backend.main still work.
_DEID_ENGINE = os.getenv("DEID_ENGINE", "regex").lower()
_HASH_TOKENS = os.getenv("DEID_HASH_TOKENS", "true").lower() in {"1", "true", "yes"}
# Availability flags default to those detected in deid module; tests may override.
_PRESIDIO_AVAILABLE = getattr(deid_module, "_PRESIDIO_AVAILABLE", False)
_PHILTER_AVAILABLE = getattr(deid_module, "_PHILTER_AVAILABLE", False)
_SCRUBBER_AVAILABLE = getattr(deid_module, "_SCRUBBER_AVAILABLE", False)
# Expose internals for tests expecting these attributes on backend.main
_analyzer = getattr(deid_module, "_analyzer", None)  # type: ignore
_philter = getattr(deid_module, "_philter", None)  # type: ignore

# Wrapper used throughout main; propagates any monkeypatched flags to the modular implementation.
def deidentify(text: str) -> str:  # pragma: no cover - thin wrapper
    return deid_module.deidentify(
        text,
        engine=_DEID_ENGINE,
        hash_tokens=_HASH_TOKENS,
        availability_overrides={
            "presidio": _PRESIDIO_AVAILABLE,
            "philter": _PHILTER_AVAILABLE,
            "scrubadub": _SCRUBBER_AVAILABLE,
        },
    )

logging.basicConfig(
    level=os.getenv("LOG_LEVEL", "INFO"),
    format="%(asctime)s %(levelname)s %(name)s %(message)s",
)

# Logger before app so lifespan can reference it
logger = logging.getLogger(__name__)
ENVIRONMENT = os.getenv("ENVIRONMENT", "development").lower()

# Graceful shutdown via FastAPI lifespan (uvicorn will call this on SIGINT/SIGTERM)
from contextlib import asynccontextmanager

_SHUTTING_DOWN = False  # exported for potential test assertions

@asynccontextmanager
async def lifespan(app: FastAPI):  # pragma: no cover - exercised indirectly in integration
    logger.info("Lifespan startup begin")
    # Lightweight startup tasks could go here (e.g. warm caches)
    start_ts = time.time()
    try:
        yield
    finally:
        global _SHUTTING_DOWN
        _SHUTTING_DOWN = True
        try:
            db_conn.commit()  # ensure any buffered writes are flushed
        except Exception:  # pragma: no cover - defensive
            pass
        shutdown_duration = time.time() - start_ts
        logger.info("Lifespan shutdown complete (uptime=%.2fs)", shutdown_duration)

# Instantiate app with lifespan for graceful shutdown
app = FastAPI(title="RevenuePilot API", lifespan=lifespan)

# Record process start time for uptime calculations
START_TIME = time.time()

<<<<<<< HEAD
# Active WebSocket connections for system notifications.
notification_clients: Set[WebSocket] = set()
=======
# Simple in-memory storage for note versions keyed by note ID.
NOTE_VERSIONS: Dict[str, List[Dict[str, str]]] = defaultdict(list)
>>>>>>> e7035efb

# Health/readiness endpoint used by the desktop app to know when the backend is up.
# Returns basic process / db status without requiring auth.
@app.get("/health", tags=["system"])  # pragma: no cover - trivial logic mostly, but still tested
async def health():
    """Lightweight health check.

    Provides an OK status when the API process is running. Includes uptime (seconds)
    and a best‑effort database connectivity flag. Avoid heavy checks so this remains fast
    during startup.
    """
    try:
        db_conn.execute("SELECT 1")
        db_ok = True
    except Exception:  # pragma: no cover - defensive
        db_ok = False
    return {
        "status": "ok",
        "uptime": round(time.time() - START_TIME, 2),
        "db": db_ok,
        "shutting_down": _SHUTTING_DOWN,
    }

# ---------------------------------------------------------------------------
# Advanced memory / runtime diagnostics
# ---------------------------------------------------------------------------

def _memory_stats() -> Dict[str, Any]:  # pragma: no cover - platform variability
    stats: Dict[str, Any] = {}
    # RSS via resource if available
    try:
        import resource  # type: ignore
        ru = resource.getrusage(resource.RUSAGE_SELF)
        # ru_maxrss: kilobytes on Linux, bytes on macOS (documented inconsistency)
        stats["max_rss_kb"] = ru.ru_maxrss if ru.ru_maxrss else None
    except Exception:
        stats["max_rss_kb"] = None
    # /proc/self/statm (Linux only)
    try:
        page_size = os.sysconf("SC_PAGE_SIZE")  # bytes
        with open("/proc/self/statm", "r", encoding="utf-8") as f:
            parts = f.read().strip().split()
            if len(parts) >= 2:
                rss_pages = int(parts[1])
                stats["rss_bytes"] = rss_pages * page_size
    except Exception:
        stats.setdefault("rss_bytes", None)
    # Python object & task stats
    try:
        import tracemalloc
        if ENABLE_TRACE_MEM:
            if not tracemalloc.is_tracing():
                tracemalloc.start(5)
            current, peak = tracemalloc.get_traced_memory()
            stats["py_heap_current"] = current
            stats["py_heap_peak"] = peak
        else:
            stats["py_heap_current"] = stats["py_heap_peak"] = None
    except Exception:
        stats["py_heap_current"] = stats["py_heap_peak"] = None
    try:
        stats["async_tasks"] = len(asyncio.all_tasks())
    except Exception:
        stats["async_tasks"] = None
    # File descriptor count (best effort)
    try:
        if os.name == "posix":
            stats["open_fds"] = len(os.listdir("/proc/self/fd"))
        else:
            stats["open_fds"] = None
    except Exception:
        stats["open_fds"] = None
    return stats

@app.get("/system/memory", tags=["system"])
async def memory_diagnostics(credentials: HTTPAuthorizationCredentials = Depends(lambda: None)):
    # security may not yet be defined; replaced after declaration
    if ENVIRONMENT not in {"development", "dev"}:
        # Will raise if token invalid once security/get_current_user available
        if 'get_current_user' in globals() and 'security' in globals():
            get_current_user(credentials, required_role="admin")
    return _memory_stats()


# Enable CORS so that the React frontend can communicate with this API.
# Allowed origins are configurable via the ``ALLOWED_ORIGINS`` environment
# variable (comma separated). Defaults now include common Electron desktop
# contexts (file://) and localhost variants so the packaged app (which loads
# index.html via file://) can reach the backend without triggering CORS
# failures which manifested as "Backend not reachable" in the unified login.
allowed_origins = os.getenv(
    "ALLOWED_ORIGINS",
    "http://localhost:5173,http://127.0.0.1:5173,http://localhost:8000,http://127.0.0.1:8000,file://",
)
origins = [o.strip() for o in allowed_origins.split(",") if o.strip()]
# If a wildcard is explicitly provided, simplify configuration to allow all.
allow_all = any(o in {"*", "wildcard"} for o in origins)
app.add_middleware(
    CORSMiddleware,
    allow_origins=["*"] if allow_all else origins,
    allow_credentials=True,
    allow_methods=["*"],
    allow_headers=["*"],
)

# In-memory store for analytics events.  Each event is a dictionary with
# keys: eventType (str), details (dict) and timestamp (float).  This is
# reset when the server restarts.  For production use, persist events
# to a database.
events: List[Dict[str, Any]] = []

# Mapping of CPT codes to projected reimbursement amounts.  This mirrors the
# ``calcRevenue`` helper on the frontend so that revenue projections can be
# computed server‑side as well.  Any unknown code contributes zero dollars.
CPT_REVENUE: Dict[str, float] = {
    "99212": 50.0,
    "99213": 75.0,
    "99214": 110.0,
    "99215": 160.0,
}

# Cache of recent audio transcripts per user.  Each user retains the last
# ``TRANSCRIPT_HISTORY_LIMIT`` transcripts so clinicians can revisit previous
# conversations.  The cache is stored in-memory and reset on server restart.
TRANSCRIPT_HISTORY_LIMIT = int(os.getenv("TRANSCRIPT_HISTORY", "5"))
transcript_history: Dict[str, deque] = defaultdict(
    lambda: deque(maxlen=TRANSCRIPT_HISTORY_LIMIT)
)

# Simple in-memory notification tracking.
notification_counts: Dict[str, int] = defaultdict(int)
notification_subscribers: Dict[str, List[WebSocket]] = defaultdict(list)


async def _broadcast_notification_count(username: str) -> None:
    """Send updated notification count to all websocket subscribers."""
    for ws in list(notification_subscribers.get(username, [])):
        try:
            await ws.send_json({"count": notification_counts[username]})
        except Exception:
            try:
                notification_subscribers[username].remove(ws)
            except Exception:
                pass

# Set up a SQLite database for persistent analytics storage.  The database
# now lives in the user's data directory (platform-specific) so analytics
# persist outside the project folder.  A migration step moves any existing
# database from the old location if found.
data_dir = user_data_dir(APP_NAME, APP_NAME)
os.makedirs(data_dir, exist_ok=True)
DB_PATH = os.path.join(data_dir, "analytics.db")

# Migrate previous database file from the repository directory if it exists
old_db_path = os.path.join(os.path.dirname(__file__), "analytics.db")
if os.path.exists(old_db_path) and not os.path.exists(DB_PATH):
    try:  # best-effort migration
        shutil.move(old_db_path, DB_PATH)
    except Exception:
        pass

db_conn = sqlite3.connect(DB_PATH, check_same_thread=False)
# Ensure the events table exists with the latest schema.
ensure_events_table(db_conn)
ensure_exports_table(db_conn)
ensure_patients_table(db_conn)
ensure_encounters_table(db_conn)
ensure_visit_sessions_table(db_conn)
ensure_note_auto_saves_table(db_conn)


# Create helpful indexes for metrics queries (idempotent)
try:  # pragma: no cover - sqlite create index if not exists
    db_conn.execute("CREATE INDEX IF NOT EXISTS idx_events_timestamp ON events(timestamp)")
    db_conn.execute(
        "CREATE INDEX IF NOT EXISTS idx_events_type ON events(eventType)"
    )
except Exception:
    pass

# Analytics DB size cap / rotation
ANALYTICS_DB_MAX_MB = float(os.getenv("ANALYTICS_DB_MAX_MB", "50"))  # default ~50MB
ANALYTICS_DB_PRUNE_FRACTION = float(os.getenv("ANALYTICS_DB_PRUNE_FRACTION", "0.2"))  # prune 20% oldest

def _prune_analytics_if_needed():  # pragma: no cover - size dependent
    try:
        db_size = os.path.getsize(DB_PATH) / (1024 * 1024)
        if db_size <= ANALYTICS_DB_MAX_MB:
            return
        cursor = db_conn.cursor()
        cursor.execute("SELECT COUNT(*) FROM events")
        total = cursor.fetchone()[0] or 0
        if total == 0:
            return
        to_delete = int(total * ANALYTICS_DB_PRUNE_FRACTION)
        if to_delete <= 0:
            return
        cursor.execute(
            "DELETE FROM events WHERE id IN (SELECT id FROM events ORDER BY timestamp ASC LIMIT ?)",
            (to_delete,),
        )
        db_conn.commit()
        logger.info(
            "Pruned %s old analytics events (size %.2fMB > %.2fMB)",
            to_delete,
            db_size,
            ANALYTICS_DB_MAX_MB,
        )
    except Exception:
        pass

_prune_analytics_if_needed()


# Helper to (re)initialise core tables when db_conn is swapped in tests.
def _init_core_tables(conn):  # pragma: no cover - invoked in tests indirectly
    conn.execute(
        "CREATE TABLE IF NOT EXISTS users (id INTEGER PRIMARY KEY AUTOINCREMENT, username TEXT UNIQUE NOT NULL, password_hash TEXT NOT NULL, role TEXT NOT NULL)"
    )
    conn.execute(
        "CREATE TABLE IF NOT EXISTS audit_log (id INTEGER PRIMARY KEY AUTOINCREMENT, timestamp REAL NOT NULL, username TEXT, action TEXT NOT NULL, details TEXT)"
    )
    ensure_settings_table(conn)
    ensure_templates_table(conn)
    ensure_user_profile_table(conn)
    ensure_events_table(conn)
<<<<<<< HEAD
    ensure_error_log_table(conn)
=======
    ensure_exports_table(conn)
    ensure_patients_table(conn)
    ensure_encounters_table(conn)
    ensure_visit_sessions_table(conn)
    ensure_note_auto_saves_table(conn)
>>>>>>> e7035efb
    conn.commit()


# Proper users table creation (replacing previously malformed snippet)
db_conn.execute(
    "CREATE TABLE IF NOT EXISTS users (id INTEGER PRIMARY KEY AUTOINCREMENT, username TEXT UNIQUE NOT NULL, password_hash TEXT NOT NULL, role TEXT NOT NULL)"
)
db_conn.commit()

# Table recording failed logins and administrative actions for auditing.
db_conn.execute(
    "CREATE TABLE IF NOT EXISTS audit_log ("
    "id INTEGER PRIMARY KEY AUTOINCREMENT,"
    "timestamp REAL NOT NULL,"
    "username TEXT,"
    "action TEXT NOT NULL,"
    "details TEXT"
    ")"
)
db_conn.commit()


# Persisted user preferences for theme, enabled categories and custom rules.
# Ensure the table exists and contains the latest schema (including ``lang``).
ensure_settings_table(db_conn)

# Table storing user and clinic specific note templates.
ensure_templates_table(db_conn)
ensure_patients_table(db_conn)
ensure_encounters_table(db_conn)
ensure_visit_sessions_table(db_conn)
ensure_note_auto_saves_table(db_conn)

# User profile details including current view and UI preferences.
ensure_user_profile_table(db_conn)

# Centralized error logging table.
ensure_error_log_table(db_conn)

# Configure the database connection to return rows as dictionaries.  This
# makes it easier to access columns by name when querying events for
# metrics computations.
db_conn.row_factory = sqlite3.Row

# Preload any stored API key into the environment so subsequent calls work.
get_api_key()

# Attempt to use rich PHI scrubbers by default.  When Presidio or Philter is
# installed they will be used automatically.  No environment variable is
# required to enable them, keeping the behaviour simple out of the box.  Tests
# may monkeypatch ``_PRESIDIO_AVAILABLE`` or ``_PHILTER_AVAILABLE`` to force the
# fallback implementation when these optional dependencies are missing.
if _DEID_ENGINE == "regex":
    if _PRESIDIO_AVAILABLE:
        _DEID_ENGINE = "presidio"
    elif _PHILTER_AVAILABLE:
        _DEID_ENGINE = "philter"
    elif _SCRUBBER_AVAILABLE:
        _DEID_ENGINE = "scrubadub"

# ---------------------------------------------------------------------------
# JWT authentication helpers
# ---------------------------------------------------------------------------
JWT_SECRET = os.getenv("JWT_SECRET")
if not JWT_SECRET:
    if ENVIRONMENT not in {"development", "dev"}:
        raise RuntimeError("JWT_SECRET environment variable is required")
    JWT_SECRET = "dev-secret"
JWT_ALGORITHM = "HS256"
security = HTTPBearer()

# Short-lived access tokens (minutes) and longer lived refresh tokens (days)
ACCESS_TOKEN_EXPIRE_MINUTES = 15
REFRESH_TOKEN_EXPIRE_DAYS = 7


def create_access_token(username: str, role: str, clinic: str | None = None) -> str:
    """Create a signed JWT access token for the given user."""
    payload = {
        "sub": username,
        "role": role,
        "type": "access",
        "exp": datetime.utcnow() + timedelta(minutes=ACCESS_TOKEN_EXPIRE_MINUTES),
    }
    if clinic is not None:
        payload["clinic"] = clinic
    return jwt.encode(payload, JWT_SECRET, algorithm=JWT_ALGORITHM)


def create_refresh_token(username: str, role: str) -> str:
    """Create a refresh token with a longer expiry."""
    payload = {
        "sub": username,
        "role": role,
        "type": "refresh",
        "exp": datetime.utcnow() + timedelta(days=REFRESH_TOKEN_EXPIRE_DAYS),
    }
    return jwt.encode(payload, JWT_SECRET, algorithm=JWT_ALGORITHM)


def create_token(username: str, role: str, clinic: str | None = None) -> str:
    """Backward compatible wrapper returning an access token."""
    return create_access_token(username, role, clinic)


def get_current_user(
    credentials: HTTPAuthorizationCredentials = Depends(security),
    required_role: str | None = None,
):
    """Decode the provided JWT and optionally enforce a required role."""
    token = credentials.credentials
    try:
        data = jwt.decode(token, JWT_SECRET, algorithms=[JWT_ALGORITHM])
    except jwt.PyJWTError:
        raise HTTPException(
            status_code=status.HTTP_401_UNAUTHORIZED,
            detail="Invalid or expired token",
        )
    if required_role and data.get("role") not in (required_role, "admin"):
        raise HTTPException(
            status_code=status.HTTP_403_FORBIDDEN,
            detail="Insufficient privileges",
        )
    return data


def require_role(role: str):
    """Dependency factory ensuring the current user has a given role.

    Users with the ``admin`` role are allowed to access any endpoint that
    specifies a less privileged role.  This keeps the checks simple while
    still permitting administrators to perform regular user actions.
    """

    def checker(
        request: Request, credentials: HTTPAuthorizationCredentials = Depends(security)
    ):
        data = get_current_user(credentials, required_role=role)
        if role == "admin":
            # Robust insertion: some tests swap the in-memory db_conn after the
            # dependency was created; ensure the audit_log table exists.
            try:
                db_conn.execute(
                    "INSERT INTO audit_log (timestamp, username, action, details) VALUES (?, ?, ?, ?)",
                    (time.time(), data["sub"], "admin_action", request.url.path),
                )
            except sqlite3.OperationalError as e:  # pragma: no cover - safety net
                if "no such table: audit_log" in str(e):
                    db_conn.execute(
                        "CREATE TABLE IF NOT EXISTS audit_log (id INTEGER PRIMARY KEY AUTOINCREMENT, timestamp REAL NOT NULL, username TEXT, action TEXT NOT NULL, details TEXT)"
                    )
                    db_conn.execute(
                        "INSERT INTO audit_log (timestamp, username, action, details) VALUES (?, ?, ?, ?)",
                        (time.time(), data["sub"], "admin_action", request.url.path),
                    )
                else:
                    raise
            db_conn.commit()
        return data

    return checker


# Model for setting API key via API endpoint
class ApiKeyModel(BaseModel):
    key: str


class RegisterModel(BaseModel):
    username: str
    password: str


class LoginModel(BaseModel):
    username: str
    password: str
    lang: str = "en"


class RefreshModel(BaseModel):
    refresh_token: str


class ResetPasswordModel(BaseModel):
    """Schema used when a user wishes to reset their password."""

    username: str
    password: str
    new_password: str


class CategorySettings(BaseModel):
    """Which suggestion categories are enabled for a user."""

    codes: StrictBool = True
    compliance: StrictBool = True
    publicHealth: StrictBool = True
    differentials: StrictBool = True

    model_config = {"extra": "forbid"}


class UserSettings(BaseModel):
    theme: str = "modern"
    categories: CategorySettings = CategorySettings()
    rules: List[str] = []
    lang: str = "en"
    summaryLang: str = "en"
    specialty: Optional[str] = None
    payer: Optional[str] = None
    region: str = ""
    template: Optional[int] = None
    useLocalModels: StrictBool = False
    useOfflineMode: StrictBool = False
    agencies: List[str] = Field(default_factory=lambda: ["CDC", "WHO"])
    beautifyModel: Optional[str] = None
    suggestModel: Optional[str] = None
    summarizeModel: Optional[str] = None
    deidEngine: str = Field("regex", description="Selected de‑identification engine")

    @field_validator("theme")
    @classmethod
    def validate_theme(cls, v: str) -> str:  # noqa: D401,N805
        allowed = {"modern", "dark", "warm"}
        if v not in allowed:
            raise ValueError("invalid theme")
        return v

    @field_validator("deidEngine")
    @classmethod
    def validate_deid_engine(cls, v: str) -> str:  # noqa: N805
        allowed = {"regex", "presidio", "philter", "scrubadub"}
        if v not in allowed:
            raise ValueError("invalid deid engine")
        return v

    @field_validator("rules", mode="before")
    @classmethod
    def validate_rules(cls, v):  # type: ignore[override]
        if not v:
            return []
        cleaned: List[str] = []
        for item in v:
            if not isinstance(item, str):
                raise ValueError("rules must be strings")
            item = item.strip()
            if not item:
                continue
            cleaned.append(item)
        return cleaned


@app.post("/register")
async def register(model: RegisterModel) -> Dict[str, Any]:
    """Register a new user and immediately issue JWT tokens."""
    try:
        _user_id = register_user(db_conn, model.username, model.password)
    except sqlite3.IntegrityError:
        raise HTTPException(status_code=400, detail="Username already exists")
    access_token = create_access_token(model.username, "user")
    refresh_token = create_refresh_token(model.username, "user")
    settings = UserSettings().model_dump()
    return {
        "access_token": access_token,
        "refresh_token": refresh_token,
        "expires_in": ACCESS_TOKEN_EXPIRE_MINUTES * 60,
        "settings": settings,
    }


@app.post("/auth/register")
async def auth_register(model: RegisterModel):
    """Namespaced registration endpoint (idempotent for tests).

    Mirrors /register but if the user already exists returns 200 with tokens
    instead of a 400 so that repeated calls in isolated test DBs succeed.
    """
    try:
        _user_id = register_user(db_conn, model.username, model.password)
    except sqlite3.IntegrityError:
        # User exists; proceed to issue tokens using existing role (default user)
        row = db_conn.execute("SELECT role FROM users WHERE username=?", (model.username,)).fetchone()
        role = row["role"] if row else "user"
    else:
        role = "user"
    access_token = create_access_token(model.username, role)
    refresh_token = create_refresh_token(model.username, role)
    settings = UserSettings().model_dump()
    return {
        "access_token": access_token,
        "refresh_token": refresh_token,
        "expires_in": ACCESS_TOKEN_EXPIRE_MINUTES * 60,
        "settings": settings,
    }


@app.get("/users")
async def list_users(user=Depends(require_role("admin"))) -> List[Dict[str, str]]:
    """Return all registered users (admin only)."""
    rows = db_conn.execute("SELECT username, role FROM users").fetchall()
    return [{"username": r["username"], "role": r["role"]} for r in rows]


class UpdateUserModel(BaseModel):
    role: Optional[str] = None
    password: Optional[str] = None


@app.put("/users/{username}")
async def update_user(
    username: str, model: UpdateUserModel, user=Depends(require_role("admin"))
):
    """Update a user's role or password."""
    fields = []
    values: List[Any] = []
    if model.role:
        fields.append("role=?")
        values.append(model.role)
    if model.password:
        fields.append("password_hash=?")
        values.append(hash_password(model.password))
    if not fields:
        raise HTTPException(status_code=400, detail="No fields to update")
    values.append(username)
    db_conn.execute(f"UPDATE users SET {', '.join(fields)} WHERE username=?", values)
    db_conn.commit()
    return {"status": "updated"}


@app.delete("/users/{username}")
async def delete_user(username: str, user=Depends(require_role("admin"))):
    """Remove a user account."""
    db_conn.execute("DELETE FROM users WHERE username=?", (username,))
    db_conn.commit()
    return {"status": "deleted"}


@app.post("/login")
async def login(model: LoginModel) -> Dict[str, Any]:
    """Validate credentials and return a JWT on success."""
    cutoff = time.time() - 15 * 60
    recent_failures = db_conn.execute(
        "SELECT COUNT(*) FROM audit_log WHERE username=? AND action='failed_login' AND timestamp>?",
        (model.username, cutoff),
    ).fetchone()[0]
    if recent_failures >= 5:
        raise HTTPException(
            status_code=status.HTTP_423_LOCKED,
            detail="Account locked due to failed login attempts",
        )

    auth = authenticate_user(db_conn, model.username, model.password)
    if not auth:
        db_conn.execute(
            "INSERT INTO audit_log (timestamp, username, action, details) VALUES (?, ?, ?, ?)",
            (time.time(), model.username, "failed_login", "invalid credentials"),
        )
        db_conn.commit()
        raise HTTPException(
            status_code=status.HTTP_401_UNAUTHORIZED, detail="Invalid credentials"
        )
    user_id, role = auth
    access_token = create_access_token(model.username, role)
    refresh_token = create_refresh_token(model.username, role)
    settings_row = db_conn.execute(
        "SELECT theme, categories, rules, lang, summary_lang, specialty, payer, region, use_local_models, use_offline_mode, agencies, template, beautify_model, suggest_model, summarize_model, deid_engine FROM settings WHERE user_id=?",
        (user_id,),
    ).fetchone()
    if settings_row:
        sr = dict(settings_row)
        settings = {
            "theme": sr["theme"],
            "categories": json.loads(sr["categories"]),
            "rules": json.loads(sr["rules"]),
            "lang": sr["lang"],
            "summaryLang": sr["summary_lang"] or sr["lang"],
            "specialty": sr["specialty"],
            "payer": sr["payer"],
            "region": sr["region"] or "",
            "template": sr["template"],
            "useLocalModels": bool(sr["use_local_models"]),
            "useOfflineMode": bool(sr.get("use_offline_mode", 0)),
            "agencies": json.loads(sr["agencies"]) if sr["agencies"] else ["CDC", "WHO"],
            "beautifyModel": sr["beautify_model"],
            "suggestModel": sr["suggest_model"],
            "summarizeModel": sr["summarize_model"],
            "deidEngine": sr["deid_engine"] or os.getenv("DEID_ENGINE", "regex"),
        }
    else:
        settings = UserSettings().model_dump()
    return {
        "access_token": access_token,
        "refresh_token": refresh_token,
        "expires_in": ACCESS_TOKEN_EXPIRE_MINUTES * 60,
        "settings": settings,
    }


@app.post("/auth/login")
async def auth_login(model: LoginModel):
    return await login(model)


@app.post("/refresh")
async def refresh(model: RefreshModel) -> Dict[str, Any]:
    """Issue a new access token given a valid refresh token."""
    try:
        data = jwt.decode(model.refresh_token, JWT_SECRET, algorithms=[JWT_ALGORITHM])
        if data.get("type") != "refresh":
            raise jwt.PyJWTError()
    except jwt.PyJWTError:
        raise HTTPException(
            status_code=status.HTTP_401_UNAUTHORIZED, detail="Invalid refresh token"
        )
    access_token = create_access_token(data["sub"], data["role"], data.get("clinic"))
    return {
        "access_token": access_token,
        "expires_in": ACCESS_TOKEN_EXPIRE_MINUTES * 60,
    }


@app.post("/reset-password")
async def reset_password(model: ResetPasswordModel) -> Dict[str, str]:
    """Allow a user to change their password by providing the current one."""
    row = db_conn.execute(
        "SELECT password_hash FROM users WHERE username=?",
        (model.username,),
    ).fetchone()
    if not row or not verify_password(model.password, row["password_hash"]):
        raise HTTPException(
            status_code=status.HTTP_401_UNAUTHORIZED,
            detail="Invalid credentials",
        )
    db_conn.execute(
        "UPDATE users SET password_hash=? WHERE username=?",
        (hash_password(model.new_password), model.username),
    )
    db_conn.commit()
    return {"status": "password reset"}


@app.get("/audit")
async def get_audit_logs(user=Depends(require_role("admin"))) -> List[Dict[str, Any]]:
    rows = db_conn.execute(
        "SELECT timestamp, username, action, details FROM audit_log ORDER BY timestamp DESC"
    ).fetchall()
    return [dict(r) for r in rows]


@app.get("/settings")
async def get_user_settings(user=Depends(require_role("user"))) -> Dict[str, Any]:
    """Return the current user's saved settings or defaults if none exist."""
    row = db_conn.execute(
        "SELECT s.theme, s.categories, s.rules, s.lang, s.summary_lang, s.specialty, s.payer, s.region, s.use_local_models, s.use_offline_mode, s.agencies, s.template, s.beautify_model, s.suggest_model, s.summarize_model, s.deid_engine FROM settings s JOIN users u ON s.user_id = u.id WHERE u.username=?",
        (user["sub"],),
    ).fetchone()

    if row:
        rd = dict(row)
        settings = UserSettings(
            theme=rd["theme"],
            categories=json.loads(rd["categories"]),
            rules=json.loads(rd["rules"]),
            lang=rd["lang"],
            summaryLang=rd["summary_lang"] or rd["lang"],
            specialty=rd["specialty"],
            payer=rd["payer"],
            region=rd["region"] or "",
            template=rd["template"],
            useLocalModels=bool(rd["use_local_models"]),
            useOfflineMode=bool(rd.get("use_offline_mode", 0)),
            agencies=json.loads(rd["agencies"]) if rd["agencies"] else ["CDC", "WHO"],
            beautifyModel=rd["beautify_model"],
            suggestModel=rd["suggest_model"],
            summarizeModel=rd["summarize_model"],
            deidEngine=rd["deid_engine"] or os.getenv("DEID_ENGINE", "regex"),
        )
        return settings.model_dump()
    return UserSettings(deidEngine=os.getenv("DEID_ENGINE", "regex")).model_dump()


@app.post("/settings")
async def save_user_settings(
    model: UserSettings, user=Depends(require_role("user"))
) -> Dict[str, Any]:
    """Persist settings for the authenticated user."""
    # Explicit validation of deidEngine (pydantic may be bypassed if missing fields in test payload)
    if model.deidEngine not in {"regex", "presidio", "philter", "scrubadub"}:
        raise HTTPException(status_code=422, detail="invalid deid engine")
    row = db_conn.execute(
        "SELECT id FROM users WHERE username=?",
        (user["sub"],),
    ).fetchone()
    if not row:
        raise HTTPException(status_code=400, detail="User not found")
    db_conn.execute(
        # Added deid_engine column
        "INSERT OR REPLACE INTO settings (user_id, theme, categories, rules, lang, summary_lang, specialty, payer, region, template, use_local_models, agencies, beautify_model, suggest_model, summarize_model, deid_engine, use_offline_mode) VALUES (?, ?, ?, ?, ?, ?, ?, ?, ?, ?, ?, ?, ?, ?, ?, ?, ?)",
        (
            row["id"],
            model.theme,
            json.dumps(model.categories.model_dump()),
            json.dumps(model.rules),
            model.lang,
            model.summaryLang,
            model.specialty,
            model.payer,
            model.region,
            model.template,
            int(model.useLocalModels),
            json.dumps(model.agencies),
            model.beautifyModel,
            model.suggestModel,
            model.summarizeModel,
            model.deidEngine,
            int(model.useOfflineMode),
        ),
    )

    db_conn.commit()
    return model.model_dump()


<<<<<<< HEAD
@app.get("/api/user/layout-preferences")
async def get_layout_preferences(user=Depends(require_role("user"))) -> Dict[str, Any]:
    row = db_conn.execute(
        "SELECT layout_prefs FROM settings WHERE user_id=(SELECT id FROM users WHERE username=?)",
        (user["sub"],),
    ).fetchone()
    if row and row["layout_prefs"]:
        try:
            return json.loads(row["layout_prefs"])
        except Exception:
            return {}
    return {}


@app.put("/api/user/layout-preferences")
async def put_layout_preferences(
    prefs: Dict[str, Any], user=Depends(require_role("user"))
) -> Dict[str, Any]:
    data = json.dumps(prefs)
    row = db_conn.execute(
        "SELECT id FROM users WHERE username= ?",
        (user["sub"],),
    ).fetchone()
    if not row:
        raise HTTPException(status_code=400, detail="User not found")
    uid = row["id"]
    db_conn.execute(
        "INSERT OR IGNORE INTO settings (user_id, theme) VALUES (?, 'light')",
        (uid,),
    )
    db_conn.execute(
        "UPDATE settings SET layout_prefs=? WHERE user_id=?",
        (data, uid),
    )
    db_conn.commit()
    return prefs


class ErrorLogModel(BaseModel):
    message: str
    stack: Optional[str] = None


@app.post("/api/errors/log")
async def log_client_error(model: ErrorLogModel, request: Request) -> Dict[str, str]:
    username = None
    auth = request.headers.get("Authorization")
    if auth and auth.startswith("Bearer "):
        token = auth.split()[1]
        try:
            payload = jwt.decode(token, JWT_SECRET, algorithms=[JWT_ALGORITHM])
            username = payload.get("sub")
        except Exception:
            pass
    db_conn.execute(
        "INSERT INTO error_log (timestamp, username, message, stack) VALUES (?, ?, ?, ?)",
        (time.time(), username, model.message, model.stack),
    )
    db_conn.commit()
    return {"status": "logged"}


@app.websocket("/ws/notifications")
async def notifications_ws(ws: WebSocket):
    await ws.accept()
    notification_clients.add(ws)
    try:
=======

@app.get("/api/formatting/rules")
async def get_formatting_rules(user=Depends(require_role("user"))) -> Dict[str, Any]:
    """Return organisation-specific formatting rules for the user."""
    try:
        row = db_conn.execute(
            "SELECT s.rules FROM settings s JOIN users u ON s.user_id = u.id WHERE u.username=?",
            (user["sub"],),
        ).fetchone()
        if row and row["rules"]:
            rules = json.loads(row["rules"])
        else:
            rules = []
    except sqlite3.OperationalError:
        rules = []
    return {"rules": rules}

class UserProfile(BaseModel):
    currentView: Optional[str] = None
    clinic: Optional[str] = None
    preferences: Dict[str, Any] = Field(default_factory=dict)
    uiPreferences: Dict[str, Any] = Field(default_factory=dict)


class UiPreferencesModel(BaseModel):
    uiPreferences: Dict[str, Any] = Field(default_factory=dict)


@app.get("/api/user/profile")
async def get_user_profile(user=Depends(require_role("user"))) -> Dict[str, Any]:
    row = db_conn.execute(
        "SELECT up.current_view, up.clinic, up.preferences, up.ui_preferences "
        "FROM user_profile up JOIN users u ON up.user_id = u.id WHERE u.username=?",
        (user["sub"],),
    ).fetchone()
    if row:
        return {
            "currentView": row["current_view"],
            "clinic": row["clinic"],
            "preferences": json.loads(row["preferences"]) if row["preferences"] else {},
            "uiPreferences": json.loads(row["ui_preferences"]) if row["ui_preferences"] else {},
        }
    return UserProfile().model_dump()


@app.put("/api/user/profile")
async def update_user_profile(
    profile: UserProfile, user=Depends(require_role("user"))
) -> Dict[str, Any]:
    row = db_conn.execute(
        "SELECT id FROM users WHERE username=?", (user["sub"],)
    ).fetchone()
    if not row:
        raise HTTPException(status_code=400, detail="User not found")
    db_conn.execute(
        "INSERT OR REPLACE INTO user_profile (user_id, current_view, clinic, preferences, ui_preferences) "
        "VALUES (?, ?, ?, ?, ?)",
        (
            row["id"],
            profile.currentView,
            profile.clinic,
            json.dumps(profile.preferences),
            json.dumps(profile.uiPreferences),
        ),
    )
    db_conn.commit()
    return profile.model_dump()


@app.get("/api/user/current-view")
async def get_current_view(user=Depends(require_role("user"))) -> Dict[str, Any]:
    row = db_conn.execute(
        "SELECT up.current_view FROM user_profile up JOIN users u ON up.user_id = u.id WHERE u.username=?",
        (user["sub"],),
    ).fetchone()
    return {"currentView": row["current_view"] if row else None}


@app.get("/api/user/ui-preferences")
async def get_ui_preferences(user=Depends(require_role("user"))) -> Dict[str, Any]:
    row = db_conn.execute(
        "SELECT up.ui_preferences FROM user_profile up JOIN users u ON up.user_id = u.id WHERE u.username=?",
        (user["sub"],),
    ).fetchone()
    prefs = json.loads(row["ui_preferences"]) if row and row["ui_preferences"] else {}
    return {"uiPreferences": prefs}


@app.put("/api/user/ui-preferences")
async def put_ui_preferences(
    model: UiPreferencesModel, user=Depends(require_role("user"))
) -> Dict[str, Any]:
    row = db_conn.execute(
        "SELECT id FROM users WHERE username=?", (user["sub"],)
    ).fetchone()
    if not row:
        raise HTTPException(status_code=400, detail="User not found")
    updated = json.dumps(model.uiPreferences)
    cur = db_conn.execute(
        "UPDATE user_profile SET ui_preferences=? WHERE user_id=?",
        (updated, row["id"]),
    )
    if cur.rowcount == 0:
        db_conn.execute(
            "INSERT INTO user_profile (user_id, ui_preferences) VALUES (?, ?)",
            (row["id"], updated),
        )
    db_conn.commit()
    return {"uiPreferences": model.uiPreferences}


@app.get("/api/notifications/count")
async def get_notification_count(
    user=Depends(require_role("user"))
) -> Dict[str, int]:
    return {"count": notification_counts[user["sub"]]}


@app.websocket("/ws/notifications")
async def notifications_ws(websocket: WebSocket, token: str):
    try:
        data = jwt.decode(token, JWT_SECRET, algorithms=[JWT_ALGORITHM])
        username = data["sub"]
    except jwt.PyJWTError:
        await websocket.close(code=1008)
        return
    await websocket.accept()
    notification_subscribers[username].append(websocket)
    try:
        await websocket.send_json({"count": notification_counts[username]})
>>>>>>> e7035efb
        while True:
            await asyncio.sleep(60)
    except WebSocketDisconnect:
        pass
    finally:
<<<<<<< HEAD
        notification_clients.discard(ws)
=======
        if websocket in notification_subscribers[username]:
            notification_subscribers[username].remove(websocket)

>>>>>>> e7035efb


class NoteRequest(BaseModel):
    """
    Schema for a note submitted by the frontend.  The primary field is
    `text`, the de‑identified clinical note.  Additional optional
    fields allow the client to provide context from an uploaded chart,
    user‑defined rules, or a transcript of a recorded visit.  These
    fields are appended to the note before sending to the AI model.
    """

    text: str
    chart: Optional[str] = None
    rules: Optional[List[str]] = None
    audio: Optional[str] = None
    lang: str = "en"
    specialty: Optional[str] = None
    payer: Optional[str] = None
    age: Optional[int] = Field(None, alias="patientAge")
    sex: Optional[str] = None
    region: Optional[str] = None
    useLocalModels: Optional[bool] = False
    useOfflineMode: Optional[bool] = False
    agencies: Optional[List[str]] = None
    beautifyModel: Optional[str] = None
    suggestModel: Optional[str] = None
    summarizeModel: Optional[str] = None

    class Config:
        populate_by_name = True



class CodesSuggestRequest(BaseModel):
    content: str
    patientData: Optional[Dict[str, Any]] = None
    useLocalModels: Optional[bool] = False
    useOfflineMode: Optional[bool] = False


class ComplianceCheckRequest(BaseModel):
    content: str
    codes: Optional[List[str]] = None
    useLocalModels: Optional[bool] = False
    useOfflineMode: Optional[bool] = False


class DifferentialsGenerateRequest(BaseModel):
    content: str
    symptoms: Optional[List[str]] = None
    patientData: Optional[Dict[str, Any]] = None
    useLocalModels: Optional[bool] = False
    useOfflineMode: Optional[bool] = False


class PreventionSuggestRequest(BaseModel):
    patientData: Optional[Dict[str, Any]] = None
    demographics: Optional[Dict[str, Any]] = None
    useLocalModels: Optional[bool] = False
    useOfflineMode: Optional[bool] = False


class RealtimeAnalyzeRequest(BaseModel):
    content: str
    patientContext: Optional[Dict[str, Any]] = None
    useLocalModels: Optional[bool] = False
    useOfflineMode: Optional[bool] = False

class VisitSessionModel(BaseModel):  # pragma: no cover - simple schema
    id: Optional[int] = None
    encounter_id: int
    data: Optional[str] = None


class AutoSaveModel(BaseModel):  # pragma: no cover - simple schema
    note_id: Optional[int] = None
    content: str
    beautifyModel: Optional[str] = None
    suggestModel: Optional[str] = None
    summarizeModel: Optional[str] = None

    class Config:
        populate_by_name = True



class CodeSuggestion(BaseModel):
    """Represents a single coding suggestion with rationale and upgrade."""

    code: str
    rationale: Optional[str] = None
    upgrade_to: Optional[str] = None
    upgradePath: Optional[str] = Field(None, alias="upgrade_path")


class PublicHealthSuggestion(BaseModel):
    """Preventative care recommendation with supporting reason."""

    recommendation: str
    reason: Optional[str] = None
    source: Optional[str] = None
    evidenceLevel: Optional[str] = None


class DifferentialSuggestion(BaseModel):
    """Potential differential diagnosis with likelihood score."""

    diagnosis: str
    # Use plain float optional; range validation can be enforced elsewhere.
    score: Optional[float] = None


class FollowUp(BaseModel):
    """Recommended follow-up interval and optional calendar event."""

    interval: Optional[str]
    ics: Optional[str] = None
    reason: Optional[str] = None


class SuggestionsResponse(BaseModel):
    """Schema for the suggestions returned to the frontend."""

    codes: List[CodeSuggestion]
    compliance: List[str]
    publicHealth: List[PublicHealthSuggestion]
    differentials: List[DifferentialSuggestion]
    followUp: Optional[FollowUp] = None


class CodeSuggestItem(BaseModel):
    code: str
    type: Optional[str] = None
    description: Optional[str] = None
    confidence: Optional[float] = None
    reasoning: Optional[str] = None


class CodesSuggestResponse(BaseModel):
    suggestions: List[CodeSuggestItem]


class ComplianceAlert(BaseModel):
    text: str
    category: Optional[str] = None
    priority: Optional[str] = None
    confidence: Optional[float] = None
    reasoning: Optional[str] = None


class ComplianceCheckResponse(BaseModel):
    alerts: List[ComplianceAlert]


class DifferentialItem(BaseModel):
    diagnosis: str
    confidence: Optional[float] = None
    reasoning: Optional[str] = None
    supportingFactors: Optional[List[str]] = None
    contradictingFactors: Optional[List[str]] = None
    testsToConfirm: Optional[List[str]] = None


class DifferentialsResponse(BaseModel):
    differentials: List[DifferentialItem]


class PreventionItem(BaseModel):
    recommendation: str
    priority: Optional[str] = None
    source: Optional[str] = None
    confidence: Optional[float] = None
    reasoning: Optional[str] = None
    ageRelevant: Optional[bool] = None


class PreventionResponse(BaseModel):
    recommendations: List[PreventionItem]


class RealtimeAnalysisResponse(BaseModel):
    analysisId: str
    extractedSymptoms: List[str]
    medicalHistory: List[str]
    currentMedications: List[str]
    confidence: Optional[float] = None
    reasoning: Optional[str] = None


class ScheduleRequest(BaseModel):
    """Request payload for the /schedule endpoint."""
    text: str
    codes: Optional[List[str]] = None
    specialty: Optional[str] = None
    payer: Optional[str] = None
    # Optional patient/reason for immediate appointment creation when exporting
    patient: Optional[str] = None
    reason: Optional[str] = None

class ScheduleResponse(FollowUp):
    """Response model containing recommended interval and optional ICS."""
    pass


# Schema for logging events from the frontend.  Each event should include
# an eventType (e.g., "note_started", "beautify", "suggest") and
# optional details (such as patient ID or note length).  The timestamp
# is optional; if not provided the current UTC time is used.
class EventModel(BaseModel):
    """Schema for analytics events sent from the frontend.

    In addition to a free-form ``details`` dictionary, several common
    analytics fields are exposed explicitly so clients can supply structured
    data without nesting.  These fields are merged back into ``details``
    when the event is stored.
    """

    eventType: str
    details: Optional[Dict[str, Any]] = None
    timestamp: Optional[float] = None
    codes: Optional[List[str]] = None
    revenue: Optional[float] = None
    denial: Optional[bool] = None
    timeToClose: Optional[float] = None
    clinician: Optional[str] = None
    deficiency: Optional[bool] = None
    compliance: Optional[List[str]] = None
    publicHealth: Optional[bool] = None
    satisfaction: Optional[int] = None
    baseline: Optional[bool] = None


class SurveyModel(BaseModel):
    """Schema for clinician feedback after completing a note."""

    rating: int = Field(..., ge=1, le=5)
    feedback: Optional[str] = None
    patientID: Optional[str] = None
    clinician: Optional[str] = None

# The deidentify() implementation has been moved to backend.deid and is now
# exposed via the thin wrapper defined near the top of this file. Tests
# continue to monkeypatch symbols on backend.main (e.g. _DEID_ENGINE) which
# are forwarded to the modular implementation.

@app.get("/events")
async def get_events(user=Depends(require_role("admin"))) -> List[Dict[str, Any]]:
    try:
        cursor = db_conn.cursor()
        cursor.execute(
            "SELECT eventType, timestamp, details FROM events ORDER BY timestamp DESC LIMIT 200"
        )
        rows = cursor.fetchall()
        result: List[Dict[str, Any]] = []
        for row in rows:
            try:
                details = json.loads(row["details"] or "{}")
            except Exception:
                details = {}
            result.append(
                {
                    "eventType": row["eventType"],
                    "timestamp": row["timestamp"],
                    "details": details,
                }
            )
        return result
    except Exception as exc:
        logging.error("Error fetching events: %s", exc)
        # Return empty list on error
        return []


# Endpoint: log an event for analytics purposes.  The frontend should
# call this endpoint whenever a notable action occurs (e.g., starting
# a note, beautifying a note, requesting suggestions).  Events are
# stored in the global `events` list.  Returns a simple status.
@app.post("/event")
async def log_event(
    event: EventModel, user=Depends(require_role("user"))
) -> Dict[str, str]:
    data = {
        "eventType": event.eventType,
        "details": event.details or {},
        "timestamp": event.timestamp or datetime.utcnow().timestamp(),
    }

    # Merge structured fields into the details dict so downstream
    # aggregation queries can rely on a consistent schema regardless of
    # how the client supplied the data.
    for key in [
        "codes",
        "revenue",
        "denial",
        "timeToClose",
        "clinician",
        "deficiency",
        "compliance",
        "publicHealth",
        "satisfaction",
        "baseline",
    ]:
        value = getattr(event, key)
        if value is not None:
            data["details"][key] = value
    codes = data["details"].get("codes") or []
    if codes and "revenue" not in data["details"]:
        data["details"]["revenue"] = sum(
            CPT_REVENUE.get(str(c), 0.0) for c in codes
        )
    if "timeToClose" in data["details"]:
        try:
            data["details"]["timeToClose"] = float(data["details"]["timeToClose"])
        except (TypeError, ValueError):
            pass

    events.append(data)
    # Persist the event to the SQLite database.  Serialize the details
    # dictionary as JSON for storage.  Use a simple INSERT statement
    # and commit immediately because the volume of events is low in
    # this prototype.  In a production system, consider batching
    # writes or using an async database driver.
    try:
        db_conn.execute(
            "INSERT INTO events (eventType, timestamp, details, revenue, time_to_close, codes, compliance_flags, public_health, satisfaction) VALUES (?, ?, ?, ?, ?, ?, ?, ?, ?)",
            (
                data["eventType"],
                data["timestamp"],
                json.dumps(data["details"], ensure_ascii=False),
                data["details"].get("revenue"),
                data["details"].get("timeToClose"),
                (
                    json.dumps(data["details"].get("codes"))
                    if data["details"].get("codes") is not None
                    else None
                ),
                (
                    json.dumps(data["details"].get("compliance"))
                    if data["details"].get("compliance") is not None
                    else None
                ),
                (
                    1
                    if data["details"].get("publicHealth") is True
                    else 0 if data["details"].get("publicHealth") is False else None
                ),
                data["details"].get("satisfaction"),
            ),
        )
        db_conn.commit()
    except Exception as exc:
        logging.error("Error inserting event into database: %s", exc)
    return {"status": "logged"}


@app.post("/survey")
async def submit_survey(
    survey: SurveyModel, user=Depends(require_role("user"))
) -> Dict[str, str]:
    """Record a satisfaction survey with optional free-text feedback."""

    ts = datetime.utcnow().timestamp()
    details = {
        "satisfaction": survey.rating,
        "feedback": survey.feedback or "",
    }
    if survey.patientID:
        details["patientID"] = survey.patientID
    if survey.clinician:
        details["clinician"] = survey.clinician
    events.append({"eventType": "survey", "details": details, "timestamp": ts})
    try:
        db_conn.execute(
            "INSERT INTO events (eventType, timestamp, details, revenue, codes, compliance_flags, public_health, satisfaction) VALUES (?, ?, ?, ?, ?, ?, ?, ?)",
            (
                "survey",
                ts,
                json.dumps(details, ensure_ascii=False),
                None,
                None,
                None,
                None,
                survey.rating,
            ),
        )
        db_conn.commit()
    except Exception as exc:
        logging.error("Error inserting survey into database: %s", exc)
    return {"status": "recorded"}


def _validate_prompt_templates(data: Dict[str, Any]) -> None:
    """Ensure prompt template structure is a mapping of mappings."""
    if not isinstance(data, dict):
        raise HTTPException(status_code=400, detail="Template must be a JSON object")
    for key in ("default", "specialty", "payer"):
        if key in data and not isinstance(data[key], dict):
            raise HTTPException(
                status_code=400, detail=f"'{key}' section must be an object"
            )


@app.get("/prompt-templates", response_model=Dict[str, Any])
def get_prompt_templates(user=Depends(require_role("admin"))) -> Dict[str, Any]:
    """Return the current prompt templates file."""
    path = os.path.join(os.path.dirname(__file__), "prompt_templates.json")
    if os.path.exists(path):
        with open(path, "r", encoding="utf-8") as f:
            return json.load(f)
    return {}


@app.post("/prompt-templates", response_model=Dict[str, Any])
def save_prompt_templates(
    data: Dict[str, Any], user=Depends(require_role("admin"))
) -> Dict[str, Any]:
    """Validate and persist prompt templates supplied by an admin user."""
    _validate_prompt_templates(data)
    path = os.path.join(os.path.dirname(__file__), "prompt_templates.json")
    with open(path, "w", encoding="utf-8") as f:
        json.dump(data, f, ensure_ascii=False, indent=2)
    prompt_utils._load_custom_templates.cache_clear()
    return data


@app.get("/templates", response_model=List[TemplateModel])
@app.get("/api/templates/list", response_model=List[TemplateModel])
def get_templates(
    specialty: Optional[str] = None,
    payer: Optional[str] = None,
    user=Depends(require_role("user")),
) -> List[TemplateModel]:
    """Return templates for the current user and clinic, optionally filtered by specialty or payer."""

    return list_user_templates(
        db_conn, user["sub"], user.get("clinic"), specialty, payer
    )


@app.post("/templates", response_model=TemplateModel)
@app.post("/api/templates", response_model=TemplateModel)
def create_template(
    tpl: TemplateModel, user=Depends(require_role("user"))
) -> TemplateModel:
    """Create a new template for the user or clinic."""

    return create_user_template(
        db_conn,
        user["sub"],
        user.get("clinic"),
        tpl,
        user.get("role") == "admin",
    )


@app.put("/templates/{template_id}", response_model=TemplateModel)
@app.put("/api/templates/{template_id}", response_model=TemplateModel)
def update_template(
    template_id: int, tpl: TemplateModel, user=Depends(require_role("user"))
) -> TemplateModel:
    """Update an existing template owned by the user or clinic."""

    return update_user_template(
        db_conn,
        user["sub"],
        user.get("clinic"),
        template_id,
        tpl,
        user.get("role") == "admin",
    )


@app.delete("/templates/{template_id}")
@app.delete("/api/templates/{template_id}")
def delete_template(
    template_id: int, user=Depends(require_role("user"))
) -> Dict[str, str]:
    """Delete a template owned by the user or clinic."""

    delete_user_template(
        db_conn,
        user["sub"],
        user.get("clinic"),
        template_id,
        user.get("role") == "admin",
    )
    return {"status": "deleted"}


class AutoSaveRequest(BaseModel):
    noteId: str
    content: str


@app.post("/api/notes/auto-save")
def auto_save_note(
    req: AutoSaveRequest, user=Depends(require_role("user"))
) -> Dict[str, Any]:
    """Persist note content in-memory for versioning."""

    versions = NOTE_VERSIONS[req.noteId]
    versions.append(
        {"timestamp": datetime.now(timezone.utc).isoformat(), "content": req.content}
    )
    if len(versions) > 20:
        versions.pop(0)
    return {"status": "saved", "version": len(versions)}


@app.get("/api/notes/versions/{note_id}")
def get_note_versions(
    note_id: str, user=Depends(require_role("user"))
) -> List[Dict[str, str]]:
    """Return previously auto-saved versions for a note."""

    return NOTE_VERSIONS.get(note_id, [])


class ExportRequest(BaseModel):
    """Payload for exporting a note and codes to an external EHR system.

    ``codes`` are user‑selected billing / clinical codes. The backend will
    infer resource types (Condition, Procedure, Observation, MedicationStatement)
    and construct a FHIR Transaction Bundle containing:
      * Composition (summary + references)
      * Observation (raw note)
      * DocumentReference (base64 note)
      * Claim (billing items)
      * Condition / Procedure / Observation / MedicationStatement resources
        derived from supplied codes
    When the FHIR server is not configured the generated bundle is returned
    directly instead of being posted so the client can download it manually.
    """
    note: str
    codes: List[str] = Field(default_factory=list)
    procedures: List[str] = Field(default_factory=list)
    medications: List[str] = Field(default_factory=list)
    patientID: Optional[str] = None
    encounterID: Optional[str] = None
    ehrSystem: Optional[str] = None

async def _perform_ehr_export(req: ExportRequest) -> Dict[str, Any]:
    """Internal helper to post (or generate) a FHIR bundle."""
    try:
        from backend import ehr_integration  # absolute import for packaged mode
        result = ehr_integration.post_note_and_codes(
            req.note,
            req.codes,
            req.patientID,
            req.encounterID,
            req.procedures,
            req.medications,
        )
        if result.get("status") not in {"exported", "bundle"}:
            logger.error("EHR export failed: %s", result)
        return result
    except requests.exceptions.RequestException as exc:  # pragma: no cover - network failures
        logger.exception("Network error during EHR export")
        return {"status": "error", "detail": str(exc)}
    except Exception as exc:  # pragma: no cover - unexpected failures
        logger.exception("Unexpected error during EHR export")
        return {"status": "error", "detail": str(exc)}


@app.post("/export")
async def export_to_ehr(
    req: ExportRequest, user=Depends(require_role("user"))
) -> Dict[str, Any]:
    """Legacy endpoint for exporting a note to an external EHR."""
    return await _perform_ehr_export(req)


@app.post("/api/export/ehr")
async def export_to_ehr_api(
    req: ExportRequest, user=Depends(require_role("user"))
) -> Dict[str, Any]:
    """Export a note to an EHR system and track the result."""
    result = await _perform_ehr_export(req)
    try:
        cur = db_conn.cursor()
        cur.execute(
            "INSERT INTO exports (timestamp, ehr, note, status, detail) VALUES (?, ?, ?, ?, ?)",
            (
                time.time(),
                req.ehrSystem or "",
                req.note,
                result.get("status"),
                json.dumps(result),
            ),
        )
        db_conn.commit()
        export_id = cur.lastrowid
    except Exception:
        export_id = None
    progress = 1.0 if result.get("status") in {"exported", "bundle"} else 0.0
    resp: Dict[str, Any] = {"status": result.get("status"), "progress": progress}
    if export_id is not None:
        resp["exportId"] = export_id
    return resp


@app.get("/api/export/ehr/{export_id}")
async def get_export_status(
    export_id: int, user=Depends(require_role("user"))
) -> Dict[str, Any]:
    row = db_conn.execute(
        "SELECT id, status, ehr, timestamp, detail FROM exports WHERE id=?",
        (export_id,),
    ).fetchone()
    if not row:
        raise HTTPException(status_code=404, detail="Export not found")
    detail = json.loads(row["detail"]) if row["detail"] else None
    return {
        "exportId": row["id"],
        "status": row["status"],
        "ehrSystem": row["ehr"],
        "timestamp": row["timestamp"],
        "detail": detail,
    }


# Endpoint: aggregate metrics from the logged events.  Returns counts of
# notes created/saved, beautification actions and suggestions, as well
# as the average note length (in characters) if provided in event
# details.
@app.get("/metrics")
async def get_metrics(
    start: Optional[str] = None,
    end: Optional[str] = None,
    clinician: Optional[str] = None,
    daily: bool = True,
    weekly: bool = True,
    user=Depends(require_role("admin")),
) -> Dict[str, Any]:
    """Aggregate analytics separately for baseline and current events.

    Events with ``baseline=true`` represent pre‑implementation metrics.
    The response contains aggregates for both baseline and current periods
    plus percentage improvement of current over baseline."""

    cursor = db_conn.cursor()

    # Detect optional schema columns for backwards compatibility (older tests/DBs)
    try:
        event_columns = {row[1] for row in cursor.execute("PRAGMA table_info(events)")}
    except Exception:
        event_columns = set()
    has_time_to_close = "time_to_close" in event_columns
    # Build reusable fragments depending on column availability
    time_to_close_avg_expr = (
        "AVG(time_to_close) AS avg_time_to_close," if has_time_to_close else "NULL AS avg_time_to_close,"  # noqa: E501
    )

    cursor.execute(
        """
        SELECT DISTINCT json_extract(CASE WHEN json_valid(details) THEN details ELSE '{}' END, '$.clinician') AS clinician
        FROM events
        WHERE json_extract(CASE WHEN json_valid(details) THEN details ELSE '{}' END, '$.clinician') IS NOT NULL
        """
    )
    clinicians = [row["clinician"] for row in cursor.fetchall() if row["clinician"]]

    def _parse_iso_ts(value: str) -> float | None:
        try:
            dt = datetime.fromisoformat(value)
            # Treat naive datetimes as UTC (tests supply epoch-based times)
            if dt.tzinfo is None:
                dt = dt.replace(tzinfo=timezone.utc)
            return dt.timestamp()
        except Exception:
            return None

    base_conditions: List[str] = []
    base_params: List[Any] = []
    if start:
        ts = _parse_iso_ts(start)
        if ts is not None:
            base_conditions.append("timestamp >= ?")
            base_params.append(ts)
    if end:
        ts = _parse_iso_ts(end)
        if ts is not None:
            base_conditions.append("timestamp <= ?")
            base_params.append(ts)
    if clinician:
        base_conditions.append(
            "json_extract(CASE WHEN json_valid(details) THEN details ELSE '{}' END, '$.clinician') = ?"
        )
        base_params.append(clinician)

    baseline_cond = "json_extract(CASE WHEN json_valid(details) THEN details ELSE '{}' END, '$.baseline') = 1"
    current_cond = "(json_extract(CASE WHEN json_valid(details) THEN details ELSE '{}' END, '$.baseline') IS NULL OR json_extract(CASE WHEN json_valid(details) THEN details ELSE '{}' END, '$.baseline') = 0)"

    current_conditions = base_conditions + [current_cond]
    baseline_conditions = base_conditions + [baseline_cond]

    where_current = (
        f"WHERE {' AND '.join(current_conditions)}" if current_conditions else ""
    )
    where_baseline = (
        f"WHERE {' AND '.join(baseline_conditions)}" if baseline_conditions else ""
    )

    def compute_basic(
        where_clause: str, params: List[Any], collect_timeseries: bool = False
    ) -> Dict[str, Any]:
        totals_query = f"""
            SELECT
                SUM(CASE WHEN eventType IN ('note_started','note_saved') THEN 1 ELSE 0 END) AS total_notes,
                SUM(CASE WHEN eventType='beautify' THEN 1 ELSE 0 END)        AS total_beautify,
                SUM(CASE WHEN eventType='suggest' THEN 1 ELSE 0 END)         AS total_suggest,
                SUM(CASE WHEN eventType='summary' THEN 1 ELSE 0 END)         AS total_summary,
                SUM(CASE WHEN eventType='chart_upload' THEN 1 ELSE 0 END)    AS total_chart_upload,
                SUM(CASE WHEN eventType='audio_recorded' THEN 1 ELSE 0 END)  AS total_audio,
                AVG(CAST(json_extract(CASE WHEN json_valid(details) THEN details ELSE '{{}}' END, '$.length') AS REAL)) AS avg_note_length,
                SUM(revenue) AS revenue_projection,
                AVG(revenue) AS revenue_per_visit,
                {time_to_close_avg_expr}
                AVG(satisfaction) AS avg_satisfaction,
                AVG(public_health) AS public_health_rate
            FROM events {where_clause}
        """.replace("\n                {time_to_close_avg_expr}\n", f"\n                {time_to_close_avg_expr}\n")
        cursor.execute(totals_query, params)
        row = cursor.fetchone()
        totals = dict(row) if row else {}
        metrics: Dict[str, Any] = {
            "total_notes": totals.get("total_notes", 0) or 0,
            "total_beautify": totals.get("total_beautify", 0) or 0,
            "total_suggest": totals.get("total_suggest", 0) or 0,
            "total_summary": totals.get("total_summary", 0) or 0,
            "total_chart_upload": totals.get("total_chart_upload", 0) or 0,
            "total_audio": totals.get("total_audio", 0) or 0,
            "avg_note_length": totals.get("avg_note_length") or 0,
            "revenue_projection": totals.get("revenue_projection") or 0,
            "revenue_per_visit": totals.get("revenue_per_visit") or 0,
            "avg_time_to_close": totals.get("avg_time_to_close") or 0,
        }

        cursor.execute(
            f"SELECT eventType, timestamp, details, codes, compliance_flags, public_health, satisfaction FROM events {where_clause} ORDER BY timestamp",
            params,
        )
        rows = cursor.fetchall()
        code_counts: Dict[str, int] = {}
        denial_counts: Dict[str, List[int]] = {}
        denial_totals = [0, 0]
        deficiency_totals = [0, 0]
        compliance_counts: Dict[str, int] = {}
        public_health_totals = [0, 0]
        satisfaction_sum = satisfaction_count = 0
        beautify_time_sum = beautify_time_count = 0.0
        beautify_daily: Dict[str, List[float]] = {} if collect_timeseries else {}
        beautify_weekly: Dict[str, List[float]] = {} if collect_timeseries else {}
        last_start_for_patient: Dict[str, float] = {}
        template_counts: Dict[str, int] = {}
        beautify_weekly: Dict[str, List[float]] = {} if collect_timeseries else {}
        last_start_for_patient: Dict[str, float] = {}
        template_counts: Dict[str, int] = {}

        for r in rows:
            evt = r["eventType"]
            ts = r["timestamp"]
            try:
                details = json.loads(r["details"] or "{}")
            except Exception:
                details = {}

            codes_val = r["codes"]
            try:
                codes = json.loads(codes_val) if codes_val else []
            except Exception:
                codes = []
            if isinstance(codes, list):
                denial_flag = (
                    details.get("denial")
                    if isinstance(details.get("denial"), bool)
                    else None
                )
                for code in codes:
                    code_counts[code] = code_counts.get(code, 0) + 1
                    if denial_flag is not None:
                        totals_d = denial_counts.get(code, [0, 0])
                        totals_d[0] += 1
                        if denial_flag:
                            totals_d[1] += 1
                        denial_counts[code] = totals_d

            comp_val = r["compliance_flags"]
            try:
                comp_list = json.loads(comp_val) if comp_val else []
            except Exception:
                comp_list = []
            for flag in comp_list:
                compliance_counts[flag] = compliance_counts.get(flag, 0) + 1

            public_health = r["public_health"]
            if isinstance(public_health, int):
                public_health_totals[0] += 1
                if public_health:
                    public_health_totals[1] += 1

            satisfaction = r["satisfaction"]
            if isinstance(satisfaction, (int, float)):
                satisfaction_sum += float(satisfaction)
                satisfaction_count += 1

            denial = details.get("denial")
            if isinstance(denial, bool):
                denial_totals[0] += 1
                if denial:
                    denial_totals[1] += 1

            deficiency = details.get("deficiency")
            if isinstance(deficiency, bool):
                deficiency_totals[0] += 1
                if deficiency:
                    deficiency_totals[1] += 1

            if evt == "template_use":
                tpl_id = details.get("templateId") or details.get("template_id")
                if tpl_id is not None:
                    template_counts[str(tpl_id)] = template_counts.get(str(tpl_id), 0) + 1

            patient_id = (
                details.get("patientID")
                or details.get("patientId")
                or details.get("patient_id")
            )
            if evt == "note_started" and patient_id:
                last_start_for_patient[patient_id] = ts
            if (
                evt == "beautify"
                and patient_id
                and patient_id in last_start_for_patient
            ):
                duration = ts - last_start_for_patient[patient_id]
                beautify_time_sum += duration
                beautify_time_count += 1
                if collect_timeseries:
                    day = datetime.utcfromtimestamp(ts).strftime("%Y-%m-%d")
                    week = datetime.utcfromtimestamp(ts).strftime("%Y-%W")
                    drec = beautify_daily.setdefault(day, [0.0, 0])
                    drec[0] += duration
                    drec[1] += 1
                    wrec = beautify_weekly.setdefault(week, [0.0, 0])
                    wrec[0] += duration
                    wrec[1] += 1

        avg_beautify_time = (
            beautify_time_sum / beautify_time_count if beautify_time_count else 0
        )
        denial_rates = {
            c: (v[1] / v[0] if v[0] else 0) for c, v in denial_counts.items()
        }
        overall_denial = denial_totals[1] / denial_totals[0] if denial_totals[0] else 0
        deficiency_rate = (
            deficiency_totals[1] / deficiency_totals[0] if deficiency_totals[0] else 0
        )
        public_health_rate = (
            public_health_totals[1] / public_health_totals[0]
            if public_health_totals[0]
            else 0
        )
        avg_satisfaction = (
            satisfaction_sum / satisfaction_count if satisfaction_count else 0
        )

        metrics.update(
            {
                "avg_beautify_time": avg_beautify_time,
                "coding_distribution": code_counts,
                "denial_rate": overall_denial,
                "denial_rates": denial_rates,
                "deficiency_rate": deficiency_rate,
                "compliance_counts": compliance_counts,
                "public_health_rate": public_health_rate,
                "avg_satisfaction": avg_satisfaction,
                "template_counts": template_counts,
            }
        )
        if collect_timeseries:
            metrics["beautify_daily"] = beautify_daily
            metrics["beautify_weekly"] = beautify_weekly
        return metrics

    current_metrics = compute_basic(where_current, base_params, collect_timeseries=True)
    baseline_metrics = compute_basic(where_baseline, base_params)

    beautify_daily = current_metrics.pop("beautify_daily")
    beautify_weekly = current_metrics.pop("beautify_weekly")
    coding_distribution = current_metrics.pop("coding_distribution")
    denial_rates = current_metrics.pop("denial_rates")
    compliance_counts = current_metrics.pop("compliance_counts")
    public_health_rate = current_metrics.pop("public_health_rate")
    avg_satisfaction = current_metrics.pop("avg_satisfaction")
    template_counts = current_metrics.pop("template_counts")
    baseline_template_counts = baseline_metrics.pop("template_counts")
    top_compliance = sorted(
        compliance_counts.items(), key=lambda x: x[1], reverse=True
    )[:5]


    daily_list: List[Dict[str, Any]] = []
    if daily:
        daily_query = f"""
            SELECT
                date(datetime(timestamp, 'unixepoch')) AS date,
                SUM(CASE WHEN eventType IN ('note_started','note_saved') THEN 1 ELSE 0 END) AS notes,
                SUM(CASE WHEN eventType='beautify' THEN 1 ELSE 0 END)   AS beautify,
                SUM(CASE WHEN eventType='suggest' THEN 1 ELSE 0 END)    AS suggest,
<<<<<<< HEAD
                SUM(CASE WHEN eventType='summary' THEN 1 ELSE 0 END)    AS total_summary,
                SUM(CASE WHEN eventType='chart_upload' THEN 1 ELSE 0 END) AS total_chart_upload,
                SUM(CASE WHEN eventType='audio_recorded' THEN 1 ELSE 0 END) AS total_audio,
=======
                SUM(CASE WHEN eventType='summary' THEN 1 ELSE 0 END)    AS summary,
                SUM(CASE WHEN eventType='chart_upload' THEN 1 ELSE 0 END) AS chart_upload,
                SUM(CASE WHEN eventType='audio_recorded' THEN 1 ELSE 0 END) AS audio,
>>>>>>> e7035efb
                AVG(CAST(json_extract(CASE WHEN json_valid(details) THEN details ELSE '{{}}' END, '$.length') AS REAL)) AS avg_note_length,
                SUM(revenue) AS revenue_projection,
                AVG(revenue) AS revenue_per_visit,
                {('AVG(time_to_close) AS avg_time_to_close,' if has_time_to_close else 'NULL AS avg_time_to_close,')}
                SUM(CASE WHEN eventType='note_closed' AND json_extract(CASE WHEN json_valid(details) THEN details ELSE '{{}}' END, '$.denial') = 1 THEN 1 ELSE 0 END) AS denials,
                SUM(CASE WHEN eventType='note_closed' AND json_extract(CASE WHEN json_valid(details) THEN details ELSE '{{}}' END, '$.deficiency') = 1 THEN 1 ELSE 0 END) AS deficiencies,
                SUM(json_array_length(CASE WHEN json_valid(compliance_flags) THEN compliance_flags ELSE '[]' END)) AS compliance_flags
            FROM events {where_current}
            GROUP BY date
            ORDER BY date
        """
        cursor.execute(daily_query, base_params)
        daily_list = [dict(r) for r in cursor.fetchall()]
    weekly_list: List[Dict[str, Any]] = []
    if weekly:
        weekly_query = f"""
            SELECT
                strftime('%Y-%W', datetime(timestamp, 'unixepoch')) AS week,
                SUM(CASE WHEN eventType IN ('note_started','note_saved') THEN 1 ELSE 0 END) AS notes,
                SUM(CASE WHEN eventType='beautify' THEN 1 ELSE 0 END)   AS beautify,
                SUM(CASE WHEN eventType='suggest' THEN 1 ELSE 0 END)    AS suggest,
                SUM(CASE WHEN eventType='summary' THEN 1 ELSE 0 END)    AS summary,
                SUM(CASE WHEN eventType='chart_upload' THEN 1 ELSE 0 END) AS chart_upload,
                SUM(CASE WHEN eventType='audio_recorded' THEN 1 ELSE 0 END) AS audio,
                AVG(CAST(json_extract(CASE WHEN json_valid(details) THEN details ELSE '{{}}' END, '$.length') AS REAL)) AS avg_note_length,
                SUM(revenue) AS revenue_projection,
                AVG(revenue) AS revenue_per_visit,
                {('AVG(time_to_close) AS avg_time_to_close,' if has_time_to_close else 'NULL AS avg_time_to_close,')}
                SUM(CASE WHEN eventType='note_closed' AND json_extract(CASE WHEN json_valid(details) THEN details ELSE '{{}}' END, '$.denial') = 1 THEN 1 ELSE 0 END) AS denials,
                SUM(CASE WHEN eventType='note_closed' AND json_extract(CASE WHEN json_valid(details) THEN details ELSE '{{}}' END, '$.deficiency') = 1 THEN 1 ELSE 0 END) AS deficiencies,
                SUM(json_array_length(CASE WHEN json_valid(compliance_flags) THEN compliance_flags ELSE '[]' END)) AS compliance_flags
            FROM events {where_current}
            GROUP BY week
            ORDER BY week
        """
        cursor.execute(weekly_query, base_params)
        weekly_list = [dict(r) for r in cursor.fetchall()]
    # attach beautify averages to the SQL-produced time series
    if daily:
        for entry in daily_list:
            bt = beautify_daily.get(entry["date"])
            entry["avg_beautify_time"] = bt[0] / bt[1] if bt and bt[1] else 0
            notes = entry.get("notes") or 0
            entry["denial_rate"] = (entry.get("denials", 0) / notes) if notes else 0
            entry["deficiency_rate"] = (entry.get("deficiencies", 0) / notes) if notes else 0
    if weekly:
        for entry in weekly_list:
            bt = beautify_weekly.get(entry["week"])
            entry["avg_beautify_time"] = bt[0] / bt[1] if bt and bt[1] else 0
            notes = entry.get("notes") or 0
            entry["denial_rate"] = (entry.get("denials", 0) / notes) if notes else 0
            entry["deficiency_rate"] = (entry.get("deficiencies", 0) / notes) if notes else 0

    def _add_rolling(records: List[Dict[str, Any]], window: int) -> None:
        """Attach rolling averages for key metrics."""
        fields = [
            "notes",
            "beautify",
            "suggest",
            "summary",
            "chart_upload",
            "audio",
            "avg_note_length",
            "avg_beautify_time",
            "avg_time_to_close",
            "revenue_per_visit",
            "revenue_projection",
            "denials",
            "deficiencies",
            "compliance_flags",
        ]
        sums: Dict[str, float] = {f: 0.0 for f in fields}
        queues: Dict[str, deque] = {f: deque() for f in fields}
        for rec in records:
            for f in fields:
                val = float(rec.get(f, 0) or 0)
                q = queues[f]
                q.append(val)
                sums[f] += val
                if len(q) > window:
                    sums[f] -= q.popleft()
                rec[f"rolling_{f}"] = sums[f] / len(q) if q else 0

    if daily:
        _add_rolling(daily_list, 7)
    if weekly:
        _add_rolling(weekly_list, 4)

    def _code_timeseries(period_sql: str) -> Dict[str, Dict[str, int]]:
        # Reformatted to avoid multiline f-string indentation issues seen in some Python versions.
        base_select = (
            "SELECT "
            + period_sql
            + " AS period, json_each.value AS code, COUNT(*) AS count FROM events "
            "JOIN json_each(COALESCE(events.codes, '[]')) "
        )
        query = (
            base_select
            + (where_current + " " if where_current else "")
            + "GROUP BY period, code ORDER BY period"
        )
        cursor.execute(query, base_params)
        result: Dict[str, Dict[str, int]] = {}
        for r in cursor.fetchall():
            period = r["period"]
            code_map = result.setdefault(period, {})
            code_map[r["code"]] = r["count"]
        return result

    codes_daily: Dict[str, Dict[str, int]] = {}
    codes_weekly: Dict[str, Dict[str, int]] = {}
    if daily:
        codes_daily = _code_timeseries("date(datetime(timestamp, 'unixepoch'))")
    if weekly:
        codes_weekly = _code_timeseries("strftime('%Y-%W', datetime(timestamp, 'unixepoch'))")

    timeseries: Dict[str, List[Dict[str, Any]]] = {}
    if daily:
        timeseries["daily"] = daily_list
        timeseries["codes_daily"] = codes_daily
    if weekly:
        timeseries["weekly"] = weekly_list
        timeseries["codes_weekly"] = codes_weekly

    def pct_change(b: float, c: float) -> float | None:
        return ((c - b) / b * 100) if b else None

    keys = [
        "total_notes",
        "total_beautify",
        "total_suggest",
        "total_summary",
        "total_chart_upload",
        "total_audio",
        "avg_note_length",
        "avg_beautify_time",
        "avg_time_to_close",
        "revenue_per_visit",
        "revenue_projection",
        "denial_rate",
        "deficiency_rate",
    ]
    improvement = {
        k: pct_change(baseline_metrics.get(k, 0), current_metrics.get(k, 0))
        for k in keys
    }

<<<<<<< HEAD
    top_compliance = sorted(
        compliance_counts, key=compliance_counts.get, reverse=True
    )[:5]
=======
    top_compliance = [
        k for k, _ in sorted(compliance_counts.items(), key=lambda kv: kv[1], reverse=True)
    ]
>>>>>>> e7035efb
    return {
        "baseline": baseline_metrics,
        "current": current_metrics,
        "improvement": improvement,
        "coding_distribution": coding_distribution,
        "denial_rates": denial_rates,
        "compliance_counts": compliance_counts,
<<<<<<< HEAD
        "top_compliance": top_compliance,
=======
        "top_compliance": [c for c, _ in top_compliance],
>>>>>>> e7035efb
        "public_health_rate": public_health_rate,
        "avg_satisfaction": avg_satisfaction,
        "template_usage": {
            "current": template_counts,
            "baseline": baseline_template_counts,
        },
        "clinicians": clinicians,
        "timeseries": timeseries,
    }


@app.post("/summarize")
async def summarize(
    req: NoteRequest, user=Depends(require_role("user"))
) -> Dict[str, Any]:
    """
    Generate a patient‑friendly summary of a clinical note.  This endpoint
    combines the draft text with any optional chart and audio transcript,
    de‑identifies the content and calls an LLM to rewrite it in plain
    language suitable for patients.  If the LLM call fails, it returns
    a truncated version of the de‑identified note as a fallback.

    Args:
        req: NoteRequest with the clinical note and optional context.
    Returns:
        A dictionary containing "summary", "patient_friendly", "recommendations", "warnings".
    """
    combined = req.text or ""
    if req.chart:
        combined += "\n\n" + str(req.chart)
    if req.audio:
        combined += "\n\n" + str(req.audio)
    cleaned = deidentify(combined)
    offline_active = req.useOfflineMode if req.useOfflineMode is not None else False
    if not offline_active:
        # check user stored preference (table may not exist in some test fixtures)
        try:
            row = db_conn.execute("SELECT use_offline_mode FROM settings WHERE user_id=(SELECT id FROM users WHERE username=?)", (user["sub"],)).fetchone()
            if row:
                offline_active = bool(row["use_offline_mode"])
        except sqlite3.OperationalError:
            # settings table not present; ignore
            pass
    if offline_active or USE_OFFLINE_MODEL:
        from backend.offline_model import summarize as offline_summarize

        data = offline_summarize(
            cleaned,
            req.lang,
            req.specialty,
            req.payer,
            req.age,
            use_local=req.useLocalModels,
            model_path=req.summarizeModel,
        )
        # Ensure patient_friendly key present
        if "patient_friendly" not in data:
            data["patient_friendly"] = data.get("summary", "")
    else:
        try:
            messages = build_summary_prompt(
                cleaned, req.lang, req.specialty, req.payer, req.age
            )
            response_content = call_openai(messages)
            data = json.loads(response_content)
            # If model returns only summary, mirror into patient_friendly
            if "patient_friendly" not in data and "summary" in data:
                data["patient_friendly"] = data["summary"]
        except Exception as exc:
            logging.error("Error during summary LLM call: %s", exc)
            summary = cleaned[:200]
            if len(cleaned) > 200:
                summary += "..."
            data = {
                "summary": summary,
                "patient_friendly": summary,
                "recommendations": [],
                "warnings": [],
            }
    return data


@app.post("/transcribe")
async def transcribe(
    file: UploadFile = File(...),
    diarise: bool = False,
    lang: Optional[str] = None,
    user=Depends(require_role("user")),
) -> Dict[str, Any]:
    """Transcribe uploaded audio.

    The endpoint accepts an audio file (e.g. from the browser's
    ``MediaRecorder`` API) and returns a JSON object with separate
    ``provider`` and ``patient`` transcripts.  When ``diarise`` is false,
    the full transcription is returned under ``provider`` and ``patient``
    is left empty.  Actual transcription is delegated to
    :mod:`backend.audio_processing`.
    """

    audio_bytes = await file.read()
    if diarise:
        result = diarize_and_transcribe(audio_bytes, language=lang)

    else:
        text = simple_transcribe(audio_bytes, language=lang)
        result = {
            "provider": text,
            "patient": "",
            "segments": [
                {"speaker": "provider", "start": 0.0, "end": 0.0, "text": text}
            ],
        }
    # Store the transcript in the user's history so it can be revisited
    transcript_history[user["sub"]].append(result)
    return result


@app.get("/transcribe")
async def get_last_transcript(user=Depends(require_role("user"))) -> Dict[str, Any]:
    """Return recent audio transcripts for the current user."""

    history = list(transcript_history.get(user["sub"], []))
    return {"history": history}


@app.get("/api/patients/search")  # pragma: no cover - not exercised in tests
async def search_patients(q: str, user=Depends(require_role("user"))):
    """Search patients by name."""

    cursor = db_conn.execute(
        "SELECT id, name, dob FROM patients WHERE name LIKE ?",
        (f"%{q}%",),
    )
    rows = [dict(r) for r in cursor.fetchall()]
    return {"patients": rows}


@app.get("/api/encounters/validate/{encounter_id}")  # pragma: no cover - not exercised in tests
async def validate_encounter(encounter_id: int, user=Depends(require_role("user"))):
    """Validate that an encounter exists."""

    cur = db_conn.execute(
        "SELECT 1 FROM encounters WHERE id = ?",
        (encounter_id,),
    )
    return {"id": encounter_id, "valid": cur.fetchone() is not None}


@app.post("/api/visits/session")  # pragma: no cover - not exercised in tests
async def create_visit_session(
    session: VisitSessionModel, user=Depends(require_role("user"))
):
    """Create a new visit session."""

    cur = db_conn.execute(
        "INSERT INTO visit_sessions (encounter_id, data, updated_at) VALUES (?, ?, ?)",
        (session.encounter_id, session.data or "", time.time()),
    )
    db_conn.commit()
    return {"id": cur.lastrowid}


@app.put("/api/visits/session")  # pragma: no cover - not exercised in tests
async def update_visit_session(
    session: VisitSessionModel, user=Depends(require_role("user"))
):
    """Update an existing visit session."""

    if session.id is None:
        raise HTTPException(status.HTTP_400_BAD_REQUEST, "id required")
    db_conn.execute(
        "UPDATE visit_sessions SET encounter_id = ?, data = ?, updated_at = ? WHERE id = ?",
        (session.encounter_id, session.data or "", time.time(), session.id),
    )
    db_conn.commit()
    return {"status": "ok"}


@app.websocket("/api/transcribe/stream")  # pragma: no cover - not exercised in tests
async def transcribe_stream(websocket: WebSocket):
    """Stream transcription via WebSocket."""

    await websocket.accept()
    try:
        while True:
            chunk = await websocket.receive_bytes()
            text = simple_transcribe(chunk)
            await websocket.send_json(
                {"transcript": text, "confidence": 1.0, "isInterim": False}
            )
    except WebSocketDisconnect:
        pass


# Endpoint: set the OpenAI API key.  Accepts a JSON body with a single
# field "key" and stores it in a local file.  Also updates the
# environment variable OPENAI_API_KEY so future requests in this
# process use the new key.  This enables users to configure the key
# through the UI without editing environment variables directly.
@app.post("/apikey")
async def set_api_key(model: ApiKeyModel, user=Depends(require_role("admin"))):
    """
    Store and validate an OpenAI API key.  Accepts a JSON body with a
    single field "key" and writes it to a local file.  Validation is
    performed using a simple format check rather than a live API call so
    that newer project‑scoped keys (e.g. ``sk-proj-``) are accepted even
    when the SDK's built-in regex is out of date.  Returns JSON with
    status ``saved`` on success or an error message on failure.
    """
    key = model.key.strip()
    if not key:
        return JSONResponse(
            {"status": "error", "message": "Key cannot be empty"}, status_code=400
        )

    # Basic format validation: accept keys starting with ``sk-`` and at
    # least 20 additional non‑whitespace characters.  This intentionally
    # permits new project‑scoped keys such as ``sk-proj-`` which may
    # include hyphens or colons in their suffix without relying on the
    # OpenAI SDK's pattern enforcement.
    import re

    if not re.fullmatch(r"sk-\S{20,}", key):
        return JSONResponse(
            {"status": "error", "message": "Key not in expected format"},
            status_code=400,
        )

    try:
        save_api_key(key)
        return {"status": "saved"}
    except Exception as exc:
        return JSONResponse(
            {"status": "error", "message": f"Failed to save API key: {exc}"},
            status_code=400,
        )


@app.post("/beautify")
async def beautify_note(req: NoteRequest, user=Depends(require_role("user"))) -> dict:
    """
    Beautify (reformat) a clinical note.  This endpoint de‑identifies the
    incoming note and then calls an LLM to rephrase it into a professional
    format. If the model call fails, the cleaned text is returned with each
    sentence capitalised as a fallback.

    Args:
        req: NoteRequest with a raw clinical note.
    Returns:
        A dictionary with the beautified note as a string.
    """
    cleaned = deidentify(req.text)
    offline_active = req.useOfflineMode if req.useOfflineMode is not None else False
    if not offline_active:
        # check user stored preference (table may not exist in some test fixtures)
        try:
            row = db_conn.execute("SELECT use_offline_mode FROM settings WHERE user_id=(SELECT id FROM users WHERE username=?)", (user["sub"],)).fetchone()
            if row:
                offline_active = bool(row["use_offline_mode"])
        except sqlite3.OperationalError:
            pass
    if offline_active or USE_OFFLINE_MODEL:
        from backend.offline_model import beautify as offline_beautify

        beautified = offline_beautify(
            cleaned,
            req.lang,
            req.specialty,
            req.payer,
            use_local=req.useLocalModels,
            model_path=req.beautifyModel,
        )
        return {"beautified": beautified}

    # Attempt to call the LLM to beautify the note. If the call
    # fails for any reason (e.g., missing API key, network error), fall
    # back to returning the trimmed note with only the first letter of
    # each sentence capitalised so the endpoint still returns something useful.
    try:
        messages = build_beautify_prompt(cleaned, req.lang, req.specialty, req.payer)
        response_content = call_openai(messages)
        # The assistant's reply is expected to contain only the
        # beautified note text. We strip any leading/trailing
        # whitespace to tidy the result.
        beautified = response_content.strip()
        return {"beautified": beautified}
    except Exception as exc:
        # Log the exception and fall back to a basic transformation.
        logging.error("Error during beautify LLM call: %s", exc)
        sentences = re.split(r"(?<=[.!?])\s+", cleaned.strip())
        beautified = " ".join(s[:1].upper() + s[1:] for s in sentences if s)
        return {"beautified": beautified, "error": str(exc)}


@app.post("/api/ai/beautify")
async def beautify_note_api(req: NoteRequest, user=Depends(require_role("user"))) -> dict:
    """Alias for ``/beautify`` to support ``/api/ai/beautify`` path."""
    return await beautify_note(req, user)


@app.post("/suggest", response_model=SuggestionsResponse, response_model_exclude_none=True)
async def suggest(
    req: NoteRequest, user=Depends(require_role("user"))
) -> SuggestionsResponse:
    """
    Generate coding and compliance suggestions for a clinical note.  This
    endpoint de‑identifies the text and then calls an AI model to
    determine relevant CPT/ICD codes, compliance prompts, public health
    reminders, and differential diagnoses.  Falls back to rule-based
    suggestions if the model call fails.

    Args:
        req: NoteRequest with a raw clinical note.
    Returns:
        SuggestionsResponse with four categories of suggestions.
    """
    # Combine the main note with any optional chart text or audio transcript
    combined = req.text or ""
    if req.chart:
        combined += "\n\n" + str(req.chart)
    if req.audio:
        combined += "\n\n" + str(req.audio)
    # Apply de-identification to the combined text
    cleaned = deidentify(combined)
    # If the client provided custom rules, append them as a guidance section
    if req.rules:
        # Join rules into a bulleted list
        rules_section = "\n\nUser‑defined rules:\n" + "\n".join(
            f"- {r}" for r in req.rules
        )
        cleaned_for_prompt = cleaned + rules_section
    else:
        cleaned_for_prompt = cleaned
    offline_active = req.useOfflineMode if req.useOfflineMode is not None else False
    if not offline_active:
        # check user stored preference (table may not exist in some test fixtures)
        try:
            row = db_conn.execute("SELECT use_offline_mode FROM settings WHERE user_id=(SELECT id FROM users WHERE username=?)", (user["sub"],)).fetchone()
            if row:
                offline_active = bool(row["use_offline_mode"])
        except sqlite3.OperationalError:
            pass
    if offline_active or USE_OFFLINE_MODEL:
        from backend.offline_model import suggest as offline_suggest

        data = offline_suggest(
            cleaned_for_prompt,
            req.lang,
            req.specialty,
            req.payer,
            req.age,
            req.sex,
            req.region,
            use_local=req.useLocalModels,
            model_path=req.suggestModel,
        )
        # Ensure evidenceLevel is preserved regardless of key style.
        public_health = [
            PublicHealthSuggestion(
                recommendation=p.get("recommendation"),
                reason=p.get("reason"),
                source=p.get("source"),
                evidenceLevel=p.get("evidenceLevel") or p.get("evidence_level"),
            )
            for p in data["publicHealth"]
        ]
        try:
            extra_ph = public_health_api.get_public_health_suggestions(
                req.age, req.sex, req.region, req.agencies
            )
        except Exception as exc:  # pragma: no cover - network errors
            logging.warning("Public health fetch failed: %s", exc)
            extra_ph = []
        if extra_ph:
            existing = {p.recommendation for p in public_health}
            for rec in extra_ph:
                rec_name = rec.get("recommendation") if isinstance(rec, dict) else rec
                if rec_name and rec_name not in existing:
                    if isinstance(rec, dict):
                        public_health.append(PublicHealthSuggestion(**rec))
                    else:
                        public_health.append(
                            PublicHealthSuggestion(recommendation=str(rec))
                        )
        return SuggestionsResponse(
            codes=[CodeSuggestion(**c) for c in data["codes"]],
            compliance=data["compliance"],
            publicHealth=public_health,
            differentials=[DifferentialSuggestion(**d) for d in data["differentials"]],
        )
    # Try to call the LLM to generate structured suggestions.  The prompt
    # instructs the model to return JSON with keys codes, compliance,
    # public_health and differentials.  We parse the JSON into the
    # SuggestionsResponse schema.  If anything fails, we fall back to
    # the simple rule-based engine defined previously.
    try:
        messages = build_suggest_prompt(
            cleaned_for_prompt,
            req.lang,
            req.specialty,
            req.payer,
            req.age,
            req.sex,
            req.region,
        )
        response_content = call_openai(messages)
        # The model should return raw JSON.  Parse it into a Python dict.
        data = json.loads(response_content)
        # Convert codes list of dicts into CodeSuggestion objects.  Provide
        # defaults for missing fields.
        codes_list: List[CodeSuggestion] = []
        for item in data.get("codes", []):
            code_str = item.get("code") or item.get("Code") or ""
            rationale = item.get("rationale") or item.get("Rationale") or None
            upgrade = item.get("upgrade_to") or item.get("upgradeTo") or None
            upgrade_path = item.get("upgrade_path") or item.get("upgradePath") or None
            if code_str:
                codes_list.append(
                    CodeSuggestion(
                        code=code_str,
                        rationale=rationale,
                        upgrade_to=upgrade,
                        upgradePath=upgrade_path,
                    )
                )
        # Extract compliance as list of strings
        compliance = [str(x) for x in data.get("compliance", [])]
        # Public health objects
        public_health: List[PublicHealthSuggestion] = []
        for item in data.get("publicHealth", data.get("public_health", [])):
            if isinstance(item, dict):
                rec = item.get("recommendation") or item.get("Recommendation") or ""
                reason = item.get("reason") or item.get("Reason") or None
                source = item.get("source") or item.get("Source")
                evidence = (
                    item.get("evidenceLevel")
                    or item.get("evidence_level")
                    or item.get("evidence")
                )
                if rec:
                    public_health.append(
                        PublicHealthSuggestion(
                            recommendation=rec,
                            reason=reason,
                            source=source,
                            evidenceLevel=evidence,
                        )
                    )
            else:
                public_health.append(
                    PublicHealthSuggestion(recommendation=str(item), reason=None)
                )
        # Differential diagnoses with scores
        diffs: List[DifferentialSuggestion] = []
        for item in data.get("differentials", []):
            if isinstance(item, dict):
                diag = item.get("diagnosis") or item.get("Diagnosis") or ""
                raw_score = item.get("score")
                score_val: Optional[float] = None
                if isinstance(raw_score, (int, float)):
                    score_val = float(raw_score)
                    if score_val > 1:
                        score_val /= 100.0
                    if not 0 <= score_val <= 1:
                        score_val = None
                elif isinstance(raw_score, str):
                    try:
                        score_val = float(raw_score.strip().rstrip("%"))
                        if score_val > 1:
                            score_val /= 100.0
                        if not 0 <= score_val <= 1:
                            score_val = None
                    except Exception:
                        score_val = None
                if diag:
                    diffs.append(
                        DifferentialSuggestion(diagnosis=diag, score=score_val)
                    )
            else:
                diffs.append(DifferentialSuggestion(diagnosis=str(item), score=None))
        # Augment public health suggestions with external guidelines
        try:
            extra_ph = public_health_api.get_public_health_suggestions(
                req.age, req.sex, req.region, req.agencies
            )
        except Exception as exc:  # pragma: no cover - network errors
            logging.warning("Public health fetch failed: %s", exc)
            extra_ph = []
        if extra_ph:
            existing = {p.recommendation for p in public_health}
            for rec in extra_ph:
                rec_name = rec.get("recommendation") if isinstance(rec, dict) else rec
                if rec_name and rec_name not in existing:
                    if isinstance(rec, dict):
                        public_health.append(PublicHealthSuggestion(**rec))
                    else:
                        public_health.append(
                            PublicHealthSuggestion(recommendation=str(rec))
                        )
        # If all categories are empty, raise an error to fall back to rule-based suggestions.
        if not (codes_list or compliance or public_health or diffs):
            raise ValueError("No suggestions returned from LLM")
        follow_up = recommend_follow_up(
            [c.code for c in codes_list],
            [d.diagnosis for d in diffs],
            req.specialty,
            req.payer,
        )
        return SuggestionsResponse(
            codes=codes_list,
            compliance=compliance,
            publicHealth=public_health,
            differentials=diffs,
            followUp=follow_up,
        )
    except Exception as exc:
        # Log error and use rule-based fallback suggestions.
        logging.error("Error during suggest LLM call or parsing JSON: %s", exc)
        codes: List[CodeSuggestion] = []  # fixed invalid generic syntax
        compliance: List[str] = []
        public_health: List[PublicHealthSuggestion] = []
        diffs: List[DifferentialSuggestion] = []
        # Respiratory symptoms
        if any(
            keyword in cleaned.lower() for keyword in ["cough", "fever", "cold", "sore throat"]
        ):
            codes.append(
                CodeSuggestion(
                    code="99213",
                    rationale="Established patient with respiratory symptoms",
                )
            )
            codes.append(
                CodeSuggestion(
                    code="J06.9", rationale="Upper respiratory infection, unspecified"
                )
            )
            compliance.append("Document duration of fever and associated symptoms")
            public_health.append(
                PublicHealthSuggestion(
                    recommendation="Consider influenza vaccine", reason=None
                )
            )
            diffs.extend(
                [
                    DifferentialSuggestion(diagnosis="Common cold"),
                    DifferentialSuggestion(diagnosis="COVID-19"),
                    DifferentialSuggestion(diagnosis="Influenza"),
                ]
            )
        # Diabetes management
        if "diabetes" in cleaned.lower():
            codes.append(
                CodeSuggestion(
                    code="E11.9",
                    rationale="Type 2 diabetes mellitus without complications",
                )
            )
            compliance.append("Include latest HbA1c results and medication list")
            public_health.append(
                PublicHealthSuggestion(
                    recommendation="Remind patient about foot and eye exams",
                    reason=None,
                )
            )
            diffs.append(DifferentialSuggestion(diagnosis="Impaired glucose tolerance"))
        # Hypertension
        if "hypertension" in cleaned.lower() or "high blood pressure" in cleaned.lower():
            codes.append(
                CodeSuggestion(code="I10", rationale="Essential (primary) hypertension")
            )
            compliance.append(
                "Document blood pressure readings and lifestyle counselling"
            )
            public_health.append(
                PublicHealthSuggestion(
                    recommendation="Discuss sodium restriction and exercise",
                    reason=None,
                )
            )
            diffs.append(DifferentialSuggestion(diagnosis="White coat hypertension"))
        # Preventive visit
        if "annual" in cleaned.lower() or "wellness" in cleaned.lower():
            codes.append(
                CodeSuggestion(
                    code="99395", rationale="Periodic comprehensive preventive visit"
                )
            )
            compliance.append("Ensure all preventive screenings are up to date")
            public_health.append(
                PublicHealthSuggestion(
                    recommendation="Screen for depression and alcohol use", reason=None
                )
            )
            diffs.append(DifferentialSuggestion(diagnosis="–"))
        # Mental health
        if any(word in cleaned.lower() for word in ["depression", "anxiety", "sad", "depressed"]):
            codes.append(
                CodeSuggestion(
                    code="F32.9", rationale="Major depressive disorder, unspecified"
                )
            )
            compliance.append(
                "Assess severity and suicidal ideation; document mental status exam"
            )
            public_health.append(
                PublicHealthSuggestion(
                    recommendation="Offer referral to counselling or psychotherapy",
                    reason=None,
                )
            )
            diffs.append(DifferentialSuggestion(diagnosis="Adjustment disorder"))
        # Musculoskeletal pain
        if any(
            word in cleaned.lower()
            for word in [
                "back pain",
                "low back",
                "joint pain",
                "knee pain",
                "shoulder pain",
            ]
        ):
            codes.append(CodeSuggestion(code="M54.5", rationale="Low back pain"))
            compliance.append(
                "Document onset, aggravating/relieving factors, and functional limitations"
            )
            public_health.append(
                PublicHealthSuggestion(
                    recommendation="Recommend stretching and physical therapy",
                    reason=None,
                )
            )
            diffs.append(DifferentialSuggestion(diagnosis="Lumbar strain"))
        # Default suggestions if nothing matched
        if not codes:
            codes.append(
                CodeSuggestion(
                    code="99212", rationale="Established patient, straightforward"
                )
            )
        if not compliance:
            compliance.append("Ensure chief complaint and history are complete")
        if not public_health:
            public_health.append(
                PublicHealthSuggestion(
                    recommendation="Consider influenza vaccine", reason=None
                )
            )
        if not diffs:
            diffs.append(DifferentialSuggestion(diagnosis="Routine follow-up"))
        try:
            extra_ph = public_health_api.get_public_health_suggestions(
                req.age, req.sex, req.region, req.agencies
            )
        except Exception as exc:  # pragma: no cover - network errors
            logging.warning("Public health fetch failed: %s", exc)
            extra_ph = []
        if extra_ph:
            existing = {p.recommendation for p in public_health}
            for rec in extra_ph:
                rec_name = rec.get("recommendation") if isinstance(rec, dict) else rec
                if rec_name and rec_name not in existing:
                    if isinstance(rec, dict):
                        public_health.append(PublicHealthSuggestion(**rec))
                    else:
                        public_health.append(
                            PublicHealthSuggestion(recommendation=str(rec))
                        )
        follow_up = recommend_follow_up(
            [c.code for c in codes],
            [d.diagnosis for d in diffs],
            req.specialty,
            req.payer,
        )

        return SuggestionsResponse(
            codes=codes,
            compliance=compliance,
            publicHealth=public_health,
            differentials=diffs,
            followUp=follow_up,
        )



async def _codes_suggest(req: CodesSuggestRequest) -> CodesSuggestResponse:
    cleaned = deidentify(req.content or "")
    offline = req.useOfflineMode or USE_OFFLINE_MODEL
    if offline:
        from backend.offline_model import suggest as offline_suggest

        data = offline_suggest(cleaned)
        suggestions = [
            CodeSuggestItem(
                code=item.get("code", ""),
                type=item.get("type"),
                description=item.get("rationale"),
                confidence=1.0,
                reasoning=item.get("rationale"),
            )
            for item in data.get("codes", [])
        ]
        return CodesSuggestResponse(suggestions=suggestions)
    try:
        patient = json.dumps(req.patientData or {})
        messages = [
            {
                "role": "system",
                "content": (
                    "You are an expert medical coder. Return JSON with key 'suggestions' "
                    "as an array of {code,type,description,confidence,reasoning}. Confidence in 0-1."
                ),
            },
            {
                "role": "user",
                "content": f"Note:\n{cleaned}\nPatient data:{patient}",
            },
        ]
        resp = call_openai(messages)
        data = json.loads(resp)
        suggestions = [CodeSuggestItem(**s) for s in data.get("suggestions", [])]
        return CodesSuggestResponse(suggestions=suggestions)
    except Exception as exc:
        logging.error("codes suggest failed: %s", exc)
        return CodesSuggestResponse(suggestions=[])


@app.post("/api/ai/codes/suggest", response_model=CodesSuggestResponse)
async def codes_suggest(
    req: CodesSuggestRequest, user=Depends(require_role("user"))
) -> CodesSuggestResponse:
    return await _codes_suggest(req)


@app.websocket("/ws/api/ai/codes/suggest")
async def ws_codes_suggest(websocket: WebSocket):
    await websocket.accept()
    data = await websocket.receive_json()
    resp = await _codes_suggest(CodesSuggestRequest(**data))
    await websocket.send_json(resp.model_dump())
    await websocket.close()


async def _compliance_check(req: ComplianceCheckRequest) -> ComplianceCheckResponse:
    cleaned = deidentify(req.content or "")
    offline = req.useOfflineMode or USE_OFFLINE_MODEL
    if offline:
        from backend.offline_model import suggest as offline_suggest

        data = offline_suggest(cleaned)
        alerts = [
            ComplianceAlert(
                text=str(item),
                confidence=1.0,
                reasoning=str(item),
            )
            for item in data.get("compliance", [])
        ]
        return ComplianceCheckResponse(alerts=alerts)
    try:
        codes = json.dumps(req.codes or [])
        messages = [
            {
                "role": "system",
                "content": (
                    "You are a compliance assistant. Return JSON {alerts:[{text,category,priority,confidence,reasoning}]}."
                ),
            },
            {
                "role": "user",
                "content": f"Note:\n{cleaned}\nCodes:{codes}",
            },
        ]
        resp = call_openai(messages)
        data = json.loads(resp)
        alerts = [ComplianceAlert(**a) for a in data.get("alerts", [])]
        return ComplianceCheckResponse(alerts=alerts)
    except Exception as exc:
        logging.error("compliance check failed: %s", exc)
        return ComplianceCheckResponse(alerts=[])


@app.post("/api/ai/compliance/check", response_model=ComplianceCheckResponse)
async def compliance_check(
    req: ComplianceCheckRequest, user=Depends(require_role("user"))
) -> ComplianceCheckResponse:
    return await _compliance_check(req)


@app.websocket("/ws/api/ai/compliance/check")
async def ws_compliance_check(websocket: WebSocket):
    await websocket.accept()
    data = await websocket.receive_json()
    resp = await _compliance_check(ComplianceCheckRequest(**data))
    await websocket.send_json(resp.model_dump())
    await websocket.close()


async def _differentials_generate(
    req: DifferentialsGenerateRequest,
) -> DifferentialsResponse:
    cleaned = deidentify(req.content or "")
    offline = req.useOfflineMode or USE_OFFLINE_MODEL
    if offline:
        from backend.offline_model import suggest as offline_suggest

        data = offline_suggest(cleaned)
        diffs = [
            DifferentialItem(
                diagnosis=item.get("diagnosis", ""),
                confidence=item.get("score"),
                reasoning="offline",
            )
            for item in data.get("differentials", [])
        ]
        return DifferentialsResponse(differentials=diffs)
    try:
        symptoms = json.dumps(req.symptoms or [])
        patient = json.dumps(req.patientData or {})
        messages = [
            {
                "role": "system",
                "content": (
                    "You are a clinical decision support system. Return JSON {differentials:[{diagnosis,confidence,reasoning,supportingFactors,contradictingFactors,testsToConfirm}]}. Confidence 0-1."
                ),
            },
            {
                "role": "user",
                "content": f"Note:\n{cleaned}\nSymptoms:{symptoms}\nPatient:{patient}",
            },
        ]
        resp = call_openai(messages)
        data = json.loads(resp)
        diffs = [DifferentialItem(**d) for d in data.get("differentials", [])]
        return DifferentialsResponse(differentials=diffs)
    except Exception as exc:
        logging.error("differentials generate failed: %s", exc)
        return DifferentialsResponse(differentials=[])


@app.post("/api/ai/differentials/generate", response_model=DifferentialsResponse)
async def differentials_generate(
    req: DifferentialsGenerateRequest, user=Depends(require_role("user"))
) -> DifferentialsResponse:
    return await _differentials_generate(req)


@app.websocket("/ws/api/ai/differentials/generate")
async def ws_differentials_generate(websocket: WebSocket):
    await websocket.accept()
    data = await websocket.receive_json()
    resp = await _differentials_generate(DifferentialsGenerateRequest(**data))
    await websocket.send_json(resp.model_dump())
    await websocket.close()


async def _prevention_suggest(req: PreventionSuggestRequest) -> PreventionResponse:
    offline = req.useOfflineMode or USE_OFFLINE_MODEL
    if offline:
        from backend.offline_model import suggest as offline_suggest

        data = offline_suggest("")
        recs = [
            PreventionItem(
                recommendation=item.get("recommendation", ""),
                priority="routine",
                source=item.get("source"),
                confidence=1.0,
                reasoning=item.get("reason"),
            )
            for item in data.get("publicHealth", [])
        ]
        return PreventionResponse(recommendations=recs)
    try:
        patient = json.dumps(req.patientData or {})
        demo = json.dumps(req.demographics or {})
        messages = [
            {
                "role": "system",
                "content": (
                    "You are a preventative care assistant. Return JSON {recommendations:[{recommendation,priority,source,confidence,reasoning}]}."
                ),
            },
            {
                "role": "user",
                "content": f"Patient:{patient}\nDemographics:{demo}",
            },
        ]
        resp = call_openai(messages)
        data = json.loads(resp)
        recs = [PreventionItem(**r) for r in data.get("recommendations", [])]
        return PreventionResponse(recommendations=recs)
    except Exception as exc:
        logging.error("prevention suggest failed: %s", exc)
        return PreventionResponse(recommendations=[])


@app.post("/api/ai/prevention/suggest", response_model=PreventionResponse)
async def prevention_suggest(
    req: PreventionSuggestRequest, user=Depends(require_role("user"))
) -> PreventionResponse:
    return await _prevention_suggest(req)


@app.websocket("/ws/api/ai/prevention/suggest")
async def ws_prevention_suggest(websocket: WebSocket):
    await websocket.accept()
    data = await websocket.receive_json()
    resp = await _prevention_suggest(PreventionSuggestRequest(**data))
    await websocket.send_json(resp.model_dump())
    await websocket.close()


async def _realtime_analyze(req: RealtimeAnalyzeRequest) -> RealtimeAnalysisResponse:
    cleaned = deidentify(req.content or "")
    offline = req.useOfflineMode or USE_OFFLINE_MODEL
    if offline:
        return RealtimeAnalysisResponse(
            analysisId="offline",
            extractedSymptoms=[],
            medicalHistory=[],
            currentMedications=[],
            confidence=1.0,
            reasoning="offline",
        )
    try:
        context = json.dumps(req.patientContext or {})
        messages = [
            {
                "role": "system",
                "content": (
                    "You analyse clinical text. Return JSON with keys analysisId (string), extractedSymptoms (array), medicalHistory (array), currentMedications (array), confidence (0-1), reasoning (string)."
                ),
            },
            {
                "role": "user",
                "content": f"Content:\n{cleaned}\nContext:{context}",
            },
        ]
        resp = call_openai(messages)
        data = json.loads(resp)
        if not data.get("analysisId"):
            data["analysisId"] = str(uuid4())
        return RealtimeAnalysisResponse(**data)
    except Exception as exc:
        logging.error("realtime analysis failed: %s", exc)
        return RealtimeAnalysisResponse(
            analysisId=str(uuid4()),
            extractedSymptoms=[],
            medicalHistory=[],
            currentMedications=[],
            confidence=None,
            reasoning=str(exc),
        )


@app.post("/api/ai/analyze/realtime", response_model=RealtimeAnalysisResponse)
async def realtime_analyze(
    req: RealtimeAnalyzeRequest, user=Depends(require_role("user"))
) -> RealtimeAnalysisResponse:
    return await _realtime_analyze(req)


@app.websocket("/ws/api/ai/analyze/realtime")
async def ws_realtime_analyze(websocket: WebSocket):
    await websocket.accept()
    data = await websocket.receive_json()
    resp = await _realtime_analyze(RealtimeAnalyzeRequest(**data))
    await websocket.send_json(resp.model_dump())
    await websocket.close()


@app.post("/api/compliance/analyze")  # pragma: no cover - not exercised in tests
async def analyze_compliance(
    req: NoteRequest, user=Depends(require_role("user"))
):
    """Analyze compliance issues in a note using an AI model."""

    cleaned = deidentify(req.text or "")
    messages = [
        {
            "role": "system",
            "content": "Return JSON with key 'compliance' listing documentation issues.",
        },
        {"role": "user", "content": cleaned},
    ]
    try:
        response_content = call_openai(messages)
        data = json.loads(response_content)
        compliance = [str(x) for x in data.get("compliance", [])]
    except Exception:
        try:
            from backend.offline_model import suggest as offline_suggest

            data = offline_suggest(
                cleaned,
                req.lang,
                req.specialty,
                req.payer,
                req.age,
                req.sex,
                req.region,
                use_local=req.useLocalModels,
                model_path=req.suggestModel,
            )
            compliance = [str(x) for x in data.get("compliance", [])]
        except Exception:
            compliance = ["offline compliance"]
    return {"compliance": compliance}


@app.put("/api/notes/auto-save")  # pragma: no cover - not exercised in tests
async def auto_save_note(note: AutoSaveModel, user=Depends(require_role("user"))):
    """Persist a draft note for the current user."""

    row = db_conn.execute(
        "SELECT id FROM users WHERE username=?",
        (user["sub"],),
    ).fetchone()
    uid = row["id"] if row else None
    db_conn.execute(
        "INSERT INTO note_auto_saves (user_id, note_id, content, updated_at) VALUES (?, ?, ?, ?)",
        (uid, note.note_id, note.content, time.time()),
    )
    db_conn.commit()
    return {"status": "saved"}


@app.post("/api/notes/finalize-check")  # pragma: no cover - not exercised in tests
async def finalize_check(req: NoteRequest, user=Depends(require_role("user"))):
    """Use an AI model to check if a note is ready for finalization."""

    cleaned = deidentify(req.text or "")
    messages = [
        {
            "role": "system",
            "content": "Return JSON {\"ok\": bool, \"issues\": []} indicating remaining problems.",

class AnalyzeRequest(BaseModel):
    text: str
    model: Optional[str] = None


@app.post("/api/ai/analyze")
async def analyze_note(
    req: AnalyzeRequest, user=Depends(require_role("user"))
) -> Dict[str, Any]:
    """Extract structured content from a note via the LLM."""

    cleaned = deidentify(req.text or "")
    if USE_OFFLINE_MODEL:
        return {"analysis": {}}
    messages = [
        {
            "role": "system",
            "content": "Extract key medical facts as JSON with any fields you find relevant.",
        },
        {"role": "user", "content": cleaned},
    ]
    try:

        response_content = call_openai(messages)
        data = json.loads(response_content)
        ok = bool(data.get("ok", True))
        issues = [str(x) for x in data.get("issues", [])]
    except Exception:
        ok = True
        issues = []
    return {"ok": ok, "issues": issues}




@app.post("/followup", response_model=ScheduleResponse)
async def followup(req: ScheduleRequest, user=Depends(require_role("user"))) -> ScheduleResponse:
    """Return a recommended follow-up interval (no persistence)."""
    cleaned = deidentify(req.text or "")
    follow = recommend_follow_up(
        req.codes or [],
        [cleaned],
        req.specialty,
        req.payer,
    )
    return ScheduleResponse(**follow)

# ------------------- Appointment CRUD & ICS export -------------------------
class AppointmentCreate(BaseModel):
    patient: str
    reason: str
    start: datetime
    end: Optional[datetime] = None

class Appointment(BaseModel):
    id: int
    patient: str
    reason: str
    start: datetime
    end: datetime

class AppointmentList(BaseModel):
    appointments: List[Appointment]

@app.post("/schedule", response_model=Appointment)
async def create_schedule_appointment(appt: AppointmentCreate, user=Depends(require_role("user"))):
    rec = create_appointment(appt.patient, appt.reason, appt.start, appt.end)
    return Appointment(**{**rec, "start": rec["start"], "end": rec["end"]})

@app.get("/schedule", response_model=AppointmentList)
async def list_schedule_appointments(user=Depends(require_role("user"))):
    items = list_appointments()
    parsed: List[Appointment] = []
    for item in items:
        parsed.append(
            Appointment(
                **{
                    **item,
                    "start": datetime.fromisoformat(item["start"]),
                    "end": datetime.fromisoformat(item["end"]),
                }
            )
        )
    return AppointmentList(appointments=parsed)

class ScheduleExportRequest(BaseModel):
    id: int

@app.post("/schedule/export")
async def export_schedule_appointment(req: ScheduleExportRequest, user=Depends(require_role("user"))):
    appt = get_appointment(req.id)
    if not appt:
        raise HTTPException(status_code=404, detail="appointment not found")
    return {"ics": export_appointment_ics(appt)}
# ---------------------------------------------------------------------------

# ------------------------- Coding & Billing APIs ---------------------------


class CodesRequest(BaseModel):
    codes: List[str]


class BillingRequest(CodesRequest):
    payerType: Optional[str] = None
    location: Optional[str] = None


@app.post("/api/codes/details/batch")
async def code_details_batch(
    req: CodesRequest, user=Depends(require_role("user"))
) -> List[Dict[str, Any]]:
    """Return metadata for a batch of billing/clinical codes."""

    metadata = load_code_metadata()
    details: List[Dict[str, Any]] = []
    for code in req.codes:
        info = metadata.get(code)
        if info:
            details.append(
                {
                    "code": code,
                    "type": info["type"],
                    "category": info["category"],
                    "description": info["description"],
                    "rationale": "Selected by user",
                    "confidence": 100,
                    "reimbursement": info.get("reimbursement"),
                    "rvu": info.get("rvu"),
                }
            )
        else:
            details.append(
                {
                    "code": code,
                    "type": "unknown",
                    "category": "codes",
                    "description": "Unknown code",
                    "rationale": "Not found",
                    "confidence": 0,
                    "reimbursement": 0.0,
                    "rvu": 0.0,
                }
            )
    return details


@app.post("/api/billing/calculate")
async def billing_calculate(
    req: BillingRequest, user=Depends(require_role("user"))
) -> Dict[str, Any]:
    """Calculate total reimbursement and RVUs for provided codes."""

    metadata = load_code_metadata()
    breakdown: List[Dict[str, Any]] = []
    total_amount = 0.0
    total_rvu = 0.0
    for code in req.codes:
        info = metadata.get(code)
        amount = float(info.get("reimbursement", 0.0)) if info else 0.0
        rvu = float(info.get("rvu", 0.0)) if info else 0.0
        breakdown.append({"code": code, "amount": amount, "rvu": rvu})
        total_amount += amount
        total_rvu += rvu
    return {
        "totalEstimated": round(total_amount, 2),
        "totalRvu": round(total_rvu, 2),
        "breakdown": breakdown,
    }


@app.post("/api/codes/validate/combination")
async def validate_code_combination(
    req: CodesRequest, user=Depends(require_role("user"))
) -> Dict[str, Any]:
    """Check a set of codes for known conflicts."""

    conflicts: List[Dict[str, str]] = []
    conflict_defs = load_conflicts()
    codes_set = set(req.codes)
    for c1, c2, reason in conflict_defs:
        if c1 in codes_set and c2 in codes_set:
            conflicts.append({"code1": c1, "code2": c2, "reason": reason})
    return {
        "validCombinations": not conflicts,
        "conflicts": conflicts,
        "warnings": [],
    }
<|MERGE_RESOLUTION|>--- conflicted
+++ resolved
@@ -20,7 +20,6 @@
 from pathlib import Path
 from collections import defaultdict, deque
 from datetime import datetime, timedelta, timezone
-<<<<<<< HEAD
 from typing import List, Optional, Dict, Any, Set
 from fastapi import (
     FastAPI,
@@ -33,10 +32,6 @@
     WebSocket,
     WebSocketDisconnect,
 )
-=======
-from typing import List, Optional, Dict, Any
-from fastapi import FastAPI, Depends, HTTPException, status, UploadFile, File, Request, WebSocket, WebSocketDisconnect
->>>>>>> e7035efb
 import requests
 from fastapi.middleware.cors import CORSMiddleware
 from fastapi.responses import JSONResponse, StreamingResponse
@@ -89,19 +84,14 @@
     ensure_settings_table,
     ensure_templates_table,
     ensure_events_table,
-<<<<<<< HEAD
     ensure_error_log_table,
-=======
-
     ensure_exports_table,
-
     ensure_patients_table,
     ensure_encounters_table,
     ensure_visit_sessions_table,
     ensure_note_auto_saves_table,
     ensure_user_profile_table,
 
->>>>>>> e7035efb
 )
 from backend.templates import (
     TemplateModel,
@@ -198,13 +188,13 @@
 # Record process start time for uptime calculations
 START_TIME = time.time()
 
-<<<<<<< HEAD
+
 # Active WebSocket connections for system notifications.
 notification_clients: Set[WebSocket] = set()
-=======
+
 # Simple in-memory storage for note versions keyed by note ID.
 NOTE_VERSIONS: Dict[str, List[Dict[str, str]]] = defaultdict(list)
->>>>>>> e7035efb
+
 
 # Health/readiness endpoint used by the desktop app to know when the backend is up.
 # Returns basic process / db status without requiring auth.
@@ -431,15 +421,12 @@
     ensure_templates_table(conn)
     ensure_user_profile_table(conn)
     ensure_events_table(conn)
-<<<<<<< HEAD
     ensure_error_log_table(conn)
-=======
     ensure_exports_table(conn)
     ensure_patients_table(conn)
     ensure_encounters_table(conn)
     ensure_visit_sessions_table(conn)
     ensure_note_auto_saves_table(conn)
->>>>>>> e7035efb
     conn.commit()
 
 
@@ -963,7 +950,7 @@
     return model.model_dump()
 
 
-<<<<<<< HEAD
+
 @app.get("/api/user/layout-preferences")
 async def get_layout_preferences(user=Depends(require_role("user"))) -> Dict[str, Any]:
     row = db_conn.execute(
@@ -1031,7 +1018,6 @@
     await ws.accept()
     notification_clients.add(ws)
     try:
-=======
 
 @app.get("/api/formatting/rules")
 async def get_formatting_rules(user=Depends(require_role("user"))) -> Dict[str, Any]:
@@ -1162,19 +1148,19 @@
     notification_subscribers[username].append(websocket)
     try:
         await websocket.send_json({"count": notification_counts[username]})
->>>>>>> e7035efb
+
         while True:
             await asyncio.sleep(60)
     except WebSocketDisconnect:
         pass
     finally:
-<<<<<<< HEAD
+
         notification_clients.discard(ws)
-=======
+
         if websocket in notification_subscribers[username]:
             notification_subscribers[username].remove(websocket)
 
->>>>>>> e7035efb
+
 
 
 class NoteRequest(BaseModel):
@@ -2085,15 +2071,9 @@
                 SUM(CASE WHEN eventType IN ('note_started','note_saved') THEN 1 ELSE 0 END) AS notes,
                 SUM(CASE WHEN eventType='beautify' THEN 1 ELSE 0 END)   AS beautify,
                 SUM(CASE WHEN eventType='suggest' THEN 1 ELSE 0 END)    AS suggest,
-<<<<<<< HEAD
-                SUM(CASE WHEN eventType='summary' THEN 1 ELSE 0 END)    AS total_summary,
-                SUM(CASE WHEN eventType='chart_upload' THEN 1 ELSE 0 END) AS total_chart_upload,
-                SUM(CASE WHEN eventType='audio_recorded' THEN 1 ELSE 0 END) AS total_audio,
-=======
                 SUM(CASE WHEN eventType='summary' THEN 1 ELSE 0 END)    AS summary,
                 SUM(CASE WHEN eventType='chart_upload' THEN 1 ELSE 0 END) AS chart_upload,
                 SUM(CASE WHEN eventType='audio_recorded' THEN 1 ELSE 0 END) AS audio,
->>>>>>> e7035efb
                 AVG(CAST(json_extract(CASE WHEN json_valid(details) THEN details ELSE '{{}}' END, '$.length') AS REAL)) AS avg_note_length,
                 SUM(revenue) AS revenue_projection,
                 AVG(revenue) AS revenue_per_visit,
@@ -2241,15 +2221,11 @@
         for k in keys
     }
 
-<<<<<<< HEAD
-    top_compliance = sorted(
-        compliance_counts, key=compliance_counts.get, reverse=True
-    )[:5]
-=======
+
     top_compliance = [
         k for k, _ in sorted(compliance_counts.items(), key=lambda kv: kv[1], reverse=True)
     ]
->>>>>>> e7035efb
+
     return {
         "baseline": baseline_metrics,
         "current": current_metrics,
@@ -2257,11 +2233,7 @@
         "coding_distribution": coding_distribution,
         "denial_rates": denial_rates,
         "compliance_counts": compliance_counts,
-<<<<<<< HEAD
-        "top_compliance": top_compliance,
-=======
         "top_compliance": [c for c, _ in top_compliance],
->>>>>>> e7035efb
         "public_health_rate": public_health_rate,
         "avg_satisfaction": avg_satisfaction,
         "template_usage": {
