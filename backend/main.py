"""
Backend API for the RevenuePilot application.

This FastAPI application provides endpoints to beautify clinical notes,
generate coding/compliance suggestions and produce patient‑friendly
summaries. It performs basic de‑identification on incoming text before
sending it to an AI model via ``call_openai``. If the model call fails,
each endpoint returns a sensible fallback.
"""

from __future__ import annotations

import logging
import os
import re
import shutil
import time
import asyncio
import sys
from pathlib import Path
from collections import defaultdict, deque
from datetime import datetime, timedelta, timezone
from typing import List, Optional, Dict, Any
from fastapi import FastAPI, Depends, HTTPException, status, UploadFile, File, Request, WebSocket, WebSocketDisconnect
import requests
from fastapi.middleware.cors import CORSMiddleware
from fastapi.responses import JSONResponse, StreamingResponse
from fastapi.security import HTTPAuthorizationCredentials, HTTPBearer
from pydantic import (
    BaseModel,
    Field,
    validator,  # legacy import still used elsewhere
    StrictBool,
    field_validator,
)
import json, sqlite3
from uuid import uuid4
try:  # prefer appdirs
    from appdirs import user_data_dir  # type: ignore
except Exception:  # fallback to platformdirs if available
    try:  # pragma: no cover - environment dependent
        from platformdirs import user_data_dir  # type: ignore
    except Exception:
        def user_data_dir(appname: str, appauthor: str | None = None):  # type: ignore
            # Last-resort fallback to home directory subfolder
            return os.path.join(os.path.expanduser('~'), f'.{appname}')


import jwt

try:  # Load environment variables from a .env file if present
    from dotenv import load_dotenv

    load_dotenv()
except Exception:  # pragma: no cover - optional dependency
    pass

# Ensure the parent directory (package root) is on sys.path when running from a
# bundled Electron context where the backend directory is copied verbatim and
# uvicorn is launched with "main:app". This allows absolute ``backend.*`` imports.
backend_dir = os.path.dirname(__file__)
parent_dir = os.path.dirname(backend_dir)
if parent_dir not in sys.path:
    sys.path.insert(0, parent_dir)

# Use absolute imports consistently for robustness across execution modes.
from backend import prompts as prompt_utils  # type: ignore
from backend.prompts import build_beautify_prompt, build_suggest_prompt, build_summary_prompt  # type: ignore
from backend.openai_client import call_openai  # type: ignore
from backend.key_manager import get_api_key, save_api_key, APP_NAME  # type: ignore
from backend.audio_processing import simple_transcribe, diarize_and_transcribe  # type: ignore
from backend import public_health as public_health_api  # type: ignore
from backend.migrations import (  # type: ignore
    ensure_settings_table,
    ensure_templates_table,
    ensure_events_table,
<<<<<<< HEAD
    ensure_exports_table,
=======

    ensure_patients_table,
    ensure_encounters_table,
    ensure_visit_sessions_table,
    ensure_note_auto_saves_table,

    ensure_user_profile_table,

>>>>>>> 42509fe9
)
from backend.templates import (
    TemplateModel,
    load_builtin_templates,
    list_user_templates,
    create_user_template,
    update_user_template,
    delete_user_template,
)  # type: ignore
from backend.scheduling import DEFAULT_EVENT_SUMMARY, export_ics, recommend_follow_up  # type: ignore
from backend.scheduling import (  # type: ignore
    create_appointment,
    list_appointments,
    export_appointment_ics,
    get_appointment,
)
from backend.auth import (  # type: ignore
    authenticate_user,
    hash_password,
    register_user,
    verify_password,
)
from backend import deid as deid_module  # type: ignore

# When ``USE_OFFLINE_MODEL`` is set, endpoints will return deterministic
# placeholder responses without calling external AI services.  This is useful
# for running the API in environments without network access.
USE_OFFLINE_MODEL = os.getenv("USE_OFFLINE_MODEL", "false").lower() in {
    "1",
    "true",
    "yes",
}
ENABLE_TRACE_MEM = os.getenv("ENABLE_TRACE_MEM", "false").lower() in {"1", "true", "yes"}

# Expose engine/hash flags so existing tests that monkeypatch backend.main still work.
_DEID_ENGINE = os.getenv("DEID_ENGINE", "regex").lower()
_HASH_TOKENS = os.getenv("DEID_HASH_TOKENS", "true").lower() in {"1", "true", "yes"}
# Availability flags default to those detected in deid module; tests may override.
_PRESIDIO_AVAILABLE = getattr(deid_module, "_PRESIDIO_AVAILABLE", False)
_PHILTER_AVAILABLE = getattr(deid_module, "_PHILTER_AVAILABLE", False)
_SCRUBBER_AVAILABLE = getattr(deid_module, "_SCRUBBER_AVAILABLE", False)
# Expose internals for tests expecting these attributes on backend.main
_analyzer = getattr(deid_module, "_analyzer", None)  # type: ignore
_philter = getattr(deid_module, "_philter", None)  # type: ignore

# Wrapper used throughout main; propagates any monkeypatched flags to the modular implementation.
def deidentify(text: str) -> str:  # pragma: no cover - thin wrapper
    return deid_module.deidentify(
        text,
        engine=_DEID_ENGINE,
        hash_tokens=_HASH_TOKENS,
        availability_overrides={
            "presidio": _PRESIDIO_AVAILABLE,
            "philter": _PHILTER_AVAILABLE,
            "scrubadub": _SCRUBBER_AVAILABLE,
        },
    )

logging.basicConfig(
    level=os.getenv("LOG_LEVEL", "INFO"),
    format="%(asctime)s %(levelname)s %(name)s %(message)s",
)

# Logger before app so lifespan can reference it
logger = logging.getLogger(__name__)
ENVIRONMENT = os.getenv("ENVIRONMENT", "development").lower()

# Graceful shutdown via FastAPI lifespan (uvicorn will call this on SIGINT/SIGTERM)
from contextlib import asynccontextmanager

_SHUTTING_DOWN = False  # exported for potential test assertions

@asynccontextmanager
async def lifespan(app: FastAPI):  # pragma: no cover - exercised indirectly in integration
    logger.info("Lifespan startup begin")
    # Lightweight startup tasks could go here (e.g. warm caches)
    start_ts = time.time()
    try:
        yield
    finally:
        global _SHUTTING_DOWN
        _SHUTTING_DOWN = True
        try:
            db_conn.commit()  # ensure any buffered writes are flushed
        except Exception:  # pragma: no cover - defensive
            pass
        shutdown_duration = time.time() - start_ts
        logger.info("Lifespan shutdown complete (uptime=%.2fs)", shutdown_duration)

# Instantiate app with lifespan for graceful shutdown
app = FastAPI(title="RevenuePilot API", lifespan=lifespan)

# Record process start time for uptime calculations
START_TIME = time.time()

# Simple in-memory storage for note versions keyed by note ID.
NOTE_VERSIONS: Dict[str, List[Dict[str, str]]] = defaultdict(list)

# Health/readiness endpoint used by the desktop app to know when the backend is up.
# Returns basic process / db status without requiring auth.
@app.get("/health", tags=["system"])  # pragma: no cover - trivial logic mostly, but still tested
async def health():
    """Lightweight health check.

    Provides an OK status when the API process is running. Includes uptime (seconds)
    and a best‑effort database connectivity flag. Avoid heavy checks so this remains fast
    during startup.
    """
    try:
        db_conn.execute("SELECT 1")
        db_ok = True
    except Exception:  # pragma: no cover - defensive
        db_ok = False
    return {
        "status": "ok",
        "uptime": round(time.time() - START_TIME, 2),
        "db": db_ok,
        "shutting_down": _SHUTTING_DOWN,
    }

# ---------------------------------------------------------------------------
# Advanced memory / runtime diagnostics
# ---------------------------------------------------------------------------

def _memory_stats() -> Dict[str, Any]:  # pragma: no cover - platform variability
    stats: Dict[str, Any] = {}
    # RSS via resource if available
    try:
        import resource  # type: ignore
        ru = resource.getrusage(resource.RUSAGE_SELF)
        # ru_maxrss: kilobytes on Linux, bytes on macOS (documented inconsistency)
        stats["max_rss_kb"] = ru.ru_maxrss if ru.ru_maxrss else None
    except Exception:
        stats["max_rss_kb"] = None
    # /proc/self/statm (Linux only)
    try:
        page_size = os.sysconf("SC_PAGE_SIZE")  # bytes
        with open("/proc/self/statm", "r", encoding="utf-8") as f:
            parts = f.read().strip().split()
            if len(parts) >= 2:
                rss_pages = int(parts[1])
                stats["rss_bytes"] = rss_pages * page_size
    except Exception:
        stats.setdefault("rss_bytes", None)
    # Python object & task stats
    try:
        import tracemalloc
        if ENABLE_TRACE_MEM:
            if not tracemalloc.is_tracing():
                tracemalloc.start(5)
            current, peak = tracemalloc.get_traced_memory()
            stats["py_heap_current"] = current
            stats["py_heap_peak"] = peak
        else:
            stats["py_heap_current"] = stats["py_heap_peak"] = None
    except Exception:
        stats["py_heap_current"] = stats["py_heap_peak"] = None
    try:
        stats["async_tasks"] = len(asyncio.all_tasks())
    except Exception:
        stats["async_tasks"] = None
    # File descriptor count (best effort)
    try:
        if os.name == "posix":
            stats["open_fds"] = len(os.listdir("/proc/self/fd"))
        else:
            stats["open_fds"] = None
    except Exception:
        stats["open_fds"] = None
    return stats

@app.get("/system/memory", tags=["system"])
async def memory_diagnostics(credentials: HTTPAuthorizationCredentials = Depends(lambda: None)):
    # security may not yet be defined; replaced after declaration
    if ENVIRONMENT not in {"development", "dev"}:
        # Will raise if token invalid once security/get_current_user available
        if 'get_current_user' in globals() and 'security' in globals():
            get_current_user(credentials, required_role="admin")
    return _memory_stats()


# Enable CORS so that the React frontend can communicate with this API.
# Allowed origins are configurable via the ``ALLOWED_ORIGINS`` environment
# variable (comma separated). Defaults now include common Electron desktop
# contexts (file://) and localhost variants so the packaged app (which loads
# index.html via file://) can reach the backend without triggering CORS
# failures which manifested as "Backend not reachable" in the unified login.
allowed_origins = os.getenv(
    "ALLOWED_ORIGINS",
    "http://localhost:5173,http://127.0.0.1:5173,http://localhost:8000,http://127.0.0.1:8000,file://",
)
origins = [o.strip() for o in allowed_origins.split(",") if o.strip()]
# If a wildcard is explicitly provided, simplify configuration to allow all.
allow_all = any(o in {"*", "wildcard"} for o in origins)
app.add_middleware(
    CORSMiddleware,
    allow_origins=["*"] if allow_all else origins,
    allow_credentials=True,
    allow_methods=["*"],
    allow_headers=["*"],
)

# In-memory store for analytics events.  Each event is a dictionary with
# keys: eventType (str), details (dict) and timestamp (float).  This is
# reset when the server restarts.  For production use, persist events
# to a database.
events: List[Dict[str, Any]] = []

# Mapping of CPT codes to projected reimbursement amounts.  This mirrors the
# ``calcRevenue`` helper on the frontend so that revenue projections can be
# computed server‑side as well.  Any unknown code contributes zero dollars.
CPT_REVENUE: Dict[str, float] = {
    "99212": 50.0,
    "99213": 75.0,
    "99214": 110.0,
    "99215": 160.0,
}

# Cache of recent audio transcripts per user.  Each user retains the last
# ``TRANSCRIPT_HISTORY_LIMIT`` transcripts so clinicians can revisit previous
# conversations.  The cache is stored in-memory and reset on server restart.
TRANSCRIPT_HISTORY_LIMIT = int(os.getenv("TRANSCRIPT_HISTORY", "5"))
transcript_history: Dict[str, deque] = defaultdict(
    lambda: deque(maxlen=TRANSCRIPT_HISTORY_LIMIT)
)

# Simple in-memory notification tracking.
notification_counts: Dict[str, int] = defaultdict(int)
notification_subscribers: Dict[str, List[WebSocket]] = defaultdict(list)


async def _broadcast_notification_count(username: str) -> None:
    """Send updated notification count to all websocket subscribers."""
    for ws in list(notification_subscribers.get(username, [])):
        try:
            await ws.send_json({"count": notification_counts[username]})
        except Exception:
            try:
                notification_subscribers[username].remove(ws)
            except Exception:
                pass

# Set up a SQLite database for persistent analytics storage.  The database
# now lives in the user's data directory (platform-specific) so analytics
# persist outside the project folder.  A migration step moves any existing
# database from the old location if found.
data_dir = user_data_dir(APP_NAME, APP_NAME)
os.makedirs(data_dir, exist_ok=True)
DB_PATH = os.path.join(data_dir, "analytics.db")

# Migrate previous database file from the repository directory if it exists
old_db_path = os.path.join(os.path.dirname(__file__), "analytics.db")
if os.path.exists(old_db_path) and not os.path.exists(DB_PATH):
    try:  # best-effort migration
        shutil.move(old_db_path, DB_PATH)
    except Exception:
        pass

db_conn = sqlite3.connect(DB_PATH, check_same_thread=False)
# Ensure the events table exists with the latest schema.
ensure_events_table(db_conn)
<<<<<<< HEAD
ensure_exports_table(db_conn)
=======
ensure_patients_table(db_conn)
ensure_encounters_table(db_conn)
ensure_visit_sessions_table(db_conn)
ensure_note_auto_saves_table(db_conn)
>>>>>>> 42509fe9

# Create helpful indexes for metrics queries (idempotent)
try:  # pragma: no cover - sqlite create index if not exists
    db_conn.execute("CREATE INDEX IF NOT EXISTS idx_events_timestamp ON events(timestamp)")
    db_conn.execute(
        "CREATE INDEX IF NOT EXISTS idx_events_type ON events(eventType)"
    )
except Exception:
    pass

# Analytics DB size cap / rotation
ANALYTICS_DB_MAX_MB = float(os.getenv("ANALYTICS_DB_MAX_MB", "50"))  # default ~50MB
ANALYTICS_DB_PRUNE_FRACTION = float(os.getenv("ANALYTICS_DB_PRUNE_FRACTION", "0.2"))  # prune 20% oldest

def _prune_analytics_if_needed():  # pragma: no cover - size dependent
    try:
        db_size = os.path.getsize(DB_PATH) / (1024 * 1024)
        if db_size <= ANALYTICS_DB_MAX_MB:
            return
        cursor = db_conn.cursor()
        cursor.execute("SELECT COUNT(*) FROM events")
        total = cursor.fetchone()[0] or 0
        if total == 0:
            return
        to_delete = int(total * ANALYTICS_DB_PRUNE_FRACTION)
        if to_delete <= 0:
            return
        cursor.execute(
            "DELETE FROM events WHERE id IN (SELECT id FROM events ORDER BY timestamp ASC LIMIT ?)",
            (to_delete,),
        )
        db_conn.commit()
        logger.info(
            "Pruned %s old analytics events (size %.2fMB > %.2fMB)",
            to_delete,
            db_size,
            ANALYTICS_DB_MAX_MB,
        )
    except Exception:
        pass

_prune_analytics_if_needed()


# Helper to (re)initialise core tables when db_conn is swapped in tests.
def _init_core_tables(conn):  # pragma: no cover - invoked in tests indirectly
    conn.execute(
        "CREATE TABLE IF NOT EXISTS users (id INTEGER PRIMARY KEY AUTOINCREMENT, username TEXT UNIQUE NOT NULL, password_hash TEXT NOT NULL, role TEXT NOT NULL)"
    )
    conn.execute(
        "CREATE TABLE IF NOT EXISTS audit_log (id INTEGER PRIMARY KEY AUTOINCREMENT, timestamp REAL NOT NULL, username TEXT, action TEXT NOT NULL, details TEXT)"
    )
    ensure_settings_table(conn)
    ensure_templates_table(conn)
    ensure_user_profile_table(conn)
    ensure_events_table(conn)
<<<<<<< HEAD
    ensure_exports_table(conn)
=======
    ensure_patients_table(conn)
    ensure_encounters_table(conn)
    ensure_visit_sessions_table(conn)
    ensure_note_auto_saves_table(conn)
>>>>>>> 42509fe9
    conn.commit()


# Proper users table creation (replacing previously malformed snippet)
db_conn.execute(
    "CREATE TABLE IF NOT EXISTS users (id INTEGER PRIMARY KEY AUTOINCREMENT, username TEXT UNIQUE NOT NULL, password_hash TEXT NOT NULL, role TEXT NOT NULL)"
)
db_conn.commit()

# Table recording failed logins and administrative actions for auditing.
db_conn.execute(
    "CREATE TABLE IF NOT EXISTS audit_log ("
    "id INTEGER PRIMARY KEY AUTOINCREMENT,"
    "timestamp REAL NOT NULL,"
    "username TEXT,"
    "action TEXT NOT NULL,"
    "details TEXT"
    ")"
)
db_conn.commit()


# Persisted user preferences for theme, enabled categories and custom rules.
# Ensure the table exists and contains the latest schema (including ``lang``).
ensure_settings_table(db_conn)

# Table storing user and clinic specific note templates.
ensure_templates_table(db_conn)
ensure_patients_table(db_conn)
ensure_encounters_table(db_conn)
ensure_visit_sessions_table(db_conn)
ensure_note_auto_saves_table(db_conn)

# User profile details including current view and UI preferences.
ensure_user_profile_table(db_conn)

# Configure the database connection to return rows as dictionaries.  This
# makes it easier to access columns by name when querying events for
# metrics computations.
db_conn.row_factory = sqlite3.Row

# Preload any stored API key into the environment so subsequent calls work.
get_api_key()

# Attempt to use rich PHI scrubbers by default.  When Presidio or Philter is
# installed they will be used automatically.  No environment variable is
# required to enable them, keeping the behaviour simple out of the box.  Tests
# may monkeypatch ``_PRESIDIO_AVAILABLE`` or ``_PHILTER_AVAILABLE`` to force the
# fallback implementation when these optional dependencies are missing.
if _DEID_ENGINE == "regex":
    if _PRESIDIO_AVAILABLE:
        _DEID_ENGINE = "presidio"
    elif _PHILTER_AVAILABLE:
        _DEID_ENGINE = "philter"
    elif _SCRUBBER_AVAILABLE:
        _DEID_ENGINE = "scrubadub"

# ---------------------------------------------------------------------------
# JWT authentication helpers
# ---------------------------------------------------------------------------
JWT_SECRET = os.getenv("JWT_SECRET")
if not JWT_SECRET:
    if ENVIRONMENT not in {"development", "dev"}:
        raise RuntimeError("JWT_SECRET environment variable is required")
    JWT_SECRET = "dev-secret"
JWT_ALGORITHM = "HS256"
security = HTTPBearer()

# Short-lived access tokens (minutes) and longer lived refresh tokens (days)
ACCESS_TOKEN_EXPIRE_MINUTES = 15
REFRESH_TOKEN_EXPIRE_DAYS = 7


def create_access_token(username: str, role: str, clinic: str | None = None) -> str:
    """Create a signed JWT access token for the given user."""
    payload = {
        "sub": username,
        "role": role,
        "type": "access",
        "exp": datetime.utcnow() + timedelta(minutes=ACCESS_TOKEN_EXPIRE_MINUTES),
    }
    if clinic is not None:
        payload["clinic"] = clinic
    return jwt.encode(payload, JWT_SECRET, algorithm=JWT_ALGORITHM)


def create_refresh_token(username: str, role: str) -> str:
    """Create a refresh token with a longer expiry."""
    payload = {
        "sub": username,
        "role": role,
        "type": "refresh",
        "exp": datetime.utcnow() + timedelta(days=REFRESH_TOKEN_EXPIRE_DAYS),
    }
    return jwt.encode(payload, JWT_SECRET, algorithm=JWT_ALGORITHM)


def create_token(username: str, role: str, clinic: str | None = None) -> str:
    """Backward compatible wrapper returning an access token."""
    return create_access_token(username, role, clinic)


def get_current_user(
    credentials: HTTPAuthorizationCredentials = Depends(security),
    required_role: str | None = None,
):
    """Decode the provided JWT and optionally enforce a required role."""
    token = credentials.credentials
    try:
        data = jwt.decode(token, JWT_SECRET, algorithms=[JWT_ALGORITHM])
    except jwt.PyJWTError:
        raise HTTPException(
            status_code=status.HTTP_401_UNAUTHORIZED,
            detail="Invalid or expired token",
        )
    if required_role and data.get("role") not in (required_role, "admin"):
        raise HTTPException(
            status_code=status.HTTP_403_FORBIDDEN,
            detail="Insufficient privileges",
        )
    return data


def require_role(role: str):
    """Dependency factory ensuring the current user has a given role.

    Users with the ``admin`` role are allowed to access any endpoint that
    specifies a less privileged role.  This keeps the checks simple while
    still permitting administrators to perform regular user actions.
    """

    def checker(
        request: Request, credentials: HTTPAuthorizationCredentials = Depends(security)
    ):
        data = get_current_user(credentials, required_role=role)
        if role == "admin":
            # Robust insertion: some tests swap the in-memory db_conn after the
            # dependency was created; ensure the audit_log table exists.
            try:
                db_conn.execute(
                    "INSERT INTO audit_log (timestamp, username, action, details) VALUES (?, ?, ?, ?)",
                    (time.time(), data["sub"], "admin_action", request.url.path),
                )
            except sqlite3.OperationalError as e:  # pragma: no cover - safety net
                if "no such table: audit_log" in str(e):
                    db_conn.execute(
                        "CREATE TABLE IF NOT EXISTS audit_log (id INTEGER PRIMARY KEY AUTOINCREMENT, timestamp REAL NOT NULL, username TEXT, action TEXT NOT NULL, details TEXT)"
                    )
                    db_conn.execute(
                        "INSERT INTO audit_log (timestamp, username, action, details) VALUES (?, ?, ?, ?)",
                        (time.time(), data["sub"], "admin_action", request.url.path),
                    )
                else:
                    raise
            db_conn.commit()
        return data

    return checker


# Model for setting API key via API endpoint
class ApiKeyModel(BaseModel):
    key: str


class RegisterModel(BaseModel):
    username: str
    password: str


class LoginModel(BaseModel):
    username: str
    password: str
    lang: str = "en"


class RefreshModel(BaseModel):
    refresh_token: str


class ResetPasswordModel(BaseModel):
    """Schema used when a user wishes to reset their password."""

    username: str
    password: str
    new_password: str


class CategorySettings(BaseModel):
    """Which suggestion categories are enabled for a user."""

    codes: StrictBool = True
    compliance: StrictBool = True
    publicHealth: StrictBool = True
    differentials: StrictBool = True

    model_config = {"extra": "forbid"}


class UserSettings(BaseModel):
    theme: str = "modern"
    categories: CategorySettings = CategorySettings()
    rules: List[str] = []
    lang: str = "en"
    summaryLang: str = "en"
    specialty: Optional[str] = None
    payer: Optional[str] = None
    region: str = ""
    template: Optional[int] = None
    useLocalModels: StrictBool = False
    useOfflineMode: StrictBool = False
    agencies: List[str] = Field(default_factory=lambda: ["CDC", "WHO"])
    beautifyModel: Optional[str] = None
    suggestModel: Optional[str] = None
    summarizeModel: Optional[str] = None
    deidEngine: str = Field("regex", description="Selected de‑identification engine")

    @field_validator("theme")
    @classmethod
    def validate_theme(cls, v: str) -> str:  # noqa: D401,N805
        allowed = {"modern", "dark", "warm"}
        if v not in allowed:
            raise ValueError("invalid theme")
        return v

    @field_validator("deidEngine")
    @classmethod
    def validate_deid_engine(cls, v: str) -> str:  # noqa: N805
        allowed = {"regex", "presidio", "philter", "scrubadub"}
        if v not in allowed:
            raise ValueError("invalid deid engine")
        return v

    @field_validator("rules", mode="before")
    @classmethod
    def validate_rules(cls, v):  # type: ignore[override]
        if not v:
            return []
        cleaned: List[str] = []
        for item in v:
            if not isinstance(item, str):
                raise ValueError("rules must be strings")
            item = item.strip()
            if not item:
                continue
            cleaned.append(item)
        return cleaned


@app.post("/register")
async def register(model: RegisterModel) -> Dict[str, Any]:
    """Register a new user and immediately issue JWT tokens."""
    try:
        _user_id = register_user(db_conn, model.username, model.password)
    except sqlite3.IntegrityError:
        raise HTTPException(status_code=400, detail="Username already exists")
    access_token = create_access_token(model.username, "user")
    refresh_token = create_refresh_token(model.username, "user")
    settings = UserSettings().model_dump()
    return {
        "access_token": access_token,
        "refresh_token": refresh_token,
        "expires_in": ACCESS_TOKEN_EXPIRE_MINUTES * 60,
        "settings": settings,
    }


@app.post("/auth/register")
async def auth_register(model: RegisterModel):
    """Namespaced registration endpoint (idempotent for tests).

    Mirrors /register but if the user already exists returns 200 with tokens
    instead of a 400 so that repeated calls in isolated test DBs succeed.
    """
    try:
        _user_id = register_user(db_conn, model.username, model.password)
    except sqlite3.IntegrityError:
        # User exists; proceed to issue tokens using existing role (default user)
        row = db_conn.execute("SELECT role FROM users WHERE username=?", (model.username,)).fetchone()
        role = row["role"] if row else "user"
    else:
        role = "user"
    access_token = create_access_token(model.username, role)
    refresh_token = create_refresh_token(model.username, role)
    settings = UserSettings().model_dump()
    return {
        "access_token": access_token,
        "refresh_token": refresh_token,
        "expires_in": ACCESS_TOKEN_EXPIRE_MINUTES * 60,
        "settings": settings,
    }


@app.get("/users")
async def list_users(user=Depends(require_role("admin"))) -> List[Dict[str, str]]:
    """Return all registered users (admin only)."""
    rows = db_conn.execute("SELECT username, role FROM users").fetchall()
    return [{"username": r["username"], "role": r["role"]} for r in rows]


class UpdateUserModel(BaseModel):
    role: Optional[str] = None
    password: Optional[str] = None


@app.put("/users/{username}")
async def update_user(
    username: str, model: UpdateUserModel, user=Depends(require_role("admin"))
):
    """Update a user's role or password."""
    fields = []
    values: List[Any] = []
    if model.role:
        fields.append("role=?")
        values.append(model.role)
    if model.password:
        fields.append("password_hash=?")
        values.append(hash_password(model.password))
    if not fields:
        raise HTTPException(status_code=400, detail="No fields to update")
    values.append(username)
    db_conn.execute(f"UPDATE users SET {', '.join(fields)} WHERE username=?", values)
    db_conn.commit()
    return {"status": "updated"}


@app.delete("/users/{username}")
async def delete_user(username: str, user=Depends(require_role("admin"))):
    """Remove a user account."""
    db_conn.execute("DELETE FROM users WHERE username=?", (username,))
    db_conn.commit()
    return {"status": "deleted"}


@app.post("/login")
async def login(model: LoginModel) -> Dict[str, Any]:
    """Validate credentials and return a JWT on success."""
    cutoff = time.time() - 15 * 60
    recent_failures = db_conn.execute(
        "SELECT COUNT(*) FROM audit_log WHERE username=? AND action='failed_login' AND timestamp>?",
        (model.username, cutoff),
    ).fetchone()[0]
    if recent_failures >= 5:
        raise HTTPException(
            status_code=status.HTTP_423_LOCKED,
            detail="Account locked due to failed login attempts",
        )

    auth = authenticate_user(db_conn, model.username, model.password)
    if not auth:
        db_conn.execute(
            "INSERT INTO audit_log (timestamp, username, action, details) VALUES (?, ?, ?, ?)",
            (time.time(), model.username, "failed_login", "invalid credentials"),
        )
        db_conn.commit()
        raise HTTPException(
            status_code=status.HTTP_401_UNAUTHORIZED, detail="Invalid credentials"
        )
    user_id, role = auth
    access_token = create_access_token(model.username, role)
    refresh_token = create_refresh_token(model.username, role)
    settings_row = db_conn.execute(
        "SELECT theme, categories, rules, lang, summary_lang, specialty, payer, region, use_local_models, use_offline_mode, agencies, template, beautify_model, suggest_model, summarize_model, deid_engine FROM settings WHERE user_id=?",
        (user_id,),
    ).fetchone()
    if settings_row:
        sr = dict(settings_row)
        settings = {
            "theme": sr["theme"],
            "categories": json.loads(sr["categories"]),
            "rules": json.loads(sr["rules"]),
            "lang": sr["lang"],
            "summaryLang": sr["summary_lang"] or sr["lang"],
            "specialty": sr["specialty"],
            "payer": sr["payer"],
            "region": sr["region"] or "",
            "template": sr["template"],
            "useLocalModels": bool(sr["use_local_models"]),
            "useOfflineMode": bool(sr.get("use_offline_mode", 0)),
            "agencies": json.loads(sr["agencies"]) if sr["agencies"] else ["CDC", "WHO"],
            "beautifyModel": sr["beautify_model"],
            "suggestModel": sr["suggest_model"],
            "summarizeModel": sr["summarize_model"],
            "deidEngine": sr["deid_engine"] or os.getenv("DEID_ENGINE", "regex"),
        }
    else:
        settings = UserSettings().model_dump()
    return {
        "access_token": access_token,
        "refresh_token": refresh_token,
        "expires_in": ACCESS_TOKEN_EXPIRE_MINUTES * 60,
        "settings": settings,
    }


@app.post("/auth/login")
async def auth_login(model: LoginModel):
    return await login(model)


@app.post("/refresh")
async def refresh(model: RefreshModel) -> Dict[str, Any]:
    """Issue a new access token given a valid refresh token."""
    try:
        data = jwt.decode(model.refresh_token, JWT_SECRET, algorithms=[JWT_ALGORITHM])
        if data.get("type") != "refresh":
            raise jwt.PyJWTError()
    except jwt.PyJWTError:
        raise HTTPException(
            status_code=status.HTTP_401_UNAUTHORIZED, detail="Invalid refresh token"
        )
    access_token = create_access_token(data["sub"], data["role"], data.get("clinic"))
    return {
        "access_token": access_token,
        "expires_in": ACCESS_TOKEN_EXPIRE_MINUTES * 60,
    }


@app.post("/reset-password")
async def reset_password(model: ResetPasswordModel) -> Dict[str, str]:
    """Allow a user to change their password by providing the current one."""
    row = db_conn.execute(
        "SELECT password_hash FROM users WHERE username=?",
        (model.username,),
    ).fetchone()
    if not row or not verify_password(model.password, row["password_hash"]):
        raise HTTPException(
            status_code=status.HTTP_401_UNAUTHORIZED,
            detail="Invalid credentials",
        )
    db_conn.execute(
        "UPDATE users SET password_hash=? WHERE username=?",
        (hash_password(model.new_password), model.username),
    )
    db_conn.commit()
    return {"status": "password reset"}


@app.get("/audit")
async def get_audit_logs(user=Depends(require_role("admin"))) -> List[Dict[str, Any]]:
    rows = db_conn.execute(
        "SELECT timestamp, username, action, details FROM audit_log ORDER BY timestamp DESC"
    ).fetchall()
    return [dict(r) for r in rows]


@app.get("/settings")
async def get_user_settings(user=Depends(require_role("user"))) -> Dict[str, Any]:
    """Return the current user's saved settings or defaults if none exist."""
    row = db_conn.execute(
        "SELECT s.theme, s.categories, s.rules, s.lang, s.summary_lang, s.specialty, s.payer, s.region, s.use_local_models, s.use_offline_mode, s.agencies, s.template, s.beautify_model, s.suggest_model, s.summarize_model, s.deid_engine FROM settings s JOIN users u ON s.user_id = u.id WHERE u.username=?",
        (user["sub"],),
    ).fetchone()

    if row:
        rd = dict(row)
        settings = UserSettings(
            theme=rd["theme"],
            categories=json.loads(rd["categories"]),
            rules=json.loads(rd["rules"]),
            lang=rd["lang"],
            summaryLang=rd["summary_lang"] or rd["lang"],
            specialty=rd["specialty"],
            payer=rd["payer"],
            region=rd["region"] or "",
            template=rd["template"],
            useLocalModels=bool(rd["use_local_models"]),
            useOfflineMode=bool(rd.get("use_offline_mode", 0)),
            agencies=json.loads(rd["agencies"]) if rd["agencies"] else ["CDC", "WHO"],
            beautifyModel=rd["beautify_model"],
            suggestModel=rd["suggest_model"],
            summarizeModel=rd["summarize_model"],
            deidEngine=rd["deid_engine"] or os.getenv("DEID_ENGINE", "regex"),
        )
        return settings.model_dump()
    return UserSettings(deidEngine=os.getenv("DEID_ENGINE", "regex")).model_dump()


@app.post("/settings")
async def save_user_settings(
    model: UserSettings, user=Depends(require_role("user"))
) -> Dict[str, Any]:
    """Persist settings for the authenticated user."""
    # Explicit validation of deidEngine (pydantic may be bypassed if missing fields in test payload)
    if model.deidEngine not in {"regex", "presidio", "philter", "scrubadub"}:
        raise HTTPException(status_code=422, detail="invalid deid engine")
    row = db_conn.execute(
        "SELECT id FROM users WHERE username=?",
        (user["sub"],),
    ).fetchone()
    if not row:
        raise HTTPException(status_code=400, detail="User not found")
    db_conn.execute(
        # Added deid_engine column
        "INSERT OR REPLACE INTO settings (user_id, theme, categories, rules, lang, summary_lang, specialty, payer, region, template, use_local_models, agencies, beautify_model, suggest_model, summarize_model, deid_engine, use_offline_mode) VALUES (?, ?, ?, ?, ?, ?, ?, ?, ?, ?, ?, ?, ?, ?, ?, ?, ?)",
        (
            row["id"],
            model.theme,
            json.dumps(model.categories.model_dump()),
            json.dumps(model.rules),
            model.lang,
            model.summaryLang,
            model.specialty,
            model.payer,
            model.region,
            model.template,
            int(model.useLocalModels),
            json.dumps(model.agencies),
            model.beautifyModel,
            model.suggestModel,
            model.summarizeModel,
            model.deidEngine,
            int(model.useOfflineMode),
        ),
    )

    db_conn.commit()
    return model.model_dump()


<<<<<<< HEAD
@app.get("/api/formatting/rules")
async def get_formatting_rules(user=Depends(require_role("user"))) -> Dict[str, Any]:
    """Return organisation-specific formatting rules for the user."""
    try:
        row = db_conn.execute(
            "SELECT s.rules FROM settings s JOIN users u ON s.user_id = u.id WHERE u.username=?",
            (user["sub"],),
        ).fetchone()
        if row and row["rules"]:
            rules = json.loads(row["rules"])
        else:
            rules = []
    except sqlite3.OperationalError:
        rules = []
    return {"rules": rules}
=======
class UserProfile(BaseModel):
    currentView: Optional[str] = None
    clinic: Optional[str] = None
    preferences: Dict[str, Any] = Field(default_factory=dict)
    uiPreferences: Dict[str, Any] = Field(default_factory=dict)


class UiPreferencesModel(BaseModel):
    uiPreferences: Dict[str, Any] = Field(default_factory=dict)


@app.get("/api/user/profile")
async def get_user_profile(user=Depends(require_role("user"))) -> Dict[str, Any]:
    row = db_conn.execute(
        "SELECT up.current_view, up.clinic, up.preferences, up.ui_preferences "
        "FROM user_profile up JOIN users u ON up.user_id = u.id WHERE u.username=?",
        (user["sub"],),
    ).fetchone()
    if row:
        return {
            "currentView": row["current_view"],
            "clinic": row["clinic"],
            "preferences": json.loads(row["preferences"]) if row["preferences"] else {},
            "uiPreferences": json.loads(row["ui_preferences"]) if row["ui_preferences"] else {},
        }
    return UserProfile().model_dump()


@app.put("/api/user/profile")
async def update_user_profile(
    profile: UserProfile, user=Depends(require_role("user"))
) -> Dict[str, Any]:
    row = db_conn.execute(
        "SELECT id FROM users WHERE username=?", (user["sub"],)
    ).fetchone()
    if not row:
        raise HTTPException(status_code=400, detail="User not found")
    db_conn.execute(
        "INSERT OR REPLACE INTO user_profile (user_id, current_view, clinic, preferences, ui_preferences) "
        "VALUES (?, ?, ?, ?, ?)",
        (
            row["id"],
            profile.currentView,
            profile.clinic,
            json.dumps(profile.preferences),
            json.dumps(profile.uiPreferences),
        ),
    )
    db_conn.commit()
    return profile.model_dump()


@app.get("/api/user/current-view")
async def get_current_view(user=Depends(require_role("user"))) -> Dict[str, Any]:
    row = db_conn.execute(
        "SELECT up.current_view FROM user_profile up JOIN users u ON up.user_id = u.id WHERE u.username=?",
        (user["sub"],),
    ).fetchone()
    return {"currentView": row["current_view"] if row else None}


@app.get("/api/user/ui-preferences")
async def get_ui_preferences(user=Depends(require_role("user"))) -> Dict[str, Any]:
    row = db_conn.execute(
        "SELECT up.ui_preferences FROM user_profile up JOIN users u ON up.user_id = u.id WHERE u.username=?",
        (user["sub"],),
    ).fetchone()
    prefs = json.loads(row["ui_preferences"]) if row and row["ui_preferences"] else {}
    return {"uiPreferences": prefs}


@app.put("/api/user/ui-preferences")
async def put_ui_preferences(
    model: UiPreferencesModel, user=Depends(require_role("user"))
) -> Dict[str, Any]:
    row = db_conn.execute(
        "SELECT id FROM users WHERE username=?", (user["sub"],)
    ).fetchone()
    if not row:
        raise HTTPException(status_code=400, detail="User not found")
    updated = json.dumps(model.uiPreferences)
    cur = db_conn.execute(
        "UPDATE user_profile SET ui_preferences=? WHERE user_id=?",
        (updated, row["id"]),
    )
    if cur.rowcount == 0:
        db_conn.execute(
            "INSERT INTO user_profile (user_id, ui_preferences) VALUES (?, ?)",
            (row["id"], updated),
        )
    db_conn.commit()
    return {"uiPreferences": model.uiPreferences}


@app.get("/api/notifications/count")
async def get_notification_count(
    user=Depends(require_role("user"))
) -> Dict[str, int]:
    return {"count": notification_counts[user["sub"]]}


@app.websocket("/ws/notifications")
async def notifications_ws(websocket: WebSocket, token: str):
    try:
        data = jwt.decode(token, JWT_SECRET, algorithms=[JWT_ALGORITHM])
        username = data["sub"]
    except jwt.PyJWTError:
        await websocket.close(code=1008)
        return
    await websocket.accept()
    notification_subscribers[username].append(websocket)
    try:
        await websocket.send_json({"count": notification_counts[username]})
        while True:
            await asyncio.sleep(60)
    except WebSocketDisconnect:
        pass
    finally:
        if websocket in notification_subscribers[username]:
            notification_subscribers[username].remove(websocket)
>>>>>>> 42509fe9


class NoteRequest(BaseModel):
    """
    Schema for a note submitted by the frontend.  The primary field is
    `text`, the de‑identified clinical note.  Additional optional
    fields allow the client to provide context from an uploaded chart,
    user‑defined rules, or a transcript of a recorded visit.  These
    fields are appended to the note before sending to the AI model.
    """

    text: str
    chart: Optional[str] = None
    rules: Optional[List[str]] = None
    audio: Optional[str] = None
    lang: str = "en"
    specialty: Optional[str] = None
    payer: Optional[str] = None
    age: Optional[int] = Field(None, alias="patientAge")
    sex: Optional[str] = None
    region: Optional[str] = None
    useLocalModels: Optional[bool] = False
    useOfflineMode: Optional[bool] = False
    agencies: Optional[List[str]] = None
    beautifyModel: Optional[str] = None
    suggestModel: Optional[str] = None
    summarizeModel: Optional[str] = None

    class Config:
        populate_by_name = True



class CodesSuggestRequest(BaseModel):
    content: str
    patientData: Optional[Dict[str, Any]] = None
    useLocalModels: Optional[bool] = False
    useOfflineMode: Optional[bool] = False


class ComplianceCheckRequest(BaseModel):
    content: str
    codes: Optional[List[str]] = None
    useLocalModels: Optional[bool] = False
    useOfflineMode: Optional[bool] = False


class DifferentialsGenerateRequest(BaseModel):
    content: str
    symptoms: Optional[List[str]] = None
    patientData: Optional[Dict[str, Any]] = None
    useLocalModels: Optional[bool] = False
    useOfflineMode: Optional[bool] = False


class PreventionSuggestRequest(BaseModel):
    patientData: Optional[Dict[str, Any]] = None
    demographics: Optional[Dict[str, Any]] = None
    useLocalModels: Optional[bool] = False
    useOfflineMode: Optional[bool] = False


class RealtimeAnalyzeRequest(BaseModel):
    content: str
    patientContext: Optional[Dict[str, Any]] = None
    useLocalModels: Optional[bool] = False
    useOfflineMode: Optional[bool] = False

class VisitSessionModel(BaseModel):  # pragma: no cover - simple schema
    id: Optional[int] = None
    encounter_id: int
    data: Optional[str] = None


class AutoSaveModel(BaseModel):  # pragma: no cover - simple schema
    note_id: Optional[int] = None
    content: str
    beautifyModel: Optional[str] = None
    suggestModel: Optional[str] = None
    summarizeModel: Optional[str] = None

    class Config:
        populate_by_name = True



class CodeSuggestion(BaseModel):
    """Represents a single coding suggestion with rationale and upgrade."""

    code: str
    rationale: Optional[str] = None
    upgrade_to: Optional[str] = None
    upgradePath: Optional[str] = Field(None, alias="upgrade_path")


class PublicHealthSuggestion(BaseModel):
    """Preventative care recommendation with supporting reason."""

    recommendation: str
    reason: Optional[str] = None
    source: Optional[str] = None
    evidenceLevel: Optional[str] = None


class DifferentialSuggestion(BaseModel):
    """Potential differential diagnosis with likelihood score."""

    diagnosis: str
    # Use plain float optional; range validation can be enforced elsewhere.
    score: Optional[float] = None


class FollowUp(BaseModel):
    """Recommended follow-up interval and optional calendar event."""

    interval: Optional[str]
    ics: Optional[str] = None
    reason: Optional[str] = None


class SuggestionsResponse(BaseModel):
    """Schema for the suggestions returned to the frontend."""

    codes: List[CodeSuggestion]
    compliance: List[str]
    publicHealth: List[PublicHealthSuggestion]
    differentials: List[DifferentialSuggestion]
    followUp: Optional[FollowUp] = None


class CodeSuggestItem(BaseModel):
    code: str
    type: Optional[str] = None
    description: Optional[str] = None
    confidence: Optional[float] = None
    reasoning: Optional[str] = None


class CodesSuggestResponse(BaseModel):
    suggestions: List[CodeSuggestItem]


class ComplianceAlert(BaseModel):
    text: str
    category: Optional[str] = None
    priority: Optional[str] = None
    confidence: Optional[float] = None
    reasoning: Optional[str] = None


class ComplianceCheckResponse(BaseModel):
    alerts: List[ComplianceAlert]


class DifferentialItem(BaseModel):
    diagnosis: str
    confidence: Optional[float] = None
    reasoning: Optional[str] = None
    supportingFactors: Optional[List[str]] = None
    contradictingFactors: Optional[List[str]] = None
    testsToConfirm: Optional[List[str]] = None


class DifferentialsResponse(BaseModel):
    differentials: List[DifferentialItem]


class PreventionItem(BaseModel):
    recommendation: str
    priority: Optional[str] = None
    source: Optional[str] = None
    confidence: Optional[float] = None
    reasoning: Optional[str] = None
    ageRelevant: Optional[bool] = None


class PreventionResponse(BaseModel):
    recommendations: List[PreventionItem]


class RealtimeAnalysisResponse(BaseModel):
    analysisId: str
    extractedSymptoms: List[str]
    medicalHistory: List[str]
    currentMedications: List[str]
    confidence: Optional[float] = None
    reasoning: Optional[str] = None


class ScheduleRequest(BaseModel):
    """Request payload for the /schedule endpoint."""
    text: str
    codes: Optional[List[str]] = None
    specialty: Optional[str] = None
    payer: Optional[str] = None
    # Optional patient/reason for immediate appointment creation when exporting
    patient: Optional[str] = None
    reason: Optional[str] = None

class ScheduleResponse(FollowUp):
    """Response model containing recommended interval and optional ICS."""
    pass


# Schema for logging events from the frontend.  Each event should include
# an eventType (e.g., "note_started", "beautify", "suggest") and
# optional details (such as patient ID or note length).  The timestamp
# is optional; if not provided the current UTC time is used.
class EventModel(BaseModel):
    """Schema for analytics events sent from the frontend.

    In addition to a free-form ``details`` dictionary, several common
    analytics fields are exposed explicitly so clients can supply structured
    data without nesting.  These fields are merged back into ``details``
    when the event is stored.
    """

    eventType: str
    details: Optional[Dict[str, Any]] = None
    timestamp: Optional[float] = None
    codes: Optional[List[str]] = None
    revenue: Optional[float] = None
    denial: Optional[bool] = None
    timeToClose: Optional[float] = None
    clinician: Optional[str] = None
    deficiency: Optional[bool] = None
    compliance: Optional[List[str]] = None
    publicHealth: Optional[bool] = None
    satisfaction: Optional[int] = None
    baseline: Optional[bool] = None


class SurveyModel(BaseModel):
    """Schema for clinician feedback after completing a note."""

    rating: int = Field(..., ge=1, le=5)
    feedback: Optional[str] = None
    patientID: Optional[str] = None
    clinician: Optional[str] = None

# The deidentify() implementation has been moved to backend.deid and is now
# exposed via the thin wrapper defined near the top of this file. Tests
# continue to monkeypatch symbols on backend.main (e.g. _DEID_ENGINE) which
# are forwarded to the modular implementation.

@app.get("/events")
async def get_events(user=Depends(require_role("admin"))) -> List[Dict[str, Any]]:
    try:
        cursor = db_conn.cursor()
        cursor.execute(
            "SELECT eventType, timestamp, details FROM events ORDER BY timestamp DESC LIMIT 200"
        )
        rows = cursor.fetchall()
        result: List[Dict[str, Any]] = []
        for row in rows:
            try:
                details = json.loads(row["details"] or "{}")
            except Exception:
                details = {}
            result.append(
                {
                    "eventType": row["eventType"],
                    "timestamp": row["timestamp"],
                    "details": details,
                }
            )
        return result
    except Exception as exc:
        logging.error("Error fetching events: %s", exc)
        # Return empty list on error
        return []


# Endpoint: log an event for analytics purposes.  The frontend should
# call this endpoint whenever a notable action occurs (e.g., starting
# a note, beautifying a note, requesting suggestions).  Events are
# stored in the global `events` list.  Returns a simple status.
@app.post("/event")
async def log_event(
    event: EventModel, user=Depends(require_role("user"))
) -> Dict[str, str]:
    data = {
        "eventType": event.eventType,
        "details": event.details or {},
        "timestamp": event.timestamp or datetime.utcnow().timestamp(),
    }

    # Merge structured fields into the details dict so downstream
    # aggregation queries can rely on a consistent schema regardless of
    # how the client supplied the data.
    for key in [
        "codes",
        "revenue",
        "denial",
        "timeToClose",
        "clinician",
        "deficiency",
        "compliance",
        "publicHealth",
        "satisfaction",
        "baseline",
    ]:
        value = getattr(event, key)
        if value is not None:
            data["details"][key] = value
    codes = data["details"].get("codes") or []
    if codes and "revenue" not in data["details"]:
        data["details"]["revenue"] = sum(
            CPT_REVENUE.get(str(c), 0.0) for c in codes
        )
    if "timeToClose" in data["details"]:
        try:
            data["details"]["timeToClose"] = float(data["details"]["timeToClose"])
        except (TypeError, ValueError):
            pass

    events.append(data)
    # Persist the event to the SQLite database.  Serialize the details
    # dictionary as JSON for storage.  Use a simple INSERT statement
    # and commit immediately because the volume of events is low in
    # this prototype.  In a production system, consider batching
    # writes or using an async database driver.
    try:
        db_conn.execute(
            "INSERT INTO events (eventType, timestamp, details, revenue, time_to_close, codes, compliance_flags, public_health, satisfaction) VALUES (?, ?, ?, ?, ?, ?, ?, ?, ?)",
            (
                data["eventType"],
                data["timestamp"],
                json.dumps(data["details"], ensure_ascii=False),
                data["details"].get("revenue"),
                data["details"].get("timeToClose"),
                (
                    json.dumps(data["details"].get("codes"))
                    if data["details"].get("codes") is not None
                    else None
                ),
                (
                    json.dumps(data["details"].get("compliance"))
                    if data["details"].get("compliance") is not None
                    else None
                ),
                (
                    1
                    if data["details"].get("publicHealth") is True
                    else 0 if data["details"].get("publicHealth") is False else None
                ),
                data["details"].get("satisfaction"),
            ),
        )
        db_conn.commit()
    except Exception as exc:
        logging.error("Error inserting event into database: %s", exc)
    return {"status": "logged"}


@app.post("/survey")
async def submit_survey(
    survey: SurveyModel, user=Depends(require_role("user"))
) -> Dict[str, str]:
    """Record a satisfaction survey with optional free-text feedback."""

    ts = datetime.utcnow().timestamp()
    details = {
        "satisfaction": survey.rating,
        "feedback": survey.feedback or "",
    }
    if survey.patientID:
        details["patientID"] = survey.patientID
    if survey.clinician:
        details["clinician"] = survey.clinician
    events.append({"eventType": "survey", "details": details, "timestamp": ts})
    try:
        db_conn.execute(
            "INSERT INTO events (eventType, timestamp, details, revenue, codes, compliance_flags, public_health, satisfaction) VALUES (?, ?, ?, ?, ?, ?, ?, ?)",
            (
                "survey",
                ts,
                json.dumps(details, ensure_ascii=False),
                None,
                None,
                None,
                None,
                survey.rating,
            ),
        )
        db_conn.commit()
    except Exception as exc:
        logging.error("Error inserting survey into database: %s", exc)
    return {"status": "recorded"}


def _validate_prompt_templates(data: Dict[str, Any]) -> None:
    """Ensure prompt template structure is a mapping of mappings."""
    if not isinstance(data, dict):
        raise HTTPException(status_code=400, detail="Template must be a JSON object")
    for key in ("default", "specialty", "payer"):
        if key in data and not isinstance(data[key], dict):
            raise HTTPException(
                status_code=400, detail=f"'{key}' section must be an object"
            )


@app.get("/prompt-templates", response_model=Dict[str, Any])
def get_prompt_templates(user=Depends(require_role("admin"))) -> Dict[str, Any]:
    """Return the current prompt templates file."""
    path = os.path.join(os.path.dirname(__file__), "prompt_templates.json")
    if os.path.exists(path):
        with open(path, "r", encoding="utf-8") as f:
            return json.load(f)
    return {}


@app.post("/prompt-templates", response_model=Dict[str, Any])
def save_prompt_templates(
    data: Dict[str, Any], user=Depends(require_role("admin"))
) -> Dict[str, Any]:
    """Validate and persist prompt templates supplied by an admin user."""
    _validate_prompt_templates(data)
    path = os.path.join(os.path.dirname(__file__), "prompt_templates.json")
    with open(path, "w", encoding="utf-8") as f:
        json.dump(data, f, ensure_ascii=False, indent=2)
    prompt_utils._load_custom_templates.cache_clear()
    return data


@app.get("/templates", response_model=List[TemplateModel])
@app.get("/api/templates/list", response_model=List[TemplateModel])
def get_templates(
    specialty: Optional[str] = None,
    payer: Optional[str] = None,
    user=Depends(require_role("user")),
) -> List[TemplateModel]:
    """Return templates for the current user and clinic, optionally filtered by specialty or payer."""

    return list_user_templates(
        db_conn, user["sub"], user.get("clinic"), specialty, payer
    )


@app.post("/templates", response_model=TemplateModel)
@app.post("/api/templates", response_model=TemplateModel)
def create_template(
    tpl: TemplateModel, user=Depends(require_role("user"))
) -> TemplateModel:
    """Create a new template for the user or clinic."""

    return create_user_template(
        db_conn,
        user["sub"],
        user.get("clinic"),
        tpl,
        user.get("role") == "admin",
    )


@app.put("/templates/{template_id}", response_model=TemplateModel)
@app.put("/api/templates/{template_id}", response_model=TemplateModel)
def update_template(
    template_id: int, tpl: TemplateModel, user=Depends(require_role("user"))
) -> TemplateModel:
    """Update an existing template owned by the user or clinic."""

    return update_user_template(
        db_conn,
        user["sub"],
        user.get("clinic"),
        template_id,
        tpl,
        user.get("role") == "admin",
    )


@app.delete("/templates/{template_id}")
@app.delete("/api/templates/{template_id}")
def delete_template(
    template_id: int, user=Depends(require_role("user"))
) -> Dict[str, str]:
    """Delete a template owned by the user or clinic."""

    delete_user_template(
        db_conn,
        user["sub"],
        user.get("clinic"),
        template_id,
        user.get("role") == "admin",
    )
    return {"status": "deleted"}


class AutoSaveRequest(BaseModel):
    noteId: str
    content: str


@app.post("/api/notes/auto-save")
def auto_save_note(
    req: AutoSaveRequest, user=Depends(require_role("user"))
) -> Dict[str, Any]:
    """Persist note content in-memory for versioning."""

    versions = NOTE_VERSIONS[req.noteId]
    versions.append(
        {"timestamp": datetime.now(timezone.utc).isoformat(), "content": req.content}
    )
    if len(versions) > 20:
        versions.pop(0)
    return {"status": "saved", "version": len(versions)}


@app.get("/api/notes/versions/{note_id}")
def get_note_versions(
    note_id: str, user=Depends(require_role("user"))
) -> List[Dict[str, str]]:
    """Return previously auto-saved versions for a note."""

    return NOTE_VERSIONS.get(note_id, [])


class ExportRequest(BaseModel):
    """Payload for exporting a note and codes to an external EHR system.

    ``codes`` are user‑selected billing / clinical codes. The backend will
    infer resource types (Condition, Procedure, Observation, MedicationStatement)
    and construct a FHIR Transaction Bundle containing:
      * Composition (summary + references)
      * Observation (raw note)
      * DocumentReference (base64 note)
      * Claim (billing items)
      * Condition / Procedure / Observation / MedicationStatement resources
        derived from supplied codes
    When the FHIR server is not configured the generated bundle is returned
    directly instead of being posted so the client can download it manually.
    """
    note: str
    codes: List[str] = Field(default_factory=list)
    procedures: List[str] = Field(default_factory=list)
    medications: List[str] = Field(default_factory=list)
    patientID: Optional[str] = None
    encounterID: Optional[str] = None
    ehrSystem: Optional[str] = None

async def _perform_ehr_export(req: ExportRequest) -> Dict[str, Any]:
    """Internal helper to post (or generate) a FHIR bundle."""
    try:
        from backend import ehr_integration  # absolute import for packaged mode
        result = ehr_integration.post_note_and_codes(
            req.note,
            req.codes,
            req.patientID,
            req.encounterID,
            req.procedures,
            req.medications,
        )
        if result.get("status") not in {"exported", "bundle"}:
            logger.error("EHR export failed: %s", result)
        return result
    except requests.exceptions.RequestException as exc:  # pragma: no cover - network failures
        logger.exception("Network error during EHR export")
        return {"status": "error", "detail": str(exc)}
    except Exception as exc:  # pragma: no cover - unexpected failures
        logger.exception("Unexpected error during EHR export")
        return {"status": "error", "detail": str(exc)}


@app.post("/export")
async def export_to_ehr(
    req: ExportRequest, user=Depends(require_role("user"))
) -> Dict[str, Any]:
    """Legacy endpoint for exporting a note to an external EHR."""
    return await _perform_ehr_export(req)


@app.post("/api/export/ehr")
async def export_to_ehr_api(
    req: ExportRequest, user=Depends(require_role("user"))
) -> Dict[str, Any]:
    """Export a note to an EHR system and track the result."""
    result = await _perform_ehr_export(req)
    try:
        cur = db_conn.cursor()
        cur.execute(
            "INSERT INTO exports (timestamp, ehr, note, status, detail) VALUES (?, ?, ?, ?, ?)",
            (
                time.time(),
                req.ehrSystem or "",
                req.note,
                result.get("status"),
                json.dumps(result),
            ),
        )
        db_conn.commit()
        export_id = cur.lastrowid
    except Exception:
        export_id = None
    progress = 1.0 if result.get("status") in {"exported", "bundle"} else 0.0
    resp: Dict[str, Any] = {"status": result.get("status"), "progress": progress}
    if export_id is not None:
        resp["exportId"] = export_id
    return resp


@app.get("/api/export/ehr/{export_id}")
async def get_export_status(
    export_id: int, user=Depends(require_role("user"))
) -> Dict[str, Any]:
    row = db_conn.execute(
        "SELECT id, status, ehr, timestamp, detail FROM exports WHERE id=?",
        (export_id,),
    ).fetchone()
    if not row:
        raise HTTPException(status_code=404, detail="Export not found")
    detail = json.loads(row["detail"]) if row["detail"] else None
    return {
        "exportId": row["id"],
        "status": row["status"],
        "ehrSystem": row["ehr"],
        "timestamp": row["timestamp"],
        "detail": detail,
    }


# Endpoint: aggregate metrics from the logged events.  Returns counts of
# notes created/saved, beautification actions and suggestions, as well
# as the average note length (in characters) if provided in event
# details.
@app.get("/metrics")
async def get_metrics(
    start: Optional[str] = None,
    end: Optional[str] = None,
    clinician: Optional[str] = None,
    daily: bool = True,
    weekly: bool = True,
    user=Depends(require_role("admin")),
) -> Dict[str, Any]:
    """Aggregate analytics separately for baseline and current events.

    Events with ``baseline=true`` represent pre‑implementation metrics.
    The response contains aggregates for both baseline and current periods
    plus percentage improvement of current over baseline."""

    cursor = db_conn.cursor()

    # Detect optional schema columns for backwards compatibility (older tests/DBs)
    try:
        event_columns = {row[1] for row in cursor.execute("PRAGMA table_info(events)")}
    except Exception:
        event_columns = set()
    has_time_to_close = "time_to_close" in event_columns
    # Build reusable fragments depending on column availability
    time_to_close_avg_expr = (
        "AVG(time_to_close) AS avg_time_to_close," if has_time_to_close else "NULL AS avg_time_to_close,"  # noqa: E501
    )

    cursor.execute(
        """
        SELECT DISTINCT json_extract(CASE WHEN json_valid(details) THEN details ELSE '{}' END, '$.clinician') AS clinician
        FROM events
        WHERE json_extract(CASE WHEN json_valid(details) THEN details ELSE '{}' END, '$.clinician') IS NOT NULL
        """
    )
    clinicians = [row["clinician"] for row in cursor.fetchall() if row["clinician"]]

    def _parse_iso_ts(value: str) -> float | None:
        try:
            dt = datetime.fromisoformat(value)
            # Treat naive datetimes as UTC (tests supply epoch-based times)
            if dt.tzinfo is None:
                dt = dt.replace(tzinfo=timezone.utc)
            return dt.timestamp()
        except Exception:
            return None

    base_conditions: List[str] = []
    base_params: List[Any] = []
    if start:
        ts = _parse_iso_ts(start)
        if ts is not None:
            base_conditions.append("timestamp >= ?")
            base_params.append(ts)
    if end:
        ts = _parse_iso_ts(end)
        if ts is not None:
            base_conditions.append("timestamp <= ?")
            base_params.append(ts)
    if clinician:
        base_conditions.append(
            "json_extract(CASE WHEN json_valid(details) THEN details ELSE '{}' END, '$.clinician') = ?"
        )
        base_params.append(clinician)

    baseline_cond = "json_extract(CASE WHEN json_valid(details) THEN details ELSE '{}' END, '$.baseline') = 1"
    current_cond = "(json_extract(CASE WHEN json_valid(details) THEN details ELSE '{}' END, '$.baseline') IS NULL OR json_extract(CASE WHEN json_valid(details) THEN details ELSE '{}' END, '$.baseline') = 0)"

    current_conditions = base_conditions + [current_cond]
    baseline_conditions = base_conditions + [baseline_cond]

    where_current = (
        f"WHERE {' AND '.join(current_conditions)}" if current_conditions else ""
    )
    where_baseline = (
        f"WHERE {' AND '.join(baseline_conditions)}" if baseline_conditions else ""
    )

    def compute_basic(
        where_clause: str, params: List[Any], collect_timeseries: bool = False
    ) -> Dict[str, Any]:
        totals_query = f"""
            SELECT
                SUM(CASE WHEN eventType IN ('note_started','note_saved') THEN 1 ELSE 0 END) AS total_notes,
                SUM(CASE WHEN eventType='beautify' THEN 1 ELSE 0 END)        AS total_beautify,
                SUM(CASE WHEN eventType='suggest' THEN 1 ELSE 0 END)         AS total_suggest,
                SUM(CASE WHEN eventType='summary' THEN 1 ELSE 0 END)         AS total_summary,
                SUM(CASE WHEN eventType='chart_upload' THEN 1 ELSE 0 END)    AS total_chart_upload,
                SUM(CASE WHEN eventType='audio_recorded' THEN 1 ELSE 0 END)  AS total_audio,
                AVG(CAST(json_extract(CASE WHEN json_valid(details) THEN details ELSE '{{}}' END, '$.length') AS REAL)) AS avg_note_length,
                SUM(revenue) AS revenue_projection,
                AVG(revenue) AS revenue_per_visit,
                {time_to_close_avg_expr}
                AVG(satisfaction) AS avg_satisfaction,
                AVG(public_health) AS public_health_rate
            FROM events {where_clause}
        """.replace("\n                {time_to_close_avg_expr}\n", f"\n                {time_to_close_avg_expr}\n")
        cursor.execute(totals_query, params)
        row = cursor.fetchone()
        totals = dict(row) if row else {}
        metrics: Dict[str, Any] = {
            "total_notes": totals.get("total_notes", 0) or 0,
            "total_beautify": totals.get("total_beautify", 0) or 0,
            "total_suggest": totals.get("total_suggest", 0) or 0,
            "total_summary": totals.get("total_summary", 0) or 0,
            "total_chart_upload": totals.get("total_chart_upload", 0) or 0,
            "total_audio": totals.get("total_audio", 0) or 0,
            "avg_note_length": totals.get("avg_note_length") or 0,
            "revenue_projection": totals.get("revenue_projection") or 0,
            "revenue_per_visit": totals.get("revenue_per_visit") or 0,
            "avg_time_to_close": totals.get("avg_time_to_close") or 0,
        }

        cursor.execute(
            f"SELECT eventType, timestamp, details, codes, compliance_flags, public_health, satisfaction FROM events {where_clause} ORDER BY timestamp",
            params,
        )
        rows = cursor.fetchall()
        code_counts: Dict[str, int] = {}
        denial_counts: Dict[str, List[int]] = {}
        denial_totals = [0, 0]
        deficiency_totals = [0, 0]
        compliance_counts: Dict[str, int] = {}
        public_health_totals = [0, 0]
        satisfaction_sum = satisfaction_count = 0
        beautify_time_sum = beautify_time_count = 0.0
        beautify_daily: Dict[str, List[float]] = {} if collect_timeseries else {}
        beautify_weekly: Dict[str, List[float]] = {} if collect_timeseries else {}
        last_start_for_patient: Dict[str, float] = {}
        template_counts: Dict[str, int] = {}
        beautify_weekly: Dict[str, List[float]] = {} if collect_timeseries else {}
        last_start_for_patient: Dict[str, float] = {}
        template_counts: Dict[str, int] = {}

        for r in rows:
            evt = r["eventType"]
            ts = r["timestamp"]
            try:
                details = json.loads(r["details"] or "{}")
            except Exception:
                details = {}

            codes_val = r["codes"]
            try:
                codes = json.loads(codes_val) if codes_val else []
            except Exception:
                codes = []
            if isinstance(codes, list):
                denial_flag = (
                    details.get("denial")
                    if isinstance(details.get("denial"), bool)
                    else None
                )
                for code in codes:
                    code_counts[code] = code_counts.get(code, 0) + 1
                    if denial_flag is not None:
                        totals_d = denial_counts.get(code, [0, 0])
                        totals_d[0] += 1
                        if denial_flag:
                            totals_d[1] += 1
                        denial_counts[code] = totals_d

            comp_val = r["compliance_flags"]
            try:
                comp_list = json.loads(comp_val) if comp_val else []
            except Exception:
                comp_list = []
            for flag in comp_list:
                compliance_counts[flag] = compliance_counts.get(flag, 0) + 1

            public_health = r["public_health"]
            if isinstance(public_health, int):
                public_health_totals[0] += 1
                if public_health:
                    public_health_totals[1] += 1

            satisfaction = r["satisfaction"]
            if isinstance(satisfaction, (int, float)):
                satisfaction_sum += float(satisfaction)
                satisfaction_count += 1

            denial = details.get("denial")
            if isinstance(denial, bool):
                denial_totals[0] += 1
                if denial:
                    denial_totals[1] += 1

            deficiency = details.get("deficiency")
            if isinstance(deficiency, bool):
                deficiency_totals[0] += 1
                if deficiency:
                    deficiency_totals[1] += 1

            if evt == "template_use":
                tpl_id = details.get("templateId") or details.get("template_id")
                if tpl_id is not None:
                    template_counts[str(tpl_id)] = template_counts.get(str(tpl_id), 0) + 1

            patient_id = (
                details.get("patientID")
                or details.get("patientId")
                or details.get("patient_id")
            )
            if evt == "note_started" and patient_id:
                last_start_for_patient[patient_id] = ts
            if (
                evt == "beautify"
                and patient_id
                and patient_id in last_start_for_patient
            ):
                duration = ts - last_start_for_patient[patient_id]
                beautify_time_sum += duration
                beautify_time_count += 1
                if collect_timeseries:
                    day = datetime.utcfromtimestamp(ts).strftime("%Y-%m-%d")
                    week = datetime.utcfromtimestamp(ts).strftime("%Y-%W")
                    drec = beautify_daily.setdefault(day, [0.0, 0])
                    drec[0] += duration
                    drec[1] += 1
                    wrec = beautify_weekly.setdefault(week, [0.0, 0])
                    wrec[0] += duration
                    wrec[1] += 1

        avg_beautify_time = (
            beautify_time_sum / beautify_time_count if beautify_time_count else 0
        )
        denial_rates = {
            c: (v[1] / v[0] if v[0] else 0) for c, v in denial_counts.items()
        }
        overall_denial = denial_totals[1] / denial_totals[0] if denial_totals[0] else 0
        deficiency_rate = (
            deficiency_totals[1] / deficiency_totals[0] if deficiency_totals[0] else 0
        )
        public_health_rate = (
            public_health_totals[1] / public_health_totals[0]
            if public_health_totals[0]
            else 0
        )
        avg_satisfaction = (
            satisfaction_sum / satisfaction_count if satisfaction_count else 0
        )

        metrics.update(
            {
                "avg_beautify_time": avg_beautify_time,
                "coding_distribution": code_counts,
                "denial_rate": overall_denial,
                "denial_rates": denial_rates,
                "deficiency_rate": deficiency_rate,
                "compliance_counts": compliance_counts,
                "public_health_rate": public_health_rate,
                "avg_satisfaction": avg_satisfaction,
                "template_counts": template_counts,
            }
        )
        if collect_timeseries:
            metrics["beautify_daily"] = beautify_daily
            metrics["beautify_weekly"] = beautify_weekly
        return metrics

    current_metrics = compute_basic(where_current, base_params, collect_timeseries=True)
    baseline_metrics = compute_basic(where_baseline, base_params)

    beautify_daily = current_metrics.pop("beautify_daily")
    beautify_weekly = current_metrics.pop("beautify_weekly")
    coding_distribution = current_metrics.pop("coding_distribution")
    denial_rates = current_metrics.pop("denial_rates")
    compliance_counts = current_metrics.pop("compliance_counts")
    public_health_rate = current_metrics.pop("public_health_rate")
    avg_satisfaction = current_metrics.pop("avg_satisfaction")
    template_counts = current_metrics.pop("template_counts")
    baseline_template_counts = baseline_metrics.pop("template_counts")
<<<<<<< HEAD
    top_compliance = sorted(
        compliance_counts.items(), key=lambda x: x[1], reverse=True
    )[:5]
=======
    top_compliance = [k for k, _ in sorted(compliance_counts.items(), key=lambda kv: kv[1], reverse=True)[:5]]
>>>>>>> 42509fe9

    daily_list: List[Dict[str, Any]] = []
    if daily:
        daily_query = f"""
            SELECT
                date(datetime(timestamp, 'unixepoch')) AS date,
                SUM(CASE WHEN eventType IN ('note_started','note_saved') THEN 1 ELSE 0 END) AS notes,
                SUM(CASE WHEN eventType='beautify' THEN 1 ELSE 0 END)   AS beautify,
                SUM(CASE WHEN eventType='suggest' THEN 1 ELSE 0 END)    AS suggest,
                SUM(CASE WHEN eventType='summary' THEN 1 ELSE 0 END)    AS summary,
                SUM(CASE WHEN eventType='chart_upload' THEN 1 ELSE 0 END) AS chart_upload,
                SUM(CASE WHEN eventType='audio_recorded' THEN 1 ELSE 0 END) AS audio,
                AVG(CAST(json_extract(CASE WHEN json_valid(details) THEN details ELSE '{{}}' END, '$.length') AS REAL)) AS avg_note_length,
                SUM(revenue) AS revenue_projection,
                AVG(revenue) AS revenue_per_visit,
                {('AVG(time_to_close) AS avg_time_to_close,' if has_time_to_close else 'NULL AS avg_time_to_close,')}
                SUM(CASE WHEN eventType='note_closed' AND json_extract(CASE WHEN json_valid(details) THEN details ELSE '{{}}' END, '$.denial') = 1 THEN 1 ELSE 0 END) AS denials,
                SUM(CASE WHEN eventType='note_closed' AND json_extract(CASE WHEN json_valid(details) THEN details ELSE '{{}}' END, '$.deficiency') = 1 THEN 1 ELSE 0 END) AS deficiencies,
                SUM(json_array_length(CASE WHEN json_valid(compliance_flags) THEN compliance_flags ELSE '[]' END)) AS compliance_flags
            FROM events {where_current}
            GROUP BY date
            ORDER BY date
        """
        cursor.execute(daily_query, base_params)
        daily_list = [dict(r) for r in cursor.fetchall()]
    weekly_list: List[Dict[str, Any]] = []
    if weekly:
        weekly_query = f"""
            SELECT
                strftime('%Y-%W', datetime(timestamp, 'unixepoch')) AS week,
                SUM(CASE WHEN eventType IN ('note_started','note_saved') THEN 1 ELSE 0 END) AS notes,
                SUM(CASE WHEN eventType='beautify' THEN 1 ELSE 0 END)   AS beautify,
                SUM(CASE WHEN eventType='suggest' THEN 1 ELSE 0 END)    AS suggest,
                SUM(CASE WHEN eventType='summary' THEN 1 ELSE 0 END)    AS summary,
                SUM(CASE WHEN eventType='chart_upload' THEN 1 ELSE 0 END) AS chart_upload,
                SUM(CASE WHEN eventType='audio_recorded' THEN 1 ELSE 0 END) AS audio,
                AVG(CAST(json_extract(CASE WHEN json_valid(details) THEN details ELSE '{{}}' END, '$.length') AS REAL)) AS avg_note_length,
                SUM(revenue) AS revenue_projection,
                AVG(revenue) AS revenue_per_visit,
                {('AVG(time_to_close) AS avg_time_to_close,' if has_time_to_close else 'NULL AS avg_time_to_close,')}
                SUM(CASE WHEN eventType='note_closed' AND json_extract(CASE WHEN json_valid(details) THEN details ELSE '{{}}' END, '$.denial') = 1 THEN 1 ELSE 0 END) AS denials,
                SUM(CASE WHEN eventType='note_closed' AND json_extract(CASE WHEN json_valid(details) THEN details ELSE '{{}}' END, '$.deficiency') = 1 THEN 1 ELSE 0 END) AS deficiencies,
                SUM(json_array_length(CASE WHEN json_valid(compliance_flags) THEN compliance_flags ELSE '[]' END)) AS compliance_flags
            FROM events {where_current}
            GROUP BY week
            ORDER BY week
        """
        cursor.execute(weekly_query, base_params)
        weekly_list = [dict(r) for r in cursor.fetchall()]
    # attach beautify averages to the SQL-produced time series
    if daily:
        for entry in daily_list:
            bt = beautify_daily.get(entry["date"])
            entry["avg_beautify_time"] = bt[0] / bt[1] if bt and bt[1] else 0
            notes = entry.get("notes") or 0
            entry["denial_rate"] = (entry.get("denials", 0) / notes) if notes else 0
            entry["deficiency_rate"] = (entry.get("deficiencies", 0) / notes) if notes else 0
    if weekly:
        for entry in weekly_list:
            bt = beautify_weekly.get(entry["week"])
            entry["avg_beautify_time"] = bt[0] / bt[1] if bt and bt[1] else 0
            notes = entry.get("notes") or 0
            entry["denial_rate"] = (entry.get("denials", 0) / notes) if notes else 0
            entry["deficiency_rate"] = (entry.get("deficiencies", 0) / notes) if notes else 0

    def _add_rolling(records: List[Dict[str, Any]], window: int) -> None:
        """Attach rolling averages for key metrics."""
        fields = [
            "notes",
            "beautify",
            "suggest",
            "summary",
            "chart_upload",
            "audio",
            "avg_note_length",
            "avg_beautify_time",
            "avg_time_to_close",
            "revenue_per_visit",
            "revenue_projection",
            "denials",
            "deficiencies",
            "compliance_flags",
        ]
        sums: Dict[str, float] = {f: 0.0 for f in fields}
        queues: Dict[str, deque] = {f: deque() for f in fields}
        for rec in records:
            for f in fields:
                val = float(rec.get(f, 0) or 0)
                q = queues[f]
                q.append(val)
                sums[f] += val
                if len(q) > window:
                    sums[f] -= q.popleft()
                rec[f"rolling_{f}"] = sums[f] / len(q) if q else 0

    if daily:
        _add_rolling(daily_list, 7)
    if weekly:
        _add_rolling(weekly_list, 4)

    def _code_timeseries(period_sql: str) -> Dict[str, Dict[str, int]]:
        # Reformatted to avoid multiline f-string indentation issues seen in some Python versions.
        base_select = (
            "SELECT "
            + period_sql
            + " AS period, json_each.value AS code, COUNT(*) AS count FROM events "
            "JOIN json_each(COALESCE(events.codes, '[]')) "
        )
        query = (
            base_select
            + (where_current + " " if where_current else "")
            + "GROUP BY period, code ORDER BY period"
        )
        cursor.execute(query, base_params)
        result: Dict[str, Dict[str, int]] = {}
        for r in cursor.fetchall():
            period = r["period"]
            code_map = result.setdefault(period, {})
            code_map[r["code"]] = r["count"]
        return result

    codes_daily: Dict[str, Dict[str, int]] = {}
    codes_weekly: Dict[str, Dict[str, int]] = {}
    if daily:
        codes_daily = _code_timeseries("date(datetime(timestamp, 'unixepoch'))")
    if weekly:
        codes_weekly = _code_timeseries("strftime('%Y-%W', datetime(timestamp, 'unixepoch'))")

    timeseries: Dict[str, List[Dict[str, Any]]] = {}
    if daily:
        timeseries["daily"] = daily_list
        timeseries["codes_daily"] = codes_daily
    if weekly:
        timeseries["weekly"] = weekly_list
        timeseries["codes_weekly"] = codes_weekly

    def pct_change(b: float, c: float) -> float | None:
        return ((c - b) / b * 100) if b else None

    keys = [
        "total_notes",
        "total_beautify",
        "total_suggest",
        "total_summary",
        "total_chart_upload",
        "total_audio",
        "avg_note_length",
        "avg_beautify_time",
        "avg_time_to_close",
        "revenue_per_visit",
        "revenue_projection",
        "denial_rate",
        "deficiency_rate",
    ]
    improvement = {
        k: pct_change(baseline_metrics.get(k, 0), current_metrics.get(k, 0))
        for k in keys
    }

    top_compliance = [
        k for k, _ in sorted(compliance_counts.items(), key=lambda kv: kv[1], reverse=True)
    ]
    return {
        "baseline": baseline_metrics,
        "current": current_metrics,
        "improvement": improvement,
        "coding_distribution": coding_distribution,
        "denial_rates": denial_rates,
        "compliance_counts": compliance_counts,
<<<<<<< HEAD
        "top_compliance": [c for c, _ in top_compliance],
=======
        "top_compliance": top_compliance,
>>>>>>> 42509fe9
        "public_health_rate": public_health_rate,
        "avg_satisfaction": avg_satisfaction,
        "template_usage": {
            "current": template_counts,
            "baseline": baseline_template_counts,
        },
        "clinicians": clinicians,
        "timeseries": timeseries,
    }


@app.post("/summarize")
async def summarize(
    req: NoteRequest, user=Depends(require_role("user"))
) -> Dict[str, Any]:
    """
    Generate a patient‑friendly summary of a clinical note.  This endpoint
    combines the draft text with any optional chart and audio transcript,
    de‑identifies the content and calls an LLM to rewrite it in plain
    language suitable for patients.  If the LLM call fails, it returns
    a truncated version of the de‑identified note as a fallback.

    Args:
        req: NoteRequest with the clinical note and optional context.
    Returns:
        A dictionary containing "summary", "patient_friendly", "recommendations", "warnings".
    """
    combined = req.text or ""
    if req.chart:
        combined += "\n\n" + str(req.chart)
    if req.audio:
        combined += "\n\n" + str(req.audio)
    cleaned = deidentify(combined)
    offline_active = req.useOfflineMode if req.useOfflineMode is not None else False
    if not offline_active:
        # check user stored preference (table may not exist in some test fixtures)
        try:
            row = db_conn.execute("SELECT use_offline_mode FROM settings WHERE user_id=(SELECT id FROM users WHERE username=?)", (user["sub"],)).fetchone()
            if row:
                offline_active = bool(row["use_offline_mode"])
        except sqlite3.OperationalError:
            # settings table not present; ignore
            pass
    if offline_active or USE_OFFLINE_MODEL:
        from backend.offline_model import summarize as offline_summarize

        data = offline_summarize(
            cleaned,
            req.lang,
            req.specialty,
            req.payer,
            req.age,
            use_local=req.useLocalModels,
            model_path=req.summarizeModel,
        )
        # Ensure patient_friendly key present
        if "patient_friendly" not in data:
            data["patient_friendly"] = data.get("summary", "")
    else:
        try:
            messages = build_summary_prompt(
                cleaned, req.lang, req.specialty, req.payer, req.age
            )
            response_content = call_openai(messages)
            data = json.loads(response_content)
            # If model returns only summary, mirror into patient_friendly
            if "patient_friendly" not in data and "summary" in data:
                data["patient_friendly"] = data["summary"]
        except Exception as exc:
            logging.error("Error during summary LLM call: %s", exc)
            summary = cleaned[:200]
            if len(cleaned) > 200:
                summary += "..."
            data = {
                "summary": summary,
                "patient_friendly": summary,
                "recommendations": [],
                "warnings": [],
            }
    return data


@app.post("/transcribe")
async def transcribe(
    file: UploadFile = File(...),
    diarise: bool = False,
    lang: Optional[str] = None,
    user=Depends(require_role("user")),
) -> Dict[str, Any]:
    """Transcribe uploaded audio.

    The endpoint accepts an audio file (e.g. from the browser's
    ``MediaRecorder`` API) and returns a JSON object with separate
    ``provider`` and ``patient`` transcripts.  When ``diarise`` is false,
    the full transcription is returned under ``provider`` and ``patient``
    is left empty.  Actual transcription is delegated to
    :mod:`backend.audio_processing`.
    """

    audio_bytes = await file.read()
    if diarise:
        result = diarize_and_transcribe(audio_bytes, language=lang)

    else:
        text = simple_transcribe(audio_bytes, language=lang)
        result = {
            "provider": text,
            "patient": "",
            "segments": [
                {"speaker": "provider", "start": 0.0, "end": 0.0, "text": text}
            ],
        }
    # Store the transcript in the user's history so it can be revisited
    transcript_history[user["sub"]].append(result)
    return result


@app.get("/transcribe")
async def get_last_transcript(user=Depends(require_role("user"))) -> Dict[str, Any]:
    """Return recent audio transcripts for the current user."""

    history = list(transcript_history.get(user["sub"], []))
    return {"history": history}


@app.get("/api/patients/search")  # pragma: no cover - not exercised in tests
async def search_patients(q: str, user=Depends(require_role("user"))):
    """Search patients by name."""

    cursor = db_conn.execute(
        "SELECT id, name, dob FROM patients WHERE name LIKE ?",
        (f"%{q}%",),
    )
    rows = [dict(r) for r in cursor.fetchall()]
    return {"patients": rows}


@app.get("/api/encounters/validate/{encounter_id}")  # pragma: no cover - not exercised in tests
async def validate_encounter(encounter_id: int, user=Depends(require_role("user"))):
    """Validate that an encounter exists."""

    cur = db_conn.execute(
        "SELECT 1 FROM encounters WHERE id = ?",
        (encounter_id,),
    )
    return {"id": encounter_id, "valid": cur.fetchone() is not None}


@app.post("/api/visits/session")  # pragma: no cover - not exercised in tests
async def create_visit_session(
    session: VisitSessionModel, user=Depends(require_role("user"))
):
    """Create a new visit session."""

    cur = db_conn.execute(
        "INSERT INTO visit_sessions (encounter_id, data, updated_at) VALUES (?, ?, ?)",
        (session.encounter_id, session.data or "", time.time()),
    )
    db_conn.commit()
    return {"id": cur.lastrowid}


@app.put("/api/visits/session")  # pragma: no cover - not exercised in tests
async def update_visit_session(
    session: VisitSessionModel, user=Depends(require_role("user"))
):
    """Update an existing visit session."""

    if session.id is None:
        raise HTTPException(status.HTTP_400_BAD_REQUEST, "id required")
    db_conn.execute(
        "UPDATE visit_sessions SET encounter_id = ?, data = ?, updated_at = ? WHERE id = ?",
        (session.encounter_id, session.data or "", time.time(), session.id),
    )
    db_conn.commit()
    return {"status": "ok"}


@app.websocket("/api/transcribe/stream")  # pragma: no cover - not exercised in tests
async def transcribe_stream(websocket: WebSocket):
    """Stream transcription via WebSocket."""

    await websocket.accept()
    try:
        while True:
            chunk = await websocket.receive_bytes()
            text = simple_transcribe(chunk)
            await websocket.send_json(
                {"transcript": text, "confidence": 1.0, "isInterim": False}
            )
    except WebSocketDisconnect:
        pass


# Endpoint: set the OpenAI API key.  Accepts a JSON body with a single
# field "key" and stores it in a local file.  Also updates the
# environment variable OPENAI_API_KEY so future requests in this
# process use the new key.  This enables users to configure the key
# through the UI without editing environment variables directly.
@app.post("/apikey")
async def set_api_key(model: ApiKeyModel, user=Depends(require_role("admin"))):
    """
    Store and validate an OpenAI API key.  Accepts a JSON body with a
    single field "key" and writes it to a local file.  Validation is
    performed using a simple format check rather than a live API call so
    that newer project‑scoped keys (e.g. ``sk-proj-``) are accepted even
    when the SDK's built-in regex is out of date.  Returns JSON with
    status ``saved`` on success or an error message on failure.
    """
    key = model.key.strip()
    if not key:
        return JSONResponse(
            {"status": "error", "message": "Key cannot be empty"}, status_code=400
        )

    # Basic format validation: accept keys starting with ``sk-`` and at
    # least 20 additional non‑whitespace characters.  This intentionally
    # permits new project‑scoped keys such as ``sk-proj-`` which may
    # include hyphens or colons in their suffix without relying on the
    # OpenAI SDK's pattern enforcement.
    import re

    if not re.fullmatch(r"sk-\S{20,}", key):
        return JSONResponse(
            {"status": "error", "message": "Key not in expected format"},
            status_code=400,
        )

    try:
        save_api_key(key)
        return {"status": "saved"}
    except Exception as exc:
        return JSONResponse(
            {"status": "error", "message": f"Failed to save API key: {exc}"},
            status_code=400,
        )


@app.post("/beautify")
async def beautify_note(req: NoteRequest, user=Depends(require_role("user"))) -> dict:
    """
    Beautify (reformat) a clinical note.  This endpoint de‑identifies the
    incoming note and then calls an LLM to rephrase it into a professional
    format. If the model call fails, the cleaned text is returned with each
    sentence capitalised as a fallback.

    Args:
        req: NoteRequest with a raw clinical note.
    Returns:
        A dictionary with the beautified note as a string.
    """
    cleaned = deidentify(req.text)
    offline_active = req.useOfflineMode if req.useOfflineMode is not None else False
    if not offline_active:
        # check user stored preference (table may not exist in some test fixtures)
        try:
            row = db_conn.execute("SELECT use_offline_mode FROM settings WHERE user_id=(SELECT id FROM users WHERE username=?)", (user["sub"],)).fetchone()
            if row:
                offline_active = bool(row["use_offline_mode"])
        except sqlite3.OperationalError:
            pass
    if offline_active or USE_OFFLINE_MODEL:
        from backend.offline_model import beautify as offline_beautify

        beautified = offline_beautify(
            cleaned,
            req.lang,
            req.specialty,
            req.payer,
            use_local=req.useLocalModels,
            model_path=req.beautifyModel,
        )
        return {"beautified": beautified}

    # Attempt to call the LLM to beautify the note. If the call
    # fails for any reason (e.g., missing API key, network error), fall
    # back to returning the trimmed note with only the first letter of
    # each sentence capitalised so the endpoint still returns something useful.
    try:
        messages = build_beautify_prompt(cleaned, req.lang, req.specialty, req.payer)
        response_content = call_openai(messages)
        # The assistant's reply is expected to contain only the
        # beautified note text. We strip any leading/trailing
        # whitespace to tidy the result.
        beautified = response_content.strip()
        return {"beautified": beautified}
    except Exception as exc:
        # Log the exception and fall back to a basic transformation.
        logging.error("Error during beautify LLM call: %s", exc)
        sentences = re.split(r"(?<=[.!?])\s+", cleaned.strip())
        beautified = " ".join(s[:1].upper() + s[1:] for s in sentences if s)
        return {"beautified": beautified, "error": str(exc)}


@app.post("/api/ai/beautify")
async def beautify_note_api(req: NoteRequest, user=Depends(require_role("user"))) -> dict:
    """Alias for ``/beautify`` to support ``/api/ai/beautify`` path."""
    return await beautify_note(req, user)


@app.post("/suggest", response_model=SuggestionsResponse, response_model_exclude_none=True)
async def suggest(
    req: NoteRequest, user=Depends(require_role("user"))
) -> SuggestionsResponse:
    """
    Generate coding and compliance suggestions for a clinical note.  This
    endpoint de‑identifies the text and then calls an AI model to
    determine relevant CPT/ICD codes, compliance prompts, public health
    reminders, and differential diagnoses.  Falls back to rule-based
    suggestions if the model call fails.

    Args:
        req: NoteRequest with a raw clinical note.
    Returns:
        SuggestionsResponse with four categories of suggestions.
    """
    # Combine the main note with any optional chart text or audio transcript
    combined = req.text or ""
    if req.chart:
        combined += "\n\n" + str(req.chart)
    if req.audio:
        combined += "\n\n" + str(req.audio)
    # Apply de-identification to the combined text
    cleaned = deidentify(combined)
    # If the client provided custom rules, append them as a guidance section
    if req.rules:
        # Join rules into a bulleted list
        rules_section = "\n\nUser‑defined rules:\n" + "\n".join(
            f"- {r}" for r in req.rules
        )
        cleaned_for_prompt = cleaned + rules_section
    else:
        cleaned_for_prompt = cleaned
    offline_active = req.useOfflineMode if req.useOfflineMode is not None else False
    if not offline_active:
        # check user stored preference (table may not exist in some test fixtures)
        try:
            row = db_conn.execute("SELECT use_offline_mode FROM settings WHERE user_id=(SELECT id FROM users WHERE username=?)", (user["sub"],)).fetchone()
            if row:
                offline_active = bool(row["use_offline_mode"])
        except sqlite3.OperationalError:
            pass
    if offline_active or USE_OFFLINE_MODEL:
        from backend.offline_model import suggest as offline_suggest

        data = offline_suggest(
            cleaned_for_prompt,
            req.lang,
            req.specialty,
            req.payer,
            req.age,
            req.sex,
            req.region,
            use_local=req.useLocalModels,
            model_path=req.suggestModel,
        )
        # Ensure evidenceLevel is preserved regardless of key style.
        public_health = [
            PublicHealthSuggestion(
                recommendation=p.get("recommendation"),
                reason=p.get("reason"),
                source=p.get("source"),
                evidenceLevel=p.get("evidenceLevel") or p.get("evidence_level"),
            )
            for p in data["publicHealth"]
        ]
        try:
            extra_ph = public_health_api.get_public_health_suggestions(
                req.age, req.sex, req.region, req.agencies
            )
        except Exception as exc:  # pragma: no cover - network errors
            logging.warning("Public health fetch failed: %s", exc)
            extra_ph = []
        if extra_ph:
            existing = {p.recommendation for p in public_health}
            for rec in extra_ph:
                rec_name = rec.get("recommendation") if isinstance(rec, dict) else rec
                if rec_name and rec_name not in existing:
                    if isinstance(rec, dict):
                        public_health.append(PublicHealthSuggestion(**rec))
                    else:
                        public_health.append(
                            PublicHealthSuggestion(recommendation=str(rec))
                        )
        return SuggestionsResponse(
            codes=[CodeSuggestion(**c) for c in data["codes"]],
            compliance=data["compliance"],
            publicHealth=public_health,
            differentials=[DifferentialSuggestion(**d) for d in data["differentials"]],
        )
    # Try to call the LLM to generate structured suggestions.  The prompt
    # instructs the model to return JSON with keys codes, compliance,
    # public_health and differentials.  We parse the JSON into the
    # SuggestionsResponse schema.  If anything fails, we fall back to
    # the simple rule-based engine defined previously.
    try:
        messages = build_suggest_prompt(
            cleaned_for_prompt,
            req.lang,
            req.specialty,
            req.payer,
            req.age,
            req.sex,
            req.region,
        )
        response_content = call_openai(messages)
        # The model should return raw JSON.  Parse it into a Python dict.
        data = json.loads(response_content)
        # Convert codes list of dicts into CodeSuggestion objects.  Provide
        # defaults for missing fields.
        codes_list: List[CodeSuggestion] = []
        for item in data.get("codes", []):
            code_str = item.get("code") or item.get("Code") or ""
            rationale = item.get("rationale") or item.get("Rationale") or None
            upgrade = item.get("upgrade_to") or item.get("upgradeTo") or None
            upgrade_path = item.get("upgrade_path") or item.get("upgradePath") or None
            if code_str:
                codes_list.append(
                    CodeSuggestion(
                        code=code_str,
                        rationale=rationale,
                        upgrade_to=upgrade,
                        upgradePath=upgrade_path,
                    )
                )
        # Extract compliance as list of strings
        compliance = [str(x) for x in data.get("compliance", [])]
        # Public health objects
        public_health: List[PublicHealthSuggestion] = []
        for item in data.get("publicHealth", data.get("public_health", [])):
            if isinstance(item, dict):
                rec = item.get("recommendation") or item.get("Recommendation") or ""
                reason = item.get("reason") or item.get("Reason") or None
                source = item.get("source") or item.get("Source")
                evidence = (
                    item.get("evidenceLevel")
                    or item.get("evidence_level")
                    or item.get("evidence")
                )
                if rec:
                    public_health.append(
                        PublicHealthSuggestion(
                            recommendation=rec,
                            reason=reason,
                            source=source,
                            evidenceLevel=evidence,
                        )
                    )
            else:
                public_health.append(
                    PublicHealthSuggestion(recommendation=str(item), reason=None)
                )
        # Differential diagnoses with scores
        diffs: List[DifferentialSuggestion] = []
        for item in data.get("differentials", []):
            if isinstance(item, dict):
                diag = item.get("diagnosis") or item.get("Diagnosis") or ""
                raw_score = item.get("score")
                score_val: Optional[float] = None
                if isinstance(raw_score, (int, float)):
                    score_val = float(raw_score)
                    if score_val > 1:
                        score_val /= 100.0
                    if not 0 <= score_val <= 1:
                        score_val = None
                elif isinstance(raw_score, str):
                    try:
                        score_val = float(raw_score.strip().rstrip("%"))
                        if score_val > 1:
                            score_val /= 100.0
                        if not 0 <= score_val <= 1:
                            score_val = None
                    except Exception:
                        score_val = None
                if diag:
                    diffs.append(
                        DifferentialSuggestion(diagnosis=diag, score=score_val)
                    )
            else:
                diffs.append(DifferentialSuggestion(diagnosis=str(item), score=None))
        # Augment public health suggestions with external guidelines
        try:
            extra_ph = public_health_api.get_public_health_suggestions(
                req.age, req.sex, req.region, req.agencies
            )
        except Exception as exc:  # pragma: no cover - network errors
            logging.warning("Public health fetch failed: %s", exc)
            extra_ph = []
        if extra_ph:
            existing = {p.recommendation for p in public_health}
            for rec in extra_ph:
                rec_name = rec.get("recommendation") if isinstance(rec, dict) else rec
                if rec_name and rec_name not in existing:
                    if isinstance(rec, dict):
                        public_health.append(PublicHealthSuggestion(**rec))
                    else:
                        public_health.append(
                            PublicHealthSuggestion(recommendation=str(rec))
                        )
        # If all categories are empty, raise an error to fall back to rule-based suggestions.
        if not (codes_list or compliance or public_health or diffs):
            raise ValueError("No suggestions returned from LLM")
        follow_up = recommend_follow_up(
            [c.code for c in codes_list],
            [d.diagnosis for d in diffs],
            req.specialty,
            req.payer,
        )
        return SuggestionsResponse(
            codes=codes_list,
            compliance=compliance,
            publicHealth=public_health,
            differentials=diffs,
            followUp=follow_up,
        )
    except Exception as exc:
        # Log error and use rule-based fallback suggestions.
        logging.error("Error during suggest LLM call or parsing JSON: %s", exc)
        codes: List[CodeSuggestion] = []  # fixed invalid generic syntax
        compliance: List[str] = []
        public_health: List[PublicHealthSuggestion] = []
        diffs: List[DifferentialSuggestion] = []
        # Respiratory symptoms
        if any(
            keyword in cleaned.lower() for keyword in ["cough", "fever", "cold", "sore throat"]
        ):
            codes.append(
                CodeSuggestion(
                    code="99213",
                    rationale="Established patient with respiratory symptoms",
                )
            )
            codes.append(
                CodeSuggestion(
                    code="J06.9", rationale="Upper respiratory infection, unspecified"
                )
            )
            compliance.append("Document duration of fever and associated symptoms")
            public_health.append(
                PublicHealthSuggestion(
                    recommendation="Consider influenza vaccine", reason=None
                )
            )
            diffs.extend(
                [
                    DifferentialSuggestion(diagnosis="Common cold"),
                    DifferentialSuggestion(diagnosis="COVID-19"),
                    DifferentialSuggestion(diagnosis="Influenza"),
                ]
            )
        # Diabetes management
        if "diabetes" in cleaned.lower():
            codes.append(
                CodeSuggestion(
                    code="E11.9",
                    rationale="Type 2 diabetes mellitus without complications",
                )
            )
            compliance.append("Include latest HbA1c results and medication list")
            public_health.append(
                PublicHealthSuggestion(
                    recommendation="Remind patient about foot and eye exams",
                    reason=None,
                )
            )
            diffs.append(DifferentialSuggestion(diagnosis="Impaired glucose tolerance"))
        # Hypertension
        if "hypertension" in cleaned.lower() or "high blood pressure" in cleaned.lower():
            codes.append(
                CodeSuggestion(code="I10", rationale="Essential (primary) hypertension")
            )
            compliance.append(
                "Document blood pressure readings and lifestyle counselling"
            )
            public_health.append(
                PublicHealthSuggestion(
                    recommendation="Discuss sodium restriction and exercise",
                    reason=None,
                )
            )
            diffs.append(DifferentialSuggestion(diagnosis="White coat hypertension"))
        # Preventive visit
        if "annual" in cleaned.lower() or "wellness" in cleaned.lower():
            codes.append(
                CodeSuggestion(
                    code="99395", rationale="Periodic comprehensive preventive visit"
                )
            )
            compliance.append("Ensure all preventive screenings are up to date")
            public_health.append(
                PublicHealthSuggestion(
                    recommendation="Screen for depression and alcohol use", reason=None
                )
            )
            diffs.append(DifferentialSuggestion(diagnosis="–"))
        # Mental health
        if any(word in cleaned.lower() for word in ["depression", "anxiety", "sad", "depressed"]):
            codes.append(
                CodeSuggestion(
                    code="F32.9", rationale="Major depressive disorder, unspecified"
                )
            )
            compliance.append(
                "Assess severity and suicidal ideation; document mental status exam"
            )
            public_health.append(
                PublicHealthSuggestion(
                    recommendation="Offer referral to counselling or psychotherapy",
                    reason=None,
                )
            )
            diffs.append(DifferentialSuggestion(diagnosis="Adjustment disorder"))
        # Musculoskeletal pain
        if any(
            word in cleaned.lower()
            for word in [
                "back pain",
                "low back",
                "joint pain",
                "knee pain",
                "shoulder pain",
            ]
        ):
            codes.append(CodeSuggestion(code="M54.5", rationale="Low back pain"))
            compliance.append(
                "Document onset, aggravating/relieving factors, and functional limitations"
            )
            public_health.append(
                PublicHealthSuggestion(
                    recommendation="Recommend stretching and physical therapy",
                    reason=None,
                )
            )
            diffs.append(DifferentialSuggestion(diagnosis="Lumbar strain"))
        # Default suggestions if nothing matched
        if not codes:
            codes.append(
                CodeSuggestion(
                    code="99212", rationale="Established patient, straightforward"
                )
            )
        if not compliance:
            compliance.append("Ensure chief complaint and history are complete")
        if not public_health:
            public_health.append(
                PublicHealthSuggestion(
                    recommendation="Consider influenza vaccine", reason=None
                )
            )
        if not diffs:
            diffs.append(DifferentialSuggestion(diagnosis="Routine follow-up"))
        try:
            extra_ph = public_health_api.get_public_health_suggestions(
                req.age, req.sex, req.region, req.agencies
            )
        except Exception as exc:  # pragma: no cover - network errors
            logging.warning("Public health fetch failed: %s", exc)
            extra_ph = []
        if extra_ph:
            existing = {p.recommendation for p in public_health}
            for rec in extra_ph:
                rec_name = rec.get("recommendation") if isinstance(rec, dict) else rec
                if rec_name and rec_name not in existing:
                    if isinstance(rec, dict):
                        public_health.append(PublicHealthSuggestion(**rec))
                    else:
                        public_health.append(
                            PublicHealthSuggestion(recommendation=str(rec))
                        )
        follow_up = recommend_follow_up(
            [c.code for c in codes],
            [d.diagnosis for d in diffs],
            req.specialty,
            req.payer,
        )

        return SuggestionsResponse(
            codes=codes,
            compliance=compliance,
            publicHealth=public_health,
            differentials=diffs,
            followUp=follow_up,
        )



async def _codes_suggest(req: CodesSuggestRequest) -> CodesSuggestResponse:
    cleaned = deidentify(req.content or "")
    offline = req.useOfflineMode or USE_OFFLINE_MODEL
    if offline:
        from backend.offline_model import suggest as offline_suggest

        data = offline_suggest(cleaned)
        suggestions = [
            CodeSuggestItem(
                code=item.get("code", ""),
                type=item.get("type"),
                description=item.get("rationale"),
                confidence=1.0,
                reasoning=item.get("rationale"),
            )
            for item in data.get("codes", [])
        ]
        return CodesSuggestResponse(suggestions=suggestions)
    try:
        patient = json.dumps(req.patientData or {})
        messages = [
            {
                "role": "system",
                "content": (
                    "You are an expert medical coder. Return JSON with key 'suggestions' "
                    "as an array of {code,type,description,confidence,reasoning}. Confidence in 0-1."
                ),
            },
            {
                "role": "user",
                "content": f"Note:\n{cleaned}\nPatient data:{patient}",
            },
        ]
        resp = call_openai(messages)
        data = json.loads(resp)
        suggestions = [CodeSuggestItem(**s) for s in data.get("suggestions", [])]
        return CodesSuggestResponse(suggestions=suggestions)
    except Exception as exc:
        logging.error("codes suggest failed: %s", exc)
        return CodesSuggestResponse(suggestions=[])


@app.post("/api/ai/codes/suggest", response_model=CodesSuggestResponse)
async def codes_suggest(
    req: CodesSuggestRequest, user=Depends(require_role("user"))
) -> CodesSuggestResponse:
    return await _codes_suggest(req)


@app.websocket("/ws/api/ai/codes/suggest")
async def ws_codes_suggest(websocket: WebSocket):
    await websocket.accept()
    data = await websocket.receive_json()
    resp = await _codes_suggest(CodesSuggestRequest(**data))
    await websocket.send_json(resp.model_dump())
    await websocket.close()


async def _compliance_check(req: ComplianceCheckRequest) -> ComplianceCheckResponse:
    cleaned = deidentify(req.content or "")
    offline = req.useOfflineMode or USE_OFFLINE_MODEL
    if offline:
        from backend.offline_model import suggest as offline_suggest

        data = offline_suggest(cleaned)
        alerts = [
            ComplianceAlert(
                text=str(item),
                confidence=1.0,
                reasoning=str(item),
            )
            for item in data.get("compliance", [])
        ]
        return ComplianceCheckResponse(alerts=alerts)
    try:
        codes = json.dumps(req.codes or [])
        messages = [
            {
                "role": "system",
                "content": (
                    "You are a compliance assistant. Return JSON {alerts:[{text,category,priority,confidence,reasoning}]}."
                ),
            },
            {
                "role": "user",
                "content": f"Note:\n{cleaned}\nCodes:{codes}",
            },
        ]
        resp = call_openai(messages)
        data = json.loads(resp)
        alerts = [ComplianceAlert(**a) for a in data.get("alerts", [])]
        return ComplianceCheckResponse(alerts=alerts)
    except Exception as exc:
        logging.error("compliance check failed: %s", exc)
        return ComplianceCheckResponse(alerts=[])


@app.post("/api/ai/compliance/check", response_model=ComplianceCheckResponse)
async def compliance_check(
    req: ComplianceCheckRequest, user=Depends(require_role("user"))
) -> ComplianceCheckResponse:
    return await _compliance_check(req)


@app.websocket("/ws/api/ai/compliance/check")
async def ws_compliance_check(websocket: WebSocket):
    await websocket.accept()
    data = await websocket.receive_json()
    resp = await _compliance_check(ComplianceCheckRequest(**data))
    await websocket.send_json(resp.model_dump())
    await websocket.close()


async def _differentials_generate(
    req: DifferentialsGenerateRequest,
) -> DifferentialsResponse:
    cleaned = deidentify(req.content or "")
    offline = req.useOfflineMode or USE_OFFLINE_MODEL
    if offline:
        from backend.offline_model import suggest as offline_suggest

        data = offline_suggest(cleaned)
        diffs = [
            DifferentialItem(
                diagnosis=item.get("diagnosis", ""),
                confidence=item.get("score"),
                reasoning="offline",
            )
            for item in data.get("differentials", [])
        ]
        return DifferentialsResponse(differentials=diffs)
    try:
        symptoms = json.dumps(req.symptoms or [])
        patient = json.dumps(req.patientData or {})
        messages = [
            {
                "role": "system",
                "content": (
                    "You are a clinical decision support system. Return JSON {differentials:[{diagnosis,confidence,reasoning,supportingFactors,contradictingFactors,testsToConfirm}]}. Confidence 0-1."
                ),
            },
            {
                "role": "user",
                "content": f"Note:\n{cleaned}\nSymptoms:{symptoms}\nPatient:{patient}",
            },
        ]
        resp = call_openai(messages)
        data = json.loads(resp)
        diffs = [DifferentialItem(**d) for d in data.get("differentials", [])]
        return DifferentialsResponse(differentials=diffs)
    except Exception as exc:
        logging.error("differentials generate failed: %s", exc)
        return DifferentialsResponse(differentials=[])


@app.post("/api/ai/differentials/generate", response_model=DifferentialsResponse)
async def differentials_generate(
    req: DifferentialsGenerateRequest, user=Depends(require_role("user"))
) -> DifferentialsResponse:
    return await _differentials_generate(req)


@app.websocket("/ws/api/ai/differentials/generate")
async def ws_differentials_generate(websocket: WebSocket):
    await websocket.accept()
    data = await websocket.receive_json()
    resp = await _differentials_generate(DifferentialsGenerateRequest(**data))
    await websocket.send_json(resp.model_dump())
    await websocket.close()


async def _prevention_suggest(req: PreventionSuggestRequest) -> PreventionResponse:
    offline = req.useOfflineMode or USE_OFFLINE_MODEL
    if offline:
        from backend.offline_model import suggest as offline_suggest

        data = offline_suggest("")
        recs = [
            PreventionItem(
                recommendation=item.get("recommendation", ""),
                priority="routine",
                source=item.get("source"),
                confidence=1.0,
                reasoning=item.get("reason"),
            )
            for item in data.get("publicHealth", [])
        ]
        return PreventionResponse(recommendations=recs)
    try:
        patient = json.dumps(req.patientData or {})
        demo = json.dumps(req.demographics or {})
        messages = [
            {
                "role": "system",
                "content": (
                    "You are a preventative care assistant. Return JSON {recommendations:[{recommendation,priority,source,confidence,reasoning}]}."
                ),
            },
            {
                "role": "user",
                "content": f"Patient:{patient}\nDemographics:{demo}",
            },
        ]
        resp = call_openai(messages)
        data = json.loads(resp)
        recs = [PreventionItem(**r) for r in data.get("recommendations", [])]
        return PreventionResponse(recommendations=recs)
    except Exception as exc:
        logging.error("prevention suggest failed: %s", exc)
        return PreventionResponse(recommendations=[])


@app.post("/api/ai/prevention/suggest", response_model=PreventionResponse)
async def prevention_suggest(
    req: PreventionSuggestRequest, user=Depends(require_role("user"))
) -> PreventionResponse:
    return await _prevention_suggest(req)


@app.websocket("/ws/api/ai/prevention/suggest")
async def ws_prevention_suggest(websocket: WebSocket):
    await websocket.accept()
    data = await websocket.receive_json()
    resp = await _prevention_suggest(PreventionSuggestRequest(**data))
    await websocket.send_json(resp.model_dump())
    await websocket.close()


async def _realtime_analyze(req: RealtimeAnalyzeRequest) -> RealtimeAnalysisResponse:
    cleaned = deidentify(req.content or "")
    offline = req.useOfflineMode or USE_OFFLINE_MODEL
    if offline:
        return RealtimeAnalysisResponse(
            analysisId="offline",
            extractedSymptoms=[],
            medicalHistory=[],
            currentMedications=[],
            confidence=1.0,
            reasoning="offline",
        )
    try:
        context = json.dumps(req.patientContext or {})
        messages = [
            {
                "role": "system",
                "content": (
                    "You analyse clinical text. Return JSON with keys analysisId (string), extractedSymptoms (array), medicalHistory (array), currentMedications (array), confidence (0-1), reasoning (string)."
                ),
            },
            {
                "role": "user",
                "content": f"Content:\n{cleaned}\nContext:{context}",
            },
        ]
        resp = call_openai(messages)
        data = json.loads(resp)
        if not data.get("analysisId"):
            data["analysisId"] = str(uuid4())
        return RealtimeAnalysisResponse(**data)
    except Exception as exc:
        logging.error("realtime analysis failed: %s", exc)
        return RealtimeAnalysisResponse(
            analysisId=str(uuid4()),
            extractedSymptoms=[],
            medicalHistory=[],
            currentMedications=[],
            confidence=None,
            reasoning=str(exc),
        )


@app.post("/api/ai/analyze/realtime", response_model=RealtimeAnalysisResponse)
async def realtime_analyze(
    req: RealtimeAnalyzeRequest, user=Depends(require_role("user"))
) -> RealtimeAnalysisResponse:
    return await _realtime_analyze(req)


@app.websocket("/ws/api/ai/analyze/realtime")
async def ws_realtime_analyze(websocket: WebSocket):
    await websocket.accept()
    data = await websocket.receive_json()
    resp = await _realtime_analyze(RealtimeAnalyzeRequest(**data))
    await websocket.send_json(resp.model_dump())
    await websocket.close()


@app.post("/api/compliance/analyze")  # pragma: no cover - not exercised in tests
async def analyze_compliance(
    req: NoteRequest, user=Depends(require_role("user"))
):
    """Analyze compliance issues in a note using an AI model."""

    cleaned = deidentify(req.text or "")
    messages = [
        {
            "role": "system",
            "content": "Return JSON with key 'compliance' listing documentation issues.",
        },
        {"role": "user", "content": cleaned},
    ]
    try:
        response_content = call_openai(messages)
        data = json.loads(response_content)
        compliance = [str(x) for x in data.get("compliance", [])]
    except Exception:
        try:
            from backend.offline_model import suggest as offline_suggest

            data = offline_suggest(
                cleaned,
                req.lang,
                req.specialty,
                req.payer,
                req.age,
                req.sex,
                req.region,
                use_local=req.useLocalModels,
                model_path=req.suggestModel,
            )
            compliance = [str(x) for x in data.get("compliance", [])]
        except Exception:
            compliance = ["offline compliance"]
    return {"compliance": compliance}


@app.put("/api/notes/auto-save")  # pragma: no cover - not exercised in tests
async def auto_save_note(note: AutoSaveModel, user=Depends(require_role("user"))):
    """Persist a draft note for the current user."""

    row = db_conn.execute(
        "SELECT id FROM users WHERE username=?",
        (user["sub"],),
    ).fetchone()
    uid = row["id"] if row else None
    db_conn.execute(
        "INSERT INTO note_auto_saves (user_id, note_id, content, updated_at) VALUES (?, ?, ?, ?)",
        (uid, note.note_id, note.content, time.time()),
    )
    db_conn.commit()
    return {"status": "saved"}


@app.post("/api/notes/finalize-check")  # pragma: no cover - not exercised in tests
async def finalize_check(req: NoteRequest, user=Depends(require_role("user"))):
    """Use an AI model to check if a note is ready for finalization."""

    cleaned = deidentify(req.text or "")
    messages = [
        {
            "role": "system",
            "content": "Return JSON {\"ok\": bool, \"issues\": []} indicating remaining problems.",

class AnalyzeRequest(BaseModel):
    text: str
    model: Optional[str] = None


@app.post("/api/ai/analyze")
async def analyze_note(
    req: AnalyzeRequest, user=Depends(require_role("user"))
) -> Dict[str, Any]:
    """Extract structured content from a note via the LLM."""

    cleaned = deidentify(req.text or "")
    if USE_OFFLINE_MODEL:
        return {"analysis": {}}
    messages = [
        {
            "role": "system",
            "content": "Extract key medical facts as JSON with any fields you find relevant.",
        },
        {"role": "user", "content": cleaned},
    ]
    try:

        response_content = call_openai(messages)
        data = json.loads(response_content)
        ok = bool(data.get("ok", True))
        issues = [str(x) for x in data.get("issues", [])]
    except Exception:
        ok = True
        issues = []
    return {"ok": ok, "issues": issues}




@app.post("/followup", response_model=ScheduleResponse)
async def followup(req: ScheduleRequest, user=Depends(require_role("user"))) -> ScheduleResponse:
    """Return a recommended follow-up interval (no persistence)."""
    cleaned = deidentify(req.text or "")
    follow = recommend_follow_up(
        req.codes or [],
        [cleaned],
        req.specialty,
        req.payer,
    )
    return ScheduleResponse(**follow)

# ------------------- Appointment CRUD & ICS export -------------------------
class AppointmentCreate(BaseModel):
    patient: str
    reason: str
    start: datetime
    end: Optional[datetime] = None

class Appointment(BaseModel):
    id: int
    patient: str
    reason: str
    start: datetime
    end: datetime

class AppointmentList(BaseModel):
    appointments: List[Appointment]

@app.post("/schedule", response_model=Appointment)
async def create_schedule_appointment(appt: AppointmentCreate, user=Depends(require_role("user"))):
    rec = create_appointment(appt.patient, appt.reason, appt.start, appt.end)
    return Appointment(**{**rec, "start": rec["start"], "end": rec["end"]})

@app.get("/schedule", response_model=AppointmentList)
async def list_schedule_appointments(user=Depends(require_role("user"))):
    items = list_appointments()
    parsed: List[Appointment] = []
    for item in items:
        parsed.append(
            Appointment(
                **{
                    **item,
                    "start": datetime.fromisoformat(item["start"]),
                    "end": datetime.fromisoformat(item["end"]),
                }
            )
        )
    return AppointmentList(appointments=parsed)

class ScheduleExportRequest(BaseModel):
    id: int

@app.post("/schedule/export")
async def export_schedule_appointment(req: ScheduleExportRequest, user=Depends(require_role("user"))):
    appt = get_appointment(req.id)
    if not appt:
        raise HTTPException(status_code=404, detail="appointment not found")
    return {"ics": export_appointment_ics(appt)}
# ---------------------------------------------------------------------------<|MERGE_RESOLUTION|>--- conflicted
+++ resolved
@@ -74,18 +74,15 @@
     ensure_settings_table,
     ensure_templates_table,
     ensure_events_table,
-<<<<<<< HEAD
+
     ensure_exports_table,
-=======
 
     ensure_patients_table,
     ensure_encounters_table,
     ensure_visit_sessions_table,
     ensure_note_auto_saves_table,
-
     ensure_user_profile_table,
 
->>>>>>> 42509fe9
 )
 from backend.templates import (
     TemplateModel,
@@ -347,14 +344,12 @@
 db_conn = sqlite3.connect(DB_PATH, check_same_thread=False)
 # Ensure the events table exists with the latest schema.
 ensure_events_table(db_conn)
-<<<<<<< HEAD
 ensure_exports_table(db_conn)
-=======
 ensure_patients_table(db_conn)
 ensure_encounters_table(db_conn)
 ensure_visit_sessions_table(db_conn)
 ensure_note_auto_saves_table(db_conn)
->>>>>>> 42509fe9
+
 
 # Create helpful indexes for metrics queries (idempotent)
 try:  # pragma: no cover - sqlite create index if not exists
@@ -411,14 +406,11 @@
     ensure_templates_table(conn)
     ensure_user_profile_table(conn)
     ensure_events_table(conn)
-<<<<<<< HEAD
     ensure_exports_table(conn)
-=======
     ensure_patients_table(conn)
     ensure_encounters_table(conn)
     ensure_visit_sessions_table(conn)
     ensure_note_auto_saves_table(conn)
->>>>>>> 42509fe9
     conn.commit()
 
 
@@ -939,7 +931,7 @@
     return model.model_dump()
 
 
-<<<<<<< HEAD
+
 @app.get("/api/formatting/rules")
 async def get_formatting_rules(user=Depends(require_role("user"))) -> Dict[str, Any]:
     """Return organisation-specific formatting rules for the user."""
@@ -955,7 +947,7 @@
     except sqlite3.OperationalError:
         rules = []
     return {"rules": rules}
-=======
+
 class UserProfile(BaseModel):
     currentView: Optional[str] = None
     clinic: Optional[str] = None
@@ -1076,7 +1068,7 @@
     finally:
         if websocket in notification_subscribers[username]:
             notification_subscribers[username].remove(websocket)
->>>>>>> 42509fe9
+
 
 
 class NoteRequest(BaseModel):
@@ -1974,13 +1966,10 @@
     avg_satisfaction = current_metrics.pop("avg_satisfaction")
     template_counts = current_metrics.pop("template_counts")
     baseline_template_counts = baseline_metrics.pop("template_counts")
-<<<<<<< HEAD
     top_compliance = sorted(
         compliance_counts.items(), key=lambda x: x[1], reverse=True
     )[:5]
-=======
-    top_compliance = [k for k, _ in sorted(compliance_counts.items(), key=lambda kv: kv[1], reverse=True)[:5]]
->>>>>>> 42509fe9
+
 
     daily_list: List[Dict[str, Any]] = []
     if daily:
@@ -2150,11 +2139,7 @@
         "coding_distribution": coding_distribution,
         "denial_rates": denial_rates,
         "compliance_counts": compliance_counts,
-<<<<<<< HEAD
         "top_compliance": [c for c, _ in top_compliance],
-=======
-        "top_compliance": top_compliance,
->>>>>>> 42509fe9
         "public_health_rate": public_health_rate,
         "avg_satisfaction": avg_satisfaction,
         "template_usage": {
