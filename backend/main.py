"""
Backend API for the RevenuePilot application.

This FastAPI application provides endpoints to beautify clinical notes,
generate coding/compliance suggestions and produce patient‑friendly
summaries. It performs basic de‑identification on incoming text before
sending it to an AI model via ``call_openai``. If the model call fails,
each endpoint returns a sensible fallback.
"""

import logging
import os
import re
import shutil
from datetime import datetime, timedelta
from typing import List, Optional, Dict, Any

from fastapi import FastAPI, Depends, HTTPException, status, UploadFile, File
from fastapi.middleware.cors import CORSMiddleware
from fastapi.responses import JSONResponse
from fastapi.security import HTTPAuthorizationCredentials, HTTPBearer
<<<<<<< HEAD
from pydantic import BaseModel, confloat
=======
from pydantic import BaseModel, Field
>>>>>>> d4e222d7

import jwt

# Import prompt builders and OpenAI helper for LLM integration.
# These imports are commented out above to avoid import errors when the
# dependencies are missing.  They are now enabled to allow the API to
# generate results using a real language model.  Ensure `openai` is
# installed and `OPENAI_API_KEY` is set in your environment before
# deploying.
from .prompts import build_beautify_prompt, build_suggest_prompt, build_summary_prompt
from . import prompts as prompt_utils
from .openai_client import call_openai
from .key_manager import get_api_key, save_api_key, APP_NAME
from platformdirs import user_data_dir
from .audio_processing import simple_transcribe, diarize_and_transcribe
from . import public_health as public_health_api
from .migrations import ensure_settings_table, ensure_templates_table
from .scheduling import recommend_follow_up



import json
import sqlite3
import hashlib

# When ``USE_OFFLINE_MODEL`` is set, endpoints will return deterministic
# placeholder responses without calling external AI services.  This is useful
# for running the API in environments without network access.
USE_OFFLINE_MODEL = os.getenv("USE_OFFLINE_MODEL", "false").lower() in {"1", "true", "yes"}

try:
    import scrubadub
    _SCRUBBER_AVAILABLE = True
except Exception:  # pragma: no cover - library is optional
    scrubadub = None  # type: ignore
    _SCRUBBER_AVAILABLE = False

try:
    from presidio_analyzer import AnalyzerEngine, PatternRecognizer, Pattern
    from presidio_anonymizer import AnonymizerEngine
    from presidio_anonymizer.entities import OperatorConfig
    from presidio_analyzer.nlp_engine import NlpEngineProvider

    _provider = NlpEngineProvider(
        nlp_configuration={
            "nlp_engine_name": "spacy",
            "models": [{"lang_code": "en", "model_name": "en_core_web_sm"}],
        }
    )
    _nlp_engine = _provider.create_engine()
    _analyzer = AnalyzerEngine(nlp_engine=_nlp_engine, supported_languages=["en"])

    _address_pattern = Pattern(
        "address",
        r"\b\d+\s+(?:[A-Za-z]+\s?)+(?:Street|St|Road|Rd|Avenue|Ave|Boulevard|Blvd|Lane|Ln|Drive|Dr)\b",
        0.5,
    )
    _address_recognizer = PatternRecognizer(
        supported_entity="ADDRESS", patterns=[_address_pattern]
    )
    _analyzer.registry.add_recognizer(_address_recognizer)

    _ssn_pattern = Pattern("ssn", r"\b\d{3}-\d{2}-\d{4}\b", 0.5)
    _ssn_recognizer = PatternRecognizer(
        supported_entity="US_SSN", patterns=[_ssn_pattern]
    )
    _analyzer.registry.add_recognizer(_ssn_recognizer)

    _anonymizer = AnonymizerEngine()
    _PRESIDIO_AVAILABLE = True
except Exception:  # pragma: no cover - optional dependency
    _PRESIDIO_AVAILABLE = False
    _analyzer = None  # type: ignore
    _anonymizer = None  # type: ignore

try:  # pragma: no cover - optional dependency
    from philter.philter import Philter as _Philter

    _philter = _Philter()
    _PHILTER_AVAILABLE = True
except Exception:
    _PHILTER_AVAILABLE = False
    _philter = None  # type: ignore

# Select the PHI scrubbing backend. ``presidio`` and ``philter`` are supported
# when installed.  ``auto`` (default) prefers Presidio and falls back to
# Philter, then simple regex replacements if neither is available.
_DEID_ENGINE = os.getenv("DEID_ENGINE", "auto").lower()

logging.basicConfig(level=os.getenv("LOG_LEVEL", "INFO"))

app = FastAPI(title="RevenuePilot API")

# Enable CORS so that the React frontend can communicate with this API.
# Allowed origins are configurable via the ``ALLOWED_ORIGINS`` environment
# variable (comma separated). Defaults to localhost for development.
allowed_origins = os.getenv("ALLOWED_ORIGINS", "http://localhost:5173")
origins = [o.strip() for o in allowed_origins.split(",") if o.strip()]
app.add_middleware(
    CORSMiddleware,
    allow_origins=origins,
    allow_credentials=True,
    allow_methods=["*"],
    allow_headers=["*"],
)

# In-memory store for analytics events.  Each event is a dictionary with
# keys: eventType (str), details (dict) and timestamp (float).  This is
# reset when the server restarts.  For production use, persist events
# to a database.
events: List[Dict[str, Any]] = []

# Last audio transcript returned by the ``/transcribe`` endpoint.  This is a
# simple in-memory store so the frontend can fetch or re-use the most recent
# transcript without re-uploading the audio.  It is reset on server restart.
last_transcript: Dict[str, str] = {"provider": "", "patient": ""}

# Set up a SQLite database for persistent analytics storage.  The database
# now lives in the user's data directory (platform-specific) so analytics
# persist outside the project folder.  A migration step moves any existing
# database from the old location if found.
data_dir = user_data_dir(APP_NAME, APP_NAME)
os.makedirs(data_dir, exist_ok=True)
DB_PATH = os.path.join(data_dir, "analytics.db")

# Migrate previous database file from the repository directory if it exists
old_db_path = os.path.join(os.path.dirname(__file__), "analytics.db")
if os.path.exists(old_db_path) and not os.path.exists(DB_PATH):
    try:  # best-effort migration
        shutil.move(old_db_path, DB_PATH)
    except Exception:
        pass

db_conn = sqlite3.connect(DB_PATH, check_same_thread=False)
# Expanded events table storing structured analytics fields.  Older
# installations may lack these columns; ``ALTER TABLE`` statements add them
# defensively so the application can upgrade the schema in place.
db_conn.execute(
    "CREATE TABLE IF NOT EXISTS events ("
    "id INTEGER PRIMARY KEY AUTOINCREMENT,"
    "eventType TEXT NOT NULL,"
    "timestamp REAL NOT NULL,"
    "details TEXT,"
    "revenue REAL,"
    "codes TEXT,"
    "compliance_flags TEXT,"
    "public_health INTEGER,"
    "satisfaction INTEGER"
    ")"
)
for col, typ in [
    ("revenue", "REAL"),
    ("codes", "TEXT"),
    ("compliance_flags", "TEXT"),
    ("public_health", "INTEGER"),
    ("satisfaction", "INTEGER"),
]:
    try:
        db_conn.execute(f"ALTER TABLE events ADD COLUMN {col} {typ}")
    except sqlite3.OperationalError:
        pass
db_conn.commit()


# Table for user accounts used in role-based authentication.
db_conn.execute(
    "CREATE TABLE IF NOT EXISTS users ("
    "id INTEGER PRIMARY KEY AUTOINCREMENT,"
    "username TEXT UNIQUE NOT NULL,"
    "password_hash TEXT NOT NULL,"
    "role TEXT NOT NULL"
    ")"
)
db_conn.commit()


# Persisted user preferences for theme, enabled categories and custom rules.
# Ensure the table exists and contains the latest schema (including ``lang``).
ensure_settings_table(db_conn)

# Table storing user and clinic specific note templates.
ensure_templates_table(db_conn)

# Configure the database connection to return rows as dictionaries.  This
# makes it easier to access columns by name when querying events for
# metrics computations.
db_conn.row_factory = sqlite3.Row

# Preload any stored API key into the environment so subsequent calls work.
get_api_key()

# Attempt to use rich PHI scrubbers by default.  When Presidio or Philter is
# installed they will be used automatically.  No environment variable is
# required to enable them, keeping the behaviour simple out of the box.  Tests
# may monkeypatch ``_PRESIDIO_AVAILABLE`` or ``_PHILTER_AVAILABLE`` to force the
# fallback implementation when these optional dependencies are missing.

# ---------------------------------------------------------------------------
# JWT authentication helpers
# ---------------------------------------------------------------------------
JWT_SECRET = os.getenv("JWT_SECRET", "dev-secret")
JWT_ALGORITHM = "HS256"
security = HTTPBearer()


def create_token(username: str, role: str, clinic: str | None = None) -> str:
    """Create a signed JWT for the given user and role.

    Optionally include a clinic identifier so templates can be scoped per clinic."""
    payload = {
        "sub": username,
        "role": role,
        "exp": datetime.utcnow() + timedelta(hours=12),
    }
    if clinic is not None:
        payload["clinic"] = clinic
    return jwt.encode(payload, JWT_SECRET, algorithm=JWT_ALGORITHM)


def get_current_user(
    credentials: HTTPAuthorizationCredentials = Depends(security),
    required_role: str | None = None,
):
    """Decode the provided JWT and optionally enforce a required role."""
    token = credentials.credentials
    try:
        data = jwt.decode(token, JWT_SECRET, algorithms=[JWT_ALGORITHM])
    except jwt.PyJWTError:
        raise HTTPException(
            status_code=status.HTTP_401_UNAUTHORIZED,
            detail="Invalid or expired token",
        )
    if required_role and data.get("role") not in (required_role, "admin"):
        raise HTTPException(
            status_code=status.HTTP_403_FORBIDDEN,
            detail="Insufficient privileges",
        )
    return data


def require_role(role: str):
    """Dependency factory ensuring the current user has a given role.

    Users with the ``admin`` role are allowed to access any endpoint that
    specifies a less privileged role.  This keeps the checks simple while
    still permitting administrators to perform regular user actions.
    """

    def checker(credentials: HTTPAuthorizationCredentials = Depends(security)):
        return get_current_user(credentials, required_role=role)

    return checker

# Model for setting API key via API endpoint
class ApiKeyModel(BaseModel):
    key: str


class RegisterModel(BaseModel):
    username: str
    password: str
    role: str


class LoginModel(BaseModel):
    username: str
    password: str


class ResetPasswordModel(BaseModel):
    """Schema used when a user wishes to reset their password."""
    username: str
    password: str
    new_password: str


class UserSettings(BaseModel):
    theme: str = "modern"
    categories: Dict[str, bool] = {
        "codes": True,
        "compliance": True,
        "publicHealth": True,
        "differentials": True,
    }
    rules: List[str] = []
    lang: str = "en"
    specialty: Optional[str] = None
    payer: Optional[str] = None
    region: str = ""



def hash_password(password: str) -> str:
    """Return a SHA-256 hash of the provided password."""
    return hashlib.sha256(password.encode("utf-8")).hexdigest()


@app.post("/register")
async def register(model: RegisterModel, user=Depends(require_role("admin"))):
    """Create a new user. Only admins may register users."""
    pwd_hash = hash_password(model.password)
    try:
        db_conn.execute(
            "INSERT INTO users (username, password_hash, role) VALUES (?, ?, ?)",
            (model.username, pwd_hash, model.role),
        )
        db_conn.commit()
    except sqlite3.IntegrityError:
        raise HTTPException(status_code=400, detail="Username already exists")
    return {"status": "registered"}


@app.post("/login")
async def login(model: LoginModel) -> Dict[str, str]:
    """Validate credentials and return a JWT on success."""
    row = db_conn.execute(
        "SELECT password_hash, role FROM users WHERE username=?",
        (model.username,),
    ).fetchone()
    if not row or hash_password(model.password) != row["password_hash"]:
        raise HTTPException(
            status_code=status.HTTP_401_UNAUTHORIZED, detail="Invalid credentials"
        )
    token = create_token(model.username, row["role"])
    return {"access_token": token}


@app.post("/reset-password")
async def reset_password(model: ResetPasswordModel) -> Dict[str, str]:
    """Allow a user to change their password by providing the current one."""
    row = db_conn.execute(
        "SELECT password_hash FROM users WHERE username=?",
        (model.username,),
    ).fetchone()
    if not row or hash_password(model.password) != row["password_hash"]:
        raise HTTPException(
            status_code=status.HTTP_401_UNAUTHORIZED,
            detail="Invalid credentials",
        )
    db_conn.execute(
        "UPDATE users SET password_hash=? WHERE username=?",
        (hash_password(model.new_password), model.username),
    )
    db_conn.commit()
    return {"status": "password reset"}


@app.get("/settings")
async def get_user_settings(user=Depends(require_role("user"))) -> Dict[str, Any]:
    """Return the current user's saved settings or defaults if none exist."""
    row = db_conn.execute(
        "SELECT s.theme, s.categories, s.rules, s.lang, s.specialty, s.payer, s.region "
        "FROM settings s JOIN users u ON s.user_id = u.id WHERE u.username=?",
        (user["sub"],),
    ).fetchone()

    if row:
        return {
            "theme": row["theme"],
            "categories": json.loads(row["categories"]),
            "rules": json.loads(row["rules"]),
            "lang": row["lang"],
            "specialty": row["specialty"],
            "payer": row["payer"],
            "region": row["region"] or "",
        }
    return UserSettings().dict()


@app.post("/settings")
async def save_user_settings(model: UserSettings, user=Depends(require_role("user"))) -> Dict[str, Any]:
    """Persist settings for the authenticated user."""
    row = db_conn.execute(
        "SELECT id FROM users WHERE username=?",
        (user["sub"],),
    ).fetchone()
    if not row:
        raise HTTPException(status_code=400, detail="User not found")
    db_conn.execute(
        "INSERT OR REPLACE INTO settings (user_id, theme, categories, rules, lang, specialty, payer, region) "
        "VALUES (?, ?, ?, ?, ?, ?, ?, ?)",
        (
            row["id"],
            model.theme,
            json.dumps(model.categories),
            json.dumps(model.rules),
            model.lang,
            model.specialty,
            model.payer,
            model.region,
        ),
    )

    db_conn.commit()
    return model.dict()




class NoteRequest(BaseModel):
    """
    Schema for a note submitted by the frontend.  The primary field is
    `text`, the de‑identified clinical note.  Additional optional
    fields allow the client to provide context from an uploaded chart,
    user‑defined rules, or a transcript of a recorded visit.  These
    fields are appended to the note before sending to the AI model.
    """
    text: str
    chart: Optional[str] = None
    rules: Optional[List[str]] = None
    audio: Optional[str] = None
    lang: str = "en"
    specialty: Optional[str] = None
    payer: Optional[str] = None
    age: Optional[int] = None
    sex: Optional[str] = None
    region: Optional[str] = None



class CodeSuggestion(BaseModel):
    """Represents a single coding suggestion with rationale and upgrade."""
    code: str
    rationale: Optional[str] = None
    upgrade_to: Optional[str] = None
    upgradePath: Optional[str] = Field(None, alias="upgrade_path")


class PublicHealthSuggestion(BaseModel):
    """Preventative care recommendation with supporting reason."""
    recommendation: str
    reason: Optional[str] = None


class DifferentialSuggestion(BaseModel):
    """Potential differential diagnosis with likelihood score."""
    diagnosis: str
    score: Optional[confloat(ge=0, le=1)] = None


class SuggestionsResponse(BaseModel):
    """Schema for the suggestions returned to the frontend."""
    codes: List[CodeSuggestion]
    compliance: List[str]
    publicHealth: List[PublicHealthSuggestion]
    differentials: List[DifferentialSuggestion]
    followUp: Optional[str] = None


# Schema for logging events from the frontend.  Each event should include
# an eventType (e.g., "note_started", "beautify", "suggest") and
# optional details (such as patient ID or note length).  The timestamp
# is optional; if not provided the current UTC time is used.
class EventModel(BaseModel):
    """Schema for analytics events sent from the frontend.

    In addition to a free-form ``details`` dictionary, several common
    analytics fields are exposed explicitly so clients can supply structured
    data without nesting.  These fields are merged back into ``details``
    when the event is stored.
    """

    eventType: str
    details: Optional[Dict[str, Any]] = None
    timestamp: Optional[float] = None
    codes: Optional[List[str]] = None
    revenue: Optional[float] = None
    denial: Optional[bool] = None
    timeToClose: Optional[float] = None
    clinician: Optional[str] = None
    deficiency: Optional[bool] = None
    compliance: Optional[List[str]] = None
    publicHealth: Optional[bool] = None
    satisfaction: Optional[int] = None


class TemplateModel(BaseModel):
    """Template structure for note creation snippets."""

    id: Optional[int] = None
    name: str
    content: str


def deidentify(text: str) -> str:
    """Redact common protected health information from ``text``.

    The helper uses ``scrubadub`` when available and augments it with
    explicit regular expressions so that the most frequent identifiers are
    consistently replaced with bracketed placeholders.

    Args:
        text: Raw note text potentially containing PHI.
    Returns:
        The cleaned text with sensitive spans replaced by tokens such as
        ``[NAME]`` or ``[PHONE]``.
    """
    engine = _DEID_ENGINE
    backends: List[str] = []
    if engine == "presidio":
        backends.append("presidio")
    elif engine == "philter":
        backends.append("philter")
    else:  # auto
        backends.extend(["presidio", "philter"])

    for backend_name in backends:
        if backend_name == "presidio" and _PRESIDIO_AVAILABLE:
            try:
                entities = [
                    "PERSON",
                    "PHONE_NUMBER",
                    "EMAIL_ADDRESS",
                    "US_SSN",
                    "DATE_TIME",
                    "ADDRESS",
                ]
                results = _analyzer.analyze(text=text, language="en", entities=entities)
                token_map = {
                    "PERSON": "NAME",
                    "PHONE_NUMBER": "PHONE",
                    "EMAIL_ADDRESS": "EMAIL",
                    "US_SSN": "SSN",
                    "DATE_TIME": "DATE",
                    "ADDRESS": "ADDRESS",
                }
                operators = {
                    r.entity_type: OperatorConfig(
                        "replace",
                        {"new_value": f"[{token_map.get(r.entity_type, r.entity_type)}]"},
                    )
                    for r in results
                }
                text = _anonymizer.anonymize(
                    text=text, analyzer_results=results, operators=operators
                ).text
                return text
            except Exception as exc:  # pragma: no cover - best effort
                logging.warning("Advanced scrubber failed: %s", exc)
        elif backend_name == "philter" and _PHILTER_AVAILABLE:
            try:
                # Philter replaces detected PHI with the literal "**PHI**".
                if hasattr(_philter, "philter"):
                    text = _philter.philter(text)
                elif hasattr(_philter, "filter"):
                    text = _philter.filter(text)
                text = text.replace("**PHI**", "[PHI]")
                return text
            except Exception as exc:  # pragma: no cover - best effort
                logging.warning("Philter failed: %s", exc)
        else:
            # Requested backend not available; move to next.
            continue

    if _SCRUBBER_AVAILABLE:
        try:
            text = scrubadub.clean(text, replace_with="placeholder")
            text = re.sub(
                r"\{\{([A-Z_]+?)(?:-\d+)?\}\}",
                lambda m: f"[{m.group(1)}]",
                text,
            )
            text = text.replace("[SOCIAL_SECURITY_NUMBER]", "[SSN]")
        except Exception as exc:  # pragma: no cover - best effort
            logging.warning("scrubadub failed: %s", exc)

    month = (
        "(?:Jan(?:uary)?|Feb(?:ruary)?|Mar(?:ch)?|Apr(?:il)?|May|Jun(?:e)?|"
        "Jul(?:y)?|Aug(?:ust)?|Sep(?:tember)?|Oct(?:ober)?|Nov(?:ember)?|Dec(?:ember)?)"
    )

    phone_pattern = re.compile(
        r"(?:(?<!\d)(?:\(\d{3}\)\s*|\d{3}[-\.\s]?)\d{3}[-\.\s]?\d{4}\b"
        r"|\+\d{1,3}[-\.\s]?\d{1,4}[-\.\s]?\d{3,4}[-\.\s]?\d{3,4}\b)",
        re.IGNORECASE,
    )
    date_pattern = re.compile(
        rf"\b("  # start group
        r"\d{1,2}/\d{1,2}/\d{2,4}"
        r"|\d{4}-\d{1,2}-\d{1,2}"
        rf"|{month}\s+\d{{1,2}}(?:st|nd|rd|th)?,?\s+\d{{2,4}}"
        rf"|\d{{1,2}}(?:st|nd|rd|th)?\s+{month}\s+\d{{2,4}}"
        r")\b",
        re.IGNORECASE,
    )
    email_pattern = re.compile(r"[A-Z0-9._%+-]+@[A-Z0-9.-]+\.[A-Z]{2,}", re.IGNORECASE)
    ssn_pattern = re.compile(r"\b(?:\d{3}-\d{2}-\d{4}|\d{9})\b")
    address_pattern = re.compile(
        r"\b\d+\s+(?:[A-Za-z]+\s?)+(?:Street|St|Avenue|Ave|Road|Rd|Boulevard|Blvd|Lane|Ln|Drive|Dr)?\b",
        re.IGNORECASE,
    )
    name_pattern = re.compile(
        r"\b(?:(?:Dr|Mr|Mrs|Ms|Prof)\.?\s+)?[A-Z][a-z]+(?:\s+(?:[A-Z][a-z]+|[A-Z]\.|[a-z]{2,3}))*\s+[A-Z][a-z]+\b"
    )

    patterns = [
        ("PHONE", phone_pattern),
        ("DATE", date_pattern),
        ("EMAIL", email_pattern),
        ("SSN", ssn_pattern),
        ("ADDRESS", address_pattern),
        ("NAME", name_pattern),
    ]

    for token, pattern in patterns:
        text = pattern.sub(f"[{token}]", text)

    return text


# Endpoint: retrieve recent events for debugging/troubleshooting.  This returns
# a list of all logged events with their type, timestamp and details.  In a
# production system you might want to restrict access, paginate results or
# limit the number returned.  This endpoint is used by the frontend logs view.
@app.get("/events")
async def get_events(user=Depends(require_role("admin"))) -> List[Dict[str, Any]]:
    try:
        cursor = db_conn.cursor()
        cursor.execute("SELECT eventType, timestamp, details FROM events ORDER BY timestamp DESC LIMIT 200")
        rows = cursor.fetchall()
        result: List[Dict[str, Any]] = []
        for row in rows:
            try:
                details = json.loads(row["details"] or '{}')
            except Exception:
                details = {}
            result.append({
                "eventType": row["eventType"],
                "timestamp": row["timestamp"],
                "details": details,
            })
        return result
    except Exception as exc:
        print(f"Error fetching events: {exc}")
        # Return empty list on error
        return []


# Endpoint: log an event for analytics purposes.  The frontend should
# call this endpoint whenever a notable action occurs (e.g., starting
# a note, beautifying a note, requesting suggestions).  Events are
# stored in the global `events` list.  Returns a simple status.
@app.post("/event")
async def log_event(event: EventModel, user=Depends(require_role("user"))) -> Dict[str, str]:
    data = {
        "eventType": event.eventType,
        "details": event.details or {},
        "timestamp": event.timestamp or datetime.utcnow().timestamp(),
    }

    # Merge structured fields into the details dict so downstream
    # aggregation queries can rely on a consistent schema regardless of
    # how the client supplied the data.
    for key in [
        "codes",
        "revenue",
        "denial",
        "timeToClose",
        "clinician",
        "deficiency",
        "compliance",
        "publicHealth",
        "satisfaction",
    ]:
        value = getattr(event, key)
        if value is not None:
            data["details"][key] = value
    events.append(data)
    # Persist the event to the SQLite database.  Serialize the details
    # dictionary as JSON for storage.  Use a simple INSERT statement
    # and commit immediately because the volume of events is low in
    # this prototype.  In a production system, consider batching
    # writes or using an async database driver.
    try:
        db_conn.execute(
            "INSERT INTO events (eventType, timestamp, details, revenue, codes, compliance_flags, public_health, satisfaction) VALUES (?, ?, ?, ?, ?, ?, ?, ?)",
            (
                data["eventType"],
                data["timestamp"],
                json.dumps(data["details"], ensure_ascii=False),
                data["details"].get("revenue"),
                json.dumps(data["details"].get("codes")) if data["details"].get("codes") is not None else None,
                json.dumps(data["details"].get("compliance")) if data["details"].get("compliance") is not None else None,
                1 if data["details"].get("publicHealth") is True else 0 if data["details"].get("publicHealth") is False else None,
                data["details"].get("satisfaction"),
            ),
        )
        db_conn.commit()
    except Exception as exc:
        print(f"Error inserting event into database: {exc}")
    return {"status": "logged"}


def _validate_prompt_templates(data: Dict[str, Any]) -> None:
    """Ensure prompt template structure is a mapping of mappings."""
    if not isinstance(data, dict):
        raise HTTPException(status_code=400, detail="Template must be a JSON object")
    for key in ("default", "specialty", "payer"):
        if key in data and not isinstance(data[key], dict):
            raise HTTPException(status_code=400, detail=f"'{key}' section must be an object")


@app.get("/prompt-templates", response_model=Dict[str, Any])
def get_prompt_templates(user=Depends(require_role("admin"))) -> Dict[str, Any]:
    """Return the current prompt templates file."""
    path = os.path.join(os.path.dirname(__file__), "prompt_templates.json")
    if os.path.exists(path):
        with open(path, "r", encoding="utf-8") as f:
            return json.load(f)
    return {}


@app.post("/prompt-templates", response_model=Dict[str, Any])
def save_prompt_templates(data: Dict[str, Any], user=Depends(require_role("admin"))) -> Dict[str, Any]:
    """Validate and persist prompt templates supplied by an admin user."""
    _validate_prompt_templates(data)
    path = os.path.join(os.path.dirname(__file__), "prompt_templates.json")
    with open(path, "w", encoding="utf-8") as f:
        json.dump(data, f, ensure_ascii=False, indent=2)
    prompt_utils._load_custom_templates.cache_clear()
    return data


@app.get("/templates", response_model=List[TemplateModel])
def get_templates(user=Depends(require_role("user"))) -> List[TemplateModel]:
    """Return custom templates for the current user and clinic."""

    clinic = user.get("clinic")
    cursor = db_conn.cursor()
    rows = cursor.execute(
        "SELECT id, name, content FROM templates WHERE user=? AND (clinic=? OR clinic IS NULL)",
        (user["sub"], clinic),
    ).fetchall()
    return [TemplateModel(id=row["id"], name=row["name"], content=row["content"]) for row in rows]


@app.post("/templates", response_model=TemplateModel)
def create_template(tpl: TemplateModel, user=Depends(require_role("user"))) -> TemplateModel:
    """Create a new custom template for the user."""

    clinic = user.get("clinic")
    cursor = db_conn.cursor()
    cursor.execute(
        "INSERT INTO templates (user, clinic, name, content) VALUES (?, ?, ?, ?)",
        (user["sub"], clinic, tpl.name, tpl.content),
    )
    db_conn.commit()
    tpl_id = cursor.lastrowid
    return TemplateModel(id=tpl_id, name=tpl.name, content=tpl.content)


@app.put("/templates/{template_id}", response_model=TemplateModel)
def update_template(template_id: int, tpl: TemplateModel, user=Depends(require_role("user"))) -> TemplateModel:
    """Update an existing custom template owned by the current user."""

    cursor = db_conn.cursor()
    cursor.execute(
        "UPDATE templates SET name=?, content=? WHERE id=? AND user=?",
        (tpl.name, tpl.content, template_id, user["sub"]),
    )
    db_conn.commit()
    if cursor.rowcount == 0:
        raise HTTPException(status_code=404, detail="Template not found")
    return TemplateModel(id=template_id, name=tpl.name, content=tpl.content)


@app.delete("/templates/{template_id}")
def delete_template(template_id: int, user=Depends(require_role("user"))) -> Dict[str, str]:
    """Delete a custom template owned by the current user."""

    cursor = db_conn.cursor()
    cursor.execute(
        "DELETE FROM templates WHERE id=? AND user=?",
        (template_id, user["sub"]),
    )
    db_conn.commit()
    if cursor.rowcount == 0:
        raise HTTPException(status_code=404, detail="Template not found")
    return {"status": "deleted"}


class ExportRequest(BaseModel):
    """Payload for exporting a note to an external EHR system."""
    note: str


@app.post("/export_to_ehr")
async def export_to_ehr(req: ExportRequest, user=Depends(require_role("admin"))) -> Dict[str, str]:
    """Placeholder endpoint demonstrating admin-only export functionality."""
    # Real implementation would interface with an EHR API. For now, simply
    # acknowledge the request.
    return {"status": "exported"}


# Endpoint: aggregate metrics from the logged events.  Returns counts of
# notes created/saved, beautification actions and suggestions, as well
# as the average note length (in characters) if provided in event
# details.
@app.get("/metrics")
async def get_metrics(
    start: Optional[str] = None,
    end: Optional[str] = None,
    clinician: Optional[str] = None,
    user=Depends(require_role("admin")),
) -> Dict[str, Any]:
    """Aggregate analytics from logged events with optional filtering.

    The endpoint now uses SQL aggregation to build daily and weekly
    time‑series buckets directly within SQLite rather than iterating over
    each event in Python.  This keeps the implementation reasonably
    efficient even as the number of logged events grows."""

    cursor = db_conn.cursor()

    # Collect distinct clinicians for the frontend dropdown.
    cursor.execute(
        """
        SELECT DISTINCT json_extract(CASE WHEN json_valid(details) THEN details ELSE '{}' END, '$.clinician') AS clinician
        FROM events
        WHERE json_extract(CASE WHEN json_valid(details) THEN details ELSE '{}' END, '$.clinician') IS NOT NULL
        """
    )
    clinicians = [row["clinician"] for row in cursor.fetchall() if row["clinician"]]

    # ------------------------------------------------------------------
    # Build a WHERE clause based on optional query parameters
    # ------------------------------------------------------------------
    def _parse_iso_ts(value: str) -> float | None:
        """Best effort parse of an ISO date/datetime string to a timestamp."""
        try:
            return datetime.fromisoformat(value).timestamp()
        except Exception:
            return None

    conditions: List[str] = []
    params: List[Any] = []
    if start:
        start_ts = _parse_iso_ts(start)
        if start_ts is not None:
            conditions.append("timestamp >= ?")
            params.append(start_ts)
    if end:
        end_ts = _parse_iso_ts(end)
        if end_ts is not None:
            conditions.append("timestamp <= ?")
            params.append(end_ts)
    if clinician:
        conditions.append("json_extract(CASE WHEN json_valid(details) THEN details ELSE '{{}}' END, '$.clinician') = ?")
        params.append(clinician)

    where_clause = f"WHERE {' AND '.join(conditions)}" if conditions else ""

    # ------------------------------------------------------------------
    # Aggregate overall totals/averages using SQL
    # ------------------------------------------------------------------
    totals_query = f"""
        SELECT
            SUM(CASE WHEN eventType IN ('note_started','note_saved') THEN 1 ELSE 0 END) AS total_notes,
            SUM(CASE WHEN eventType='beautify' THEN 1 ELSE 0 END)        AS total_beautify,
            SUM(CASE WHEN eventType='suggest' THEN 1 ELSE 0 END)         AS total_suggest,
            SUM(CASE WHEN eventType='summary' THEN 1 ELSE 0 END)         AS total_summary,
            SUM(CASE WHEN eventType='chart_upload' THEN 1 ELSE 0 END)    AS total_chart_upload,
            SUM(CASE WHEN eventType='audio_recorded' THEN 1 ELSE 0 END)  AS total_audio,
            AVG(CAST(json_extract(CASE WHEN json_valid(details) THEN details ELSE '{{}}' END, '$.length')      AS REAL))     AS avg_note_length,
            AVG(revenue)     AS revenue_per_visit,
            AVG(CAST(json_extract(CASE WHEN json_valid(details) THEN details ELSE '{{}}' END, '$.timeToClose') AS REAL))     AS avg_close_time,
            AVG(satisfaction) AS avg_satisfaction,
            AVG(public_health) AS public_health_rate
        FROM events {where_clause}
    """
    cursor.execute(totals_query, params)
    row = cursor.fetchone()
    totals = dict(row) if row else {}

    total_notes = totals.get("total_notes", 0) or 0
    total_beautify = totals.get("total_beautify", 0) or 0
    total_suggest = totals.get("total_suggest", 0) or 0
    total_summary = totals.get("total_summary", 0) or 0
    total_chart_upload = totals.get("total_chart_upload", 0) or 0
    total_audio = totals.get("total_audio", 0) or 0
    avg_length = totals.get("avg_note_length") or 0
    avg_revenue = totals.get("revenue_per_visit") or 0
    avg_close_time = totals.get("avg_close_time") or 0

    # ------------------------------------------------------------------
    # Build daily and weekly time series via SQL GROUP BY
    # ------------------------------------------------------------------
    daily_query = f"""
        SELECT
            date(datetime(timestamp, 'unixepoch')) AS date,
            SUM(CASE WHEN eventType IN ('note_started','note_saved') THEN 1 ELSE 0 END) AS notes,
            SUM(CASE WHEN eventType='beautify' THEN 1 ELSE 0 END)   AS beautify,
            SUM(CASE WHEN eventType='suggest' THEN 1 ELSE 0 END)    AS suggest,
            SUM(CASE WHEN eventType='summary' THEN 1 ELSE 0 END)    AS summary,
            SUM(CASE WHEN eventType='chart_upload' THEN 1 ELSE 0 END) AS chart_upload,
            SUM(CASE WHEN eventType='audio_recorded' THEN 1 ELSE 0 END) AS audio,
            AVG(CAST(json_extract(CASE WHEN json_valid(details) THEN details ELSE '{{}}' END, '$.length')      AS REAL)) AS avg_note_length,
            AVG(revenue) AS revenue_per_visit,
            AVG(CAST(json_extract(CASE WHEN json_valid(details) THEN details ELSE '{{}}' END, '$.timeToClose') AS REAL)) AS avg_close_time
        FROM events {where_clause}
        GROUP BY date
        ORDER BY date
    """
    cursor.execute(daily_query, params)
    daily_list = [dict(row) for row in cursor.fetchall()]

    weekly_query = f"""
        SELECT
            strftime('%Y-%W', datetime(timestamp, 'unixepoch')) AS week,
            SUM(CASE WHEN eventType IN ('note_started','note_saved') THEN 1 ELSE 0 END) AS notes,
            SUM(CASE WHEN eventType='beautify' THEN 1 ELSE 0 END)   AS beautify,
            SUM(CASE WHEN eventType='suggest' THEN 1 ELSE 0 END)    AS suggest,
            SUM(CASE WHEN eventType='summary' THEN 1 ELSE 0 END)    AS summary,
            SUM(CASE WHEN eventType='chart_upload' THEN 1 ELSE 0 END) AS chart_upload,
            SUM(CASE WHEN eventType='audio_recorded' THEN 1 ELSE 0 END) AS audio,
            AVG(CAST(json_extract(CASE WHEN json_valid(details) THEN details ELSE '{{}}' END, '$.length')      AS REAL)) AS avg_note_length,
            AVG(revenue) AS revenue_per_visit,
            AVG(CAST(json_extract(CASE WHEN json_valid(details) THEN details ELSE '{{}}' END, '$.timeToClose') AS REAL)) AS avg_close_time
        FROM events {where_clause}
        GROUP BY week
        ORDER BY week
    """
    cursor.execute(weekly_query, params)
    weekly_list = [dict(row) for row in cursor.fetchall()]

    # ------------------------------------------------------------------
    # Additional aggregations that are easier in Python
    # (e.g. denial rates, coding distribution, beautify time)
    # ------------------------------------------------------------------
    cursor.execute(
        f"SELECT eventType, timestamp, details, codes, compliance_flags, public_health, satisfaction FROM events {where_clause} ORDER BY timestamp",
        params,
    )
    rows = cursor.fetchall()

    code_counts: Dict[str, int] = {}
    denial_counts: Dict[str, List[int]] = {}
    denial_totals = [0, 0]
    deficiency_totals = [0, 0]
    compliance_counts: Dict[str, int] = {}
    public_health_totals = [0, 0]
    satisfaction_sum = satisfaction_count = 0

    beautify_time_sum = beautify_time_count = 0.0
    beautify_daily: Dict[str, List[float]] = {}
    beautify_weekly: Dict[str, List[float]] = {}
    last_start_for_patient: Dict[str, float] = {}

    for row in rows:
        evt = row["eventType"]
        ts = row["timestamp"]
        try:
            details = json.loads(row["details"] or "{}")
        except Exception:
            details = {}

        codes_val = row["codes"]
        try:
            codes = json.loads(codes_val) if codes_val else []
        except Exception:
            codes = []
        if isinstance(codes, list):
            denial_flag = details.get("denial") if isinstance(details.get("denial"), bool) else None
            for code in codes:
                code_counts[code] = code_counts.get(code, 0) + 1
                if denial_flag is not None:
                    totals = denial_counts.get(code, [0, 0])
                    totals[0] += 1
                    if denial_flag:
                        totals[1] += 1
                    denial_counts[code] = totals

        comp_val = row["compliance_flags"]
        try:
            comp_list = json.loads(comp_val) if comp_val else []
        except Exception:
            comp_list = []
        for flag in comp_list:
            compliance_counts[flag] = compliance_counts.get(flag, 0) + 1

        public_health = row["public_health"]
        if isinstance(public_health, int):
            public_health_totals[0] += 1
            if public_health:
                public_health_totals[1] += 1

        satisfaction = row["satisfaction"]
        if isinstance(satisfaction, (int, float)):
            satisfaction_sum += float(satisfaction)
            satisfaction_count += 1

        denial = details.get("denial")
        if isinstance(denial, bool):
            denial_totals[0] += 1
            if denial:
                denial_totals[1] += 1

        deficiency = details.get("deficiency")
        if isinstance(deficiency, bool):
            deficiency_totals[0] += 1
            if deficiency:
                deficiency_totals[1] += 1

        patient_id = (
            details.get("patientID")
            or details.get("patientId")
            or details.get("patient_id")
        )
        if evt == "note_started" and patient_id:
            last_start_for_patient[patient_id] = ts
        if evt == "beautify" and patient_id and patient_id in last_start_for_patient:
            duration = ts - last_start_for_patient[patient_id]
            if duration >= 0:
                beautify_time_sum += duration
                beautify_time_count += 1
                day = datetime.utcfromtimestamp(ts).strftime("%Y-%m-%d")
                week = datetime.utcfromtimestamp(ts).strftime("%Y-%W")
                daily_rec = beautify_daily.setdefault(day, [0.0, 0])
                daily_rec[0] += duration
                daily_rec[1] += 1
                weekly_rec = beautify_weekly.setdefault(week, [0.0, 0])
                weekly_rec[0] += duration
                weekly_rec[1] += 1

    avg_beautify_time = (
        beautify_time_sum / beautify_time_count if beautify_time_count else 0
    )

    # attach beautify averages to the SQL-produced time series
    for entry in daily_list:
        bt = beautify_daily.get(entry["date"])
        entry["avg_beautify_time"] = bt[0] / bt[1] if bt and bt[1] else 0
    for entry in weekly_list:
        bt = beautify_weekly.get(entry["week"])
        entry["avg_beautify_time"] = bt[0] / bt[1] if bt and bt[1] else 0

    denial_rates = {
        code: (v[1] / v[0] if v[0] else 0) for code, v in denial_counts.items()
    }
    overall_denial = denial_totals[1] / denial_totals[0] if denial_totals[0] else 0
    deficiency_rate = (
        deficiency_totals[1] / deficiency_totals[0] if deficiency_totals[0] else 0
    )
    public_health_rate = (
        public_health_totals[1] / public_health_totals[0]
        if public_health_totals[0]
        else 0
    )
    avg_satisfaction = (
        satisfaction_sum / satisfaction_count if satisfaction_count else 0
    )

    return {
        "total_notes": total_notes,
        "total_beautify": total_beautify,
        "total_suggest": total_suggest,
        "total_summary": total_summary,
        "total_chart_upload": total_chart_upload,
        "total_audio": total_audio,
        "avg_note_length": avg_length,
        "avg_beautify_time": avg_beautify_time,
        "avg_close_time": avg_close_time,
        "revenue_per_visit": avg_revenue,
        "coding_distribution": code_counts,
        "denial_rate": overall_denial,
        "denial_rates": denial_rates,
        "deficiency_rate": deficiency_rate,
        "compliance_counts": compliance_counts,
        "public_health_rate": public_health_rate,
        "avg_satisfaction": avg_satisfaction,
        "clinicians": clinicians,
        "timeseries": {"daily": daily_list, "weekly": weekly_list},
    }
@app.post("/summarize")
async def summarize(req: NoteRequest, user=Depends(require_role("user"))) -> Dict[str, str]:
    """
    Generate a patient‑friendly summary of a clinical note.  This endpoint
    combines the draft text with any optional chart and audio transcript,
    de‑identifies the content and calls an LLM to rewrite it in plain
    language suitable for patients.  If the LLM call fails, it returns
    a truncated version of the de‑identified note as a fallback.

    Args:
        req: NoteRequest with the clinical note and optional context.
    Returns:
        A dictionary containing the summary under the key "summary".
    """
    combined = req.text or ""
    if req.chart:
        combined += "\n\n" + str(req.chart)
    if req.audio:
        combined += "\n\n" + str(req.audio)
    cleaned = deidentify(combined)
    if USE_OFFLINE_MODEL:
        from .offline_model import summarize as offline_summarize

        summary = offline_summarize(cleaned, req.lang, req.specialty, req.payer)
    else:
        try:
            messages = build_summary_prompt(cleaned, req.lang, req.specialty, req.payer)
            response_content = call_openai(messages)
            summary = response_content.strip()
        except Exception as exc:
            # If the LLM call fails, fall back to a simple truncation of the
            # cleaned text.  Take the first 200 characters and append ellipsis
            # if the text is longer.  This ensures the endpoint still returns
            # something useful without crashing.
            print(f"Error during summary LLM call: {exc}")
            summary = cleaned[:200]
            if len(cleaned) > 200:
                summary += "..."
    return {"summary": summary}


@app.post("/transcribe")
async def transcribe(
    file: UploadFile = File(...), diarise: bool = False, user=Depends(require_role("user"))
) -> Dict[str, str]:
    """Transcribe uploaded audio.

    The endpoint accepts an audio file (e.g. from the browser's
    ``MediaRecorder`` API) and returns a JSON object with separate
    ``provider`` and ``patient`` transcripts.  When ``diarise`` is false,
    the full transcription is returned under ``provider`` and ``patient``
    is left empty.  Actual transcription is delegated to
    :mod:`backend.audio_processing`.
    """

    audio_bytes = await file.read()
    if diarise:
        result = diarize_and_transcribe(audio_bytes)
    else:
        result = {"provider": simple_transcribe(audio_bytes), "patient": ""}
    # Store the most recent transcript so other endpoints or subsequent
    # requests can reuse it without reprocessing the audio.
    last_transcript.update(result)
    return result


@app.get("/transcribe")
async def get_last_transcript(user=Depends(require_role("user"))) -> Dict[str, str]:
    """Return the most recent audio transcript.

    This endpoint allows the frontend to retrieve the last transcript
    produced by :func:`transcribe` without uploading the audio again.
    The transcript is stored in-memory and reset when the server restarts.
    """

    return last_transcript

# Endpoint: set the OpenAI API key.  Accepts a JSON body with a single
# field "key" and stores it in a local file.  Also updates the
# environment variable OPENAI_API_KEY so future requests in this
# process use the new key.  This enables users to configure the key
# through the UI without editing environment variables directly.
@app.post("/apikey")
async def set_api_key(model: ApiKeyModel, user=Depends(require_role("admin"))):
    """
    Store and validate an OpenAI API key.  Accepts a JSON body with a
    single field "key" and writes it to a local file.  Validation is
    performed using a simple format check rather than a live API call so
    that newer project‑scoped keys (e.g. ``sk-proj-``) are accepted even
    when the SDK's built-in regex is out of date.  Returns JSON with
    status ``saved`` on success or an error message on failure.
    """
    key = model.key.strip()
    if not key:
        return JSONResponse({"status": "error", "message": "Key cannot be empty"}, status_code=400)

    # Basic format validation: accept keys starting with ``sk-`` and at
    # least 20 additional non‑whitespace characters.  This intentionally
    # permits new project‑scoped keys such as ``sk-proj-`` which may
    # include hyphens or colons in their suffix without relying on the
    # OpenAI SDK's pattern enforcement.
    import re

    if not re.fullmatch(r"sk-\S{20,}", key):
        return JSONResponse(
            {"status": "error", "message": "Key not in expected format"},
            status_code=400,
        )

    try:
        save_api_key(key)
        return {"status": "saved"}
    except Exception as exc:
        return JSONResponse(
            {"status": "error", "message": f"Failed to save API key: {exc}"},
            status_code=400,
        )


@app.post("/beautify")
async def beautify_note(req: NoteRequest, user=Depends(require_role("user"))) -> dict:
    """
    Beautify (reformat) a clinical note.  This endpoint de‑identifies the
    incoming note and then calls an LLM to rephrase it into a professional
    format. If the model call fails, the cleaned text is returned with each
    sentence capitalised as a fallback.

    Args:
        req: NoteRequest with a raw clinical note.
    Returns:
        A dictionary with the beautified note as a string.
    """
    cleaned = deidentify(req.text)
    if USE_OFFLINE_MODEL:
        from .offline_model import beautify as offline_beautify

        beautified = offline_beautify(cleaned, req.lang, req.specialty, req.payer)
        return {"beautified": beautified}
    # Attempt to call the LLM to beautify the note. If the call
    # fails for any reason (e.g., missing API key, network error), fall
    # back to returning the trimmed note with only the first letter of
    # each sentence capitalised so the endpoint still returns something useful.
    try:
        messages = build_beautify_prompt(cleaned, req.lang, req.specialty, req.payer)
        response_content = call_openai(messages)
        # The assistant's reply is expected to contain only the
        # beautified note text. We strip any leading/trailing
        # whitespace to tidy the result.
        beautified = response_content.strip()
        return {"beautified": beautified}
    except Exception as exc:
        # Log the exception and fall back to a basic transformation.
        print(f"Error during beautify LLM call: {exc}")
        sentences = re.split(r"(?<=[.!?])\s+", cleaned.strip())
        beautified = " ".join(s[:1].upper() + s[1:] for s in sentences if s)
        return {"beautified": beautified, "error": str(exc)}


@app.post("/suggest", response_model=SuggestionsResponse)
async def suggest(req: NoteRequest, user=Depends(require_role("user"))) -> SuggestionsResponse:
    """
    Generate coding and compliance suggestions for a clinical note.  This
    endpoint de‑identifies the text and then calls an AI model to
    determine relevant CPT/ICD codes, compliance prompts, public health
    reminders, and differential diagnoses.  Falls back to rule-based
    suggestions if the model call fails.

    Args:
        req: NoteRequest with a raw clinical note.
    Returns:
        SuggestionsResponse with four categories of suggestions.
    """
    # Combine the main note with any optional chart text or audio transcript
    combined = req.text or ""
    if req.chart:
        combined += "\n\n" + str(req.chart)
    if req.audio:
        combined += "\n\n" + str(req.audio)
    # Apply de-identification to the combined text
    cleaned = deidentify(combined)
    # If the client provided custom rules, append them as a guidance section
    if req.rules:
        # Join rules into a bulleted list
        rules_section = "\n\nUser‑defined rules:\n" + "\n".join(f"- {r}" for r in req.rules)
        cleaned_for_prompt = cleaned + rules_section
    else:
        cleaned_for_prompt = cleaned
    if USE_OFFLINE_MODEL:
        from .offline_model import suggest as offline_suggest

        data = offline_suggest(
            cleaned_for_prompt,
            req.lang,
            req.specialty,
            req.payer,
            req.age,
            req.sex,
            req.region,
        )
        return SuggestionsResponse(
            codes=[CodeSuggestion(**c) for c in data["codes"]],
            compliance=data["compliance"],
            publicHealth=[PublicHealthSuggestion(**p) for p in data["publicHealth"]],
            differentials=[DifferentialSuggestion(**d) for d in data["differentials"]],
        )
    # Try to call the LLM to generate structured suggestions.  The prompt
    # instructs the model to return JSON with keys codes, compliance,
    # public_health and differentials.  We parse the JSON into the
    # SuggestionsResponse schema.  If anything fails, we fall back to
    # the simple rule-based engine defined previously.
    try:
        messages = build_suggest_prompt(
            cleaned_for_prompt,
            req.lang,
            req.specialty,
            req.payer,
            req.age,
            req.sex,
            req.region,
        )
        response_content = call_openai(messages)
        # The model should return raw JSON.  Parse it into a Python dict.
        data = json.loads(response_content)
        # Convert codes list of dicts into CodeSuggestion objects.  Provide
        # defaults for missing fields.
        codes_list: List[CodeSuggestion] = []
        for item in data.get("codes", []):
            code_str = item.get("code") or item.get("Code") or ""
            rationale = item.get("rationale") or item.get("Rationale") or None
            upgrade = item.get("upgrade_to") or item.get("upgradeTo") or None
            upgrade_path = item.get("upgrade_path") or item.get("upgradePath") or None
            if code_str:
                codes_list.append(
                    CodeSuggestion(
                        code=code_str,
                        rationale=rationale,
                        upgrade_to=upgrade,
                        upgradePath=upgrade_path,
                    )
                )
        # Extract compliance as list of strings
        compliance = [str(x) for x in data.get("compliance", [])]
        # Public health objects
        public_health: List[PublicHealthSuggestion] = []
        for item in data.get("publicHealth", data.get("public_health", [])):
            if isinstance(item, dict):
                rec = item.get("recommendation") or item.get("Recommendation") or ""
                reason = item.get("reason") or item.get("Reason") or None
                if rec:
                    public_health.append(
                        PublicHealthSuggestion(recommendation=rec, reason=reason)
                    )
            else:
                public_health.append(
                    PublicHealthSuggestion(recommendation=str(item), reason=None)
                )
        # Differential diagnoses with scores
        diffs: List[DifferentialSuggestion] = []
        for item in data.get("differentials", []):
            if isinstance(item, dict):
                diag = item.get("diagnosis") or item.get("Diagnosis") or ""
                raw_score = item.get("score")
                score_val: Optional[float] = None
                if isinstance(raw_score, (int, float)):
                    score_val = float(raw_score)
                    if score_val > 1:
                        score_val /= 100.0
                    if not 0 <= score_val <= 1:
                        score_val = None
                elif isinstance(raw_score, str):
                    try:
                        score_val = float(raw_score.strip().rstrip("%"))
                        if score_val > 1:
                            score_val /= 100.0
                        if not 0 <= score_val <= 1:
                            score_val = None
                    except Exception:
                        score_val = None
                if diag:
                    diffs.append(
                        DifferentialSuggestion(diagnosis=diag, score=score_val)
                    )
            else:
                diffs.append(
                    DifferentialSuggestion(diagnosis=str(item), score=None)
                )
        # Augment public health suggestions with external guidelines
        extra_ph = public_health_api.get_public_health_suggestions(
            req.age, req.sex, req.region
        )
        if extra_ph:
            existing = {p.recommendation for p in public_health}
            for rec in extra_ph:
                if rec not in existing:
                    public_health.append(
                        PublicHealthSuggestion(recommendation=rec, reason=None)
                    )
        # If all categories are empty, raise an error to fall back to rule-based suggestions.
        if not (codes_list or compliance or public_health or diffs):
            raise ValueError("No suggestions returned from LLM")
        follow_up = recommend_follow_up(cleaned, [c.code for c in codes_list])
        return SuggestionsResponse(
            codes=codes_list,
            compliance=compliance,
            publicHealth=public_health,
            differentials=diffs,
            followUp=follow_up,
        )
    except Exception as exc:
        # Log error and use rule-based fallback suggestions.
        print(f"Error during suggest LLM call or parsing JSON: {exc}")
        lower = cleaned.lower()
        codes: List[CodeSuggestion] = []
        compliance: List[str] = []
        public_health: List[PublicHealthSuggestion] = []
        diffs: List[DifferentialSuggestion] = []
        # Respiratory symptoms
        if any(keyword in lower for keyword in ["cough", "fever", "cold", "sore throat"]):
            codes.append(CodeSuggestion(code="99213", rationale="Established patient with respiratory symptoms"))
            codes.append(CodeSuggestion(code="J06.9", rationale="Upper respiratory infection, unspecified"))
            compliance.append("Document duration of fever and associated symptoms")
            public_health.append(
                PublicHealthSuggestion(recommendation="Consider influenza vaccine", reason=None)
            )
            diffs.extend(
                [
                    DifferentialSuggestion(diagnosis="Common cold"),
                    DifferentialSuggestion(diagnosis="COVID-19"),
                    DifferentialSuggestion(diagnosis="Influenza"),
                ]
            )
        # Diabetes management
        if "diabetes" in lower:
            codes.append(CodeSuggestion(code="E11.9", rationale="Type 2 diabetes mellitus without complications"))
            compliance.append("Include latest HbA1c results and medication list")
            public_health.append(
                PublicHealthSuggestion(
                    recommendation="Remind patient about foot and eye exams", reason=None
                )
            )
            diffs.append(DifferentialSuggestion(diagnosis="Impaired glucose tolerance"))
        # Hypertension
        if "hypertension" in lower or "high blood pressure" in lower:
            codes.append(CodeSuggestion(code="I10", rationale="Essential (primary) hypertension"))
            compliance.append("Document blood pressure readings and lifestyle counselling")
            public_health.append(
                PublicHealthSuggestion(
                    recommendation="Discuss sodium restriction and exercise", reason=None
                )
            )
            diffs.append(DifferentialSuggestion(diagnosis="White coat hypertension"))
        # Preventive visit
        if "annual" in lower or "wellness" in lower:
            codes.append(CodeSuggestion(code="99395", rationale="Periodic comprehensive preventive visit"))
            compliance.append("Ensure all preventive screenings are up to date")
            public_health.append(
                PublicHealthSuggestion(
                    recommendation="Screen for depression and alcohol use", reason=None
                )
            )
            diffs.append(DifferentialSuggestion(diagnosis="–"))
        # Mental health
        if any(word in lower for word in ["depression", "anxiety", "sad", "depressed"]):
            codes.append(CodeSuggestion(code="F32.9", rationale="Major depressive disorder, unspecified"))
            compliance.append(
                "Assess severity and suicidal ideation; document mental status exam"
            )
            public_health.append(
                PublicHealthSuggestion(
                    recommendation="Offer referral to counselling or psychotherapy", reason=None
                )
            )
            diffs.append(DifferentialSuggestion(diagnosis="Adjustment disorder"))
        # Musculoskeletal pain
        if any(word in lower for word in ["back pain", "low back", "joint pain", "knee pain", "shoulder pain"]):
            codes.append(CodeSuggestion(code="M54.5", rationale="Low back pain"))
            compliance.append(
                "Document onset, aggravating/relieving factors, and functional limitations"
            )
            public_health.append(
                PublicHealthSuggestion(
                    recommendation="Recommend stretching and physical therapy", reason=None
                )
            )
            diffs.append(DifferentialSuggestion(diagnosis="Lumbar strain"))
        # Default suggestions if nothing matched
        if not codes:
            codes.append(CodeSuggestion(code="99212", rationale="Established patient, straightforward"))
        if not compliance:
            compliance.append("Ensure chief complaint and history are complete")
        if not public_health:
            public_health.append(
                PublicHealthSuggestion(recommendation="Consider influenza vaccine", reason=None)
            )
        if not diffs:
            diffs.append(DifferentialSuggestion(diagnosis="Routine follow-up"))
        extra_ph = public_health_api.get_public_health_suggestions(
            req.age, req.sex, req.region
        )
        if extra_ph:
            existing = {p.recommendation for p in public_health}
            for rec in extra_ph:
                if rec not in existing:
                    public_health.append(
                        PublicHealthSuggestion(recommendation=rec, reason=None)
                    )
        follow_up = recommend_follow_up(cleaned, [c.code for c in codes])
        return SuggestionsResponse(
            codes=codes,
            compliance=compliance,
            publicHealth=public_health,
            differentials=diffs,
            followUp=follow_up,
        )<|MERGE_RESOLUTION|>--- conflicted
+++ resolved
@@ -19,11 +19,9 @@
 from fastapi.middleware.cors import CORSMiddleware
 from fastapi.responses import JSONResponse
 from fastapi.security import HTTPAuthorizationCredentials, HTTPBearer
-<<<<<<< HEAD
 from pydantic import BaseModel, confloat
-=======
 from pydantic import BaseModel, Field
->>>>>>> d4e222d7
+
 
 import jwt
 
