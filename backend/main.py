"""
Backend API for the RevenuePilot application.

This FastAPI application provides endpoints to beautify clinical notes,
generate coding/compliance suggestions and produce patient‑friendly
summaries. It performs basic de‑identification on incoming text before
sending it to an AI model via ``call_openai``. If the model call fails,
each endpoint returns a sensible fallback.
"""

import logging
import os
import re
import shutil
import time
from collections import defaultdict, deque
from datetime import datetime, timedelta
from typing import List, Optional, Dict, Any
from fastapi import FastAPI, Depends, HTTPException, status, UploadFile, File, Request
from fastapi.middleware.cors import CORSMiddleware
from fastapi.responses import JSONResponse
from fastapi.security import HTTPAuthorizationCredentials, HTTPBearer
from pydantic import BaseModel, Field, confloat, validator, StrictBool


import jwt

try:  # Load environment variables from a .env file if present
    from dotenv import load_dotenv

    load_dotenv()
except Exception:  # pragma: no cover - optional dependency
    pass

# Import prompt builders and OpenAI helper for LLM integration.
# These imports are commented out above to avoid import errors when the
# dependencies are missing.  They are now enabled to allow the API to
# generate results using a real language model.  Ensure `openai` is
# installed and `OPENAI_API_KEY` is set in your environment before
# deploying.
from .prompts import build_beautify_prompt, build_suggest_prompt, build_summary_prompt
from . import prompts as prompt_utils
from .openai_client import call_openai
from .key_manager import get_api_key, save_api_key, APP_NAME
from platformdirs import user_data_dir
from .audio_processing import simple_transcribe, diarize_and_transcribe
from . import public_health as public_health_api
from .migrations import ensure_settings_table, ensure_templates_table
<<<<<<< HEAD
from .templates import TemplateModel, DEFAULT_TEMPLATES
=======
from .templates import TemplateModel, load_builtin_templates, DEFAULT_TEMPLATES
>>>>>>> 5b84b197
from .scheduling import recommend_follow_up, export_ics




import json
import sqlite3
import hashlib
from collections import deque

from .auth import (
    authenticate_user,
    hash_password,
    register_user,
    verify_password,
)


# When ``USE_OFFLINE_MODEL`` is set, endpoints will return deterministic
# placeholder responses without calling external AI services.  This is useful
# for running the API in environments without network access.
USE_OFFLINE_MODEL = os.getenv("USE_OFFLINE_MODEL", "false").lower() in {
    "1",
    "true",
    "yes",
}

try:
    import scrubadub

    _SCRUBBER_AVAILABLE = True
except Exception:  # pragma: no cover - library is optional
    scrubadub = None  # type: ignore
    _SCRUBBER_AVAILABLE = False

try:
    from presidio_analyzer import AnalyzerEngine, PatternRecognizer, Pattern
    from presidio_analyzer.nlp_engine import NlpEngineProvider

    _provider = NlpEngineProvider(
        nlp_configuration={
            "nlp_engine_name": "spacy",
            "models": [{"lang_code": "en", "model_name": "en_core_web_sm"}],
        }
    )
    _nlp_engine = _provider.create_engine()
    _analyzer = AnalyzerEngine(nlp_engine=_nlp_engine, supported_languages=["en"])

    _address_pattern = Pattern(
        "address",
        r"\b\d+\s+(?:[A-Za-z]+\s?)+(?:Street|St|Road|Rd|Avenue|Ave|Boulevard|Blvd|Lane|Ln|Drive|Dr)\b",
        0.5,
    )
    _address_recognizer = PatternRecognizer(
        supported_entity="ADDRESS", patterns=[_address_pattern]
    )
    _analyzer.registry.add_recognizer(_address_recognizer)

    _ssn_pattern = Pattern("ssn", r"\b\d{3}-\d{2}-\d{4}\b", 0.5)
    _ssn_recognizer = PatternRecognizer(
        supported_entity="US_SSN", patterns=[_ssn_pattern]
    )
    _analyzer.registry.add_recognizer(_ssn_recognizer)

    _mrn_pattern = Pattern(
        "mrn",
        r"\b(?:MRN|Medical Record Number)[:\s-]*\d{6,10}\b",
        0.5,
    )
    _mrn_recognizer = PatternRecognizer(
        supported_entity="MEDICAL_RECORD", patterns=[_mrn_pattern]
    )
    _analyzer.registry.add_recognizer(_mrn_recognizer)

    _PRESIDIO_AVAILABLE = True
except Exception:  # pragma: no cover - optional dependency
    _PRESIDIO_AVAILABLE = False
    _analyzer = None  # type: ignore

try:  # pragma: no cover - optional dependency
    from philter.philter import Philter as _Philter

    _philter = _Philter()
    _PHILTER_AVAILABLE = True
except Exception:
    _PHILTER_AVAILABLE = False
    _philter = None  # type: ignore

# Select the PHI scrubbing backend. Options: ``presidio``, ``philter``,
# ``scrubadub`` or ``regex``. The default is the lightweight regex scrubber.
_DEID_ENGINE = os.getenv("DEID_ENGINE", "regex").lower()

# When ``DEID_HASH_TOKENS`` is true (default), placeholders include a short
# hash of the removed content instead of the raw value.
_HASH_TOKENS = os.getenv("DEID_HASH_TOKENS", "true").lower() in {"1", "true", "yes"}

logging.basicConfig(
    level=os.getenv("LOG_LEVEL", "INFO"),
    format="%(asctime)s %(levelname)s %(name)s %(message)s",
)

app = FastAPI(title="RevenuePilot API")

# Enable CORS so that the React frontend can communicate with this API.
# Allowed origins are configurable via the ``ALLOWED_ORIGINS`` environment
# variable (comma separated). Defaults to localhost for development.
allowed_origins = os.getenv("ALLOWED_ORIGINS", "http://localhost:5173")
origins = [o.strip() for o in allowed_origins.split(",") if o.strip()]
app.add_middleware(
    CORSMiddleware,
    allow_origins=origins,
    allow_credentials=True,
    allow_methods=["*"],
    allow_headers=["*"],
)

# In-memory store for analytics events.  Each event is a dictionary with
# keys: eventType (str), details (dict) and timestamp (float).  This is
# reset when the server restarts.  For production use, persist events
# to a database.
events: List[Dict[str, Any]] = []

# Cache of recent audio transcripts per user.  Each user retains the last
# ``TRANSCRIPT_HISTORY_LIMIT`` transcripts so clinicians can revisit previous
# conversations.  The cache is stored in-memory and reset on server restart.
TRANSCRIPT_HISTORY_LIMIT = int(os.getenv("TRANSCRIPT_HISTORY", "5"))
transcript_history: Dict[str, deque] = defaultdict(
    lambda: deque(maxlen=TRANSCRIPT_HISTORY_LIMIT)
)

# Set up a SQLite database for persistent analytics storage.  The database
# now lives in the user's data directory (platform-specific) so analytics
# persist outside the project folder.  A migration step moves any existing
# database from the old location if found.
data_dir = user_data_dir(APP_NAME, APP_NAME)
os.makedirs(data_dir, exist_ok=True)
DB_PATH = os.path.join(data_dir, "analytics.db")

# Migrate previous database file from the repository directory if it exists
old_db_path = os.path.join(os.path.dirname(__file__), "analytics.db")
if os.path.exists(old_db_path) and not os.path.exists(DB_PATH):
    try:  # best-effort migration
        shutil.move(old_db_path, DB_PATH)
    except Exception:
        pass

db_conn = sqlite3.connect(DB_PATH, check_same_thread=False)
# Expanded events table storing structured analytics fields.  Older
# installations may lack these columns; ``ALTER TABLE`` statements add them
# defensively so the application can upgrade the schema in place.
db_conn.execute(
    "CREATE TABLE IF NOT EXISTS events ("
    "id INTEGER PRIMARY KEY AUTOINCREMENT,"
    "eventType TEXT NOT NULL,"
    "timestamp REAL NOT NULL,"
    "details TEXT,"
    "revenue REAL,"
    "codes TEXT,"
    "compliance_flags TEXT,"
    "public_health INTEGER,"
    "satisfaction INTEGER"
    ")"
)
for col, typ in [
    ("revenue", "REAL"),
    ("codes", "TEXT"),
    ("compliance_flags", "TEXT"),
    ("public_health", "INTEGER"),
    ("satisfaction", "INTEGER"),
]:
    try:
        db_conn.execute(f"ALTER TABLE events ADD COLUMN {col} {typ}")
    except sqlite3.OperationalError:
        pass
db_conn.commit()


# Table for user accounts used in role-based authentication.
db_conn.execute(
    "CREATE TABLE IF NOT EXISTS users ("
    "id INTEGER PRIMARY KEY AUTOINCREMENT,"
    "username TEXT UNIQUE NOT NULL,"
    "password_hash TEXT NOT NULL,"
    "role TEXT NOT NULL"
    ")"
)
db_conn.commit()

# Table recording failed logins and administrative actions for auditing.
db_conn.execute(
    "CREATE TABLE IF NOT EXISTS audit_log ("
    "id INTEGER PRIMARY KEY AUTOINCREMENT,"
    "timestamp REAL NOT NULL,"
    "username TEXT,"
    "action TEXT NOT NULL,"
    "details TEXT"
    ")"
)
db_conn.commit()


# Persisted user preferences for theme, enabled categories and custom rules.
# Ensure the table exists and contains the latest schema (including ``lang``).
ensure_settings_table(db_conn)

# Table storing user and clinic specific note templates.
ensure_templates_table(db_conn)

# Configure the database connection to return rows as dictionaries.  This
# makes it easier to access columns by name when querying events for
# metrics computations.
db_conn.row_factory = sqlite3.Row

# Preload any stored API key into the environment so subsequent calls work.
get_api_key()

# Attempt to use rich PHI scrubbers by default.  When Presidio or Philter is
# installed they will be used automatically.  No environment variable is
# required to enable them, keeping the behaviour simple out of the box.  Tests
# may monkeypatch ``_PRESIDIO_AVAILABLE`` or ``_PHILTER_AVAILABLE`` to force the
# fallback implementation when these optional dependencies are missing.

# ---------------------------------------------------------------------------
# JWT authentication helpers
# ---------------------------------------------------------------------------
ENVIRONMENT = os.getenv("ENVIRONMENT", "development").lower()
JWT_SECRET = os.getenv("JWT_SECRET")
if not JWT_SECRET:
    if ENVIRONMENT not in {"development", "dev"}:
        raise RuntimeError("JWT_SECRET environment variable is required")
    JWT_SECRET = "dev-secret"
JWT_ALGORITHM = "HS256"
security = HTTPBearer()

# Short-lived access tokens (minutes) and longer lived refresh tokens (days)
ACCESS_TOKEN_EXPIRE_MINUTES = 15
REFRESH_TOKEN_EXPIRE_DAYS = 7


def create_access_token(username: str, role: str, clinic: str | None = None) -> str:
    """Create a signed JWT access token for the given user."""
    payload = {
        "sub": username,
        "role": role,
        "type": "access",
        "exp": datetime.utcnow() + timedelta(minutes=ACCESS_TOKEN_EXPIRE_MINUTES),
    }
    if clinic is not None:
        payload["clinic"] = clinic
    return jwt.encode(payload, JWT_SECRET, algorithm=JWT_ALGORITHM)


def create_refresh_token(username: str, role: str) -> str:
    """Create a refresh token with a longer expiry."""
    payload = {
        "sub": username,
        "role": role,
        "type": "refresh",
        "exp": datetime.utcnow() + timedelta(days=REFRESH_TOKEN_EXPIRE_DAYS),
    }
    return jwt.encode(payload, JWT_SECRET, algorithm=JWT_ALGORITHM)


def create_token(username: str, role: str, clinic: str | None = None) -> str:
    """Backward compatible wrapper returning an access token."""
    return create_access_token(username, role, clinic)


def get_current_user(
    credentials: HTTPAuthorizationCredentials = Depends(security),
    required_role: str | None = None,
):
    """Decode the provided JWT and optionally enforce a required role."""
    token = credentials.credentials
    try:
        data = jwt.decode(token, JWT_SECRET, algorithms=[JWT_ALGORITHM])
    except jwt.PyJWTError:
        raise HTTPException(
            status_code=status.HTTP_401_UNAUTHORIZED,
            detail="Invalid or expired token",
        )
    if required_role and data.get("role") not in (required_role, "admin"):
        raise HTTPException(
            status_code=status.HTTP_403_FORBIDDEN,
            detail="Insufficient privileges",
        )
    return data


def require_role(role: str):
    """Dependency factory ensuring the current user has a given role.

    Users with the ``admin`` role are allowed to access any endpoint that
    specifies a less privileged role.  This keeps the checks simple while
    still permitting administrators to perform regular user actions.
    """

    def checker(
        request: Request, credentials: HTTPAuthorizationCredentials = Depends(security)
    ):
        data = get_current_user(credentials, required_role=role)
        if role == "admin":
            db_conn.execute(
                "INSERT INTO audit_log (timestamp, username, action, details) VALUES (?, ?, ?, ?)",
                (time.time(), data["sub"], "admin_action", request.url.path),
            )
            db_conn.commit()
        return data

    return checker


# Model for setting API key via API endpoint
class ApiKeyModel(BaseModel):
    key: str


class RegisterModel(BaseModel):
    username: str
    password: str


class LoginModel(BaseModel):
    username: str
    password: str
    lang: str = "en"


class RefreshModel(BaseModel):
    refresh_token: str


class ResetPasswordModel(BaseModel):
    """Schema used when a user wishes to reset their password."""

    username: str
    password: str
    new_password: str


class CategorySettings(BaseModel):
    """Which suggestion categories are enabled for a user."""

    codes: StrictBool = True
    compliance: StrictBool = True
    publicHealth: StrictBool = True
    differentials: StrictBool = True

    class Config:
        extra = "forbid"


class UserSettings(BaseModel):
    theme: str = "modern"
    categories: CategorySettings = CategorySettings()
    rules: List[str] = []
    lang: str = "en"
    specialty: Optional[str] = None
    payer: Optional[str] = None
    region: str = ""
    template: Optional[int] = None
    useLocalModels: StrictBool = False
    agencies: List[str] = Field(default_factory=lambda: ["CDC", "WHO"])

    @validator("theme")
    def validate_theme(cls, v: str) -> str:
        allowed = {"modern", "dark", "warm"}
        if v not in allowed:
            raise ValueError("invalid theme")
        return v

    @validator("rules", pre=True)
    def validate_rules(cls, v: List[str]) -> List[str]:
        if not v:
            return []
        cleaned: List[str] = []
        for item in v:
            if not isinstance(item, str):
                raise ValueError("rules must be strings")
            item = item.strip()
            if not item:
                continue
            cleaned.append(item)
        return cleaned
@app.post("/register")
async def register(model: RegisterModel) -> Dict[str, Any]:
    """Register a new user and immediately issue JWT tokens."""
    try:
        _user_id = register_user(db_conn, model.username, model.password)
    except sqlite3.IntegrityError:
        raise HTTPException(status_code=400, detail="Username already exists")
    access_token = create_access_token(model.username, "user")
    refresh_token = create_refresh_token(model.username, "user")
    settings = UserSettings().dict()
    return {
        "access_token": access_token,
        "refresh_token": refresh_token,
        "expires_in": ACCESS_TOKEN_EXPIRE_MINUTES * 60,
        "settings": settings,
    }


@app.get("/users")
async def list_users(user=Depends(require_role("admin"))) -> List[Dict[str, str]]:
    """Return all registered users (admin only)."""
    rows = db_conn.execute("SELECT username, role FROM users").fetchall()
    return [{"username": r["username"], "role": r["role"]} for r in rows]


class UpdateUserModel(BaseModel):
    role: Optional[str] = None
    password: Optional[str] = None


@app.put("/users/{username}")
async def update_user(
    username: str, model: UpdateUserModel, user=Depends(require_role("admin"))
):
    """Update a user's role or password."""
    fields = []
    values: List[Any] = []
    if model.role:
        fields.append("role=?")
        values.append(model.role)
    if model.password:
        fields.append("password_hash=?")
        values.append(hash_password(model.password))
    if not fields:
        raise HTTPException(status_code=400, detail="No fields to update")
    values.append(username)
    db_conn.execute(f"UPDATE users SET {', '.join(fields)} WHERE username=?", values)
    db_conn.commit()
    return {"status": "updated"}


@app.delete("/users/{username}")
async def delete_user(username: str, user=Depends(require_role("admin"))):
    """Remove a user account."""
    db_conn.execute("DELETE FROM users WHERE username=?", (username,))
    db_conn.commit()
    return {"status": "deleted"}


@app.post("/login")
async def login(model: LoginModel) -> Dict[str, Any]:
    """Validate credentials and return a JWT on success."""
    cutoff = time.time() - 15 * 60
    recent_failures = db_conn.execute(
        "SELECT COUNT(*) FROM audit_log WHERE username=? AND action='failed_login' AND timestamp>?",
        (model.username, cutoff),
    ).fetchone()[0]
    if recent_failures >= 5:
        raise HTTPException(
            status_code=status.HTTP_423_LOCKED,
            detail="Account locked due to failed login attempts",
        )

    auth = authenticate_user(db_conn, model.username, model.password)
    if not auth:
        db_conn.execute(
            "INSERT INTO audit_log (timestamp, username, action, details) VALUES (?, ?, ?, ?)",
            (time.time(), model.username, "failed_login", "invalid credentials"),
        )
        db_conn.commit()
        raise HTTPException(
            status_code=status.HTTP_401_UNAUTHORIZED, detail="Invalid credentials"
        )
    user_id, role = auth
    access_token = create_access_token(model.username, role)
    refresh_token = create_refresh_token(model.username, role)
    settings_row = db_conn.execute(
        "SELECT theme, categories, rules, lang, specialty, payer, region, use_local_models FROM settings WHERE user_id=?",
        (user_id,),
    ).fetchone()
    if settings_row:
        settings = {
            "theme": settings_row["theme"],
            "categories": json.loads(settings_row["categories"]),
            "rules": json.loads(settings_row["rules"]),
            "lang": settings_row["lang"],
            "specialty": settings_row["specialty"],
            "payer": settings_row["payer"],
            "region": settings_row["region"] or "",
            "useLocalModels": bool(settings_row["use_local_models"]),
        }
    else:
        settings = UserSettings().dict()
    return {
        "access_token": access_token,
        "refresh_token": refresh_token,
        "expires_in": ACCESS_TOKEN_EXPIRE_MINUTES * 60,
        "settings": settings,
    }


@app.post("/refresh")
async def refresh(model: RefreshModel) -> Dict[str, Any]:
    """Issue a new access token given a valid refresh token."""
    try:
        data = jwt.decode(model.refresh_token, JWT_SECRET, algorithms=[JWT_ALGORITHM])
        if data.get("type") != "refresh":
            raise jwt.PyJWTError()
    except jwt.PyJWTError:
        raise HTTPException(
            status_code=status.HTTP_401_UNAUTHORIZED, detail="Invalid refresh token"
        )
    access_token = create_access_token(data["sub"], data["role"], data.get("clinic"))
    return {
        "access_token": access_token,
        "expires_in": ACCESS_TOKEN_EXPIRE_MINUTES * 60,
    }


@app.post("/reset-password")
async def reset_password(model: ResetPasswordModel) -> Dict[str, str]:
    """Allow a user to change their password by providing the current one."""
    row = db_conn.execute(
        "SELECT password_hash FROM users WHERE username=?",
        (model.username,),
    ).fetchone()
    if not row or not verify_password(model.password, row["password_hash"]):
        raise HTTPException(
            status_code=status.HTTP_401_UNAUTHORIZED,
            detail="Invalid credentials",
        )
    db_conn.execute(
        "UPDATE users SET password_hash=? WHERE username=?",
        (hash_password(model.new_password), model.username),
    )
    db_conn.commit()
    return {"status": "password reset"}


@app.get("/audit")
async def get_audit_logs(user=Depends(require_role("admin"))) -> List[Dict[str, Any]]:
    rows = db_conn.execute(
        "SELECT timestamp, username, action, details FROM audit_log ORDER BY timestamp DESC"
    ).fetchall()
    return [dict(r) for r in rows]


@app.get("/settings")
async def get_user_settings(user=Depends(require_role("user"))) -> Dict[str, Any]:
    """Return the current user's saved settings or defaults if none exist."""
    row = db_conn.execute(
<<<<<<< HEAD
        "SELECT s.theme, s.categories, s.rules, s.lang, s.specialty, s.payer, s.region, s.use_local_models, s.agencies "
=======
        "SELECT s.theme, s.categories, s.rules, s.lang, s.specialty, s.payer, s.region, s.use_local_models, s.template "
>>>>>>> 5b84b197
        "FROM settings s JOIN users u ON s.user_id = u.id WHERE u.username=?",
        (user["sub"],),
    ).fetchone()

    if row:
        settings = UserSettings(
            theme=row["theme"],
            categories=json.loads(row["categories"]),
            rules=json.loads(row["rules"]),
            lang=row["lang"],
            specialty=row["specialty"],
            payer=row["payer"],
            region=row["region"] or "",
            template=row["template"],
            useLocalModels=bool(row["use_local_models"]),
            agencies=json.loads(row["agencies"]) if row["agencies"] else ["CDC", "WHO"],
        )
        return settings.dict()
    return UserSettings().dict()


@app.post("/settings")
async def save_user_settings(
    model: UserSettings, user=Depends(require_role("user"))
) -> Dict[str, Any]:
    """Persist settings for the authenticated user."""
    row = db_conn.execute(
        "SELECT id FROM users WHERE username=?",
        (user["sub"],),
    ).fetchone()
    if not row:
        raise HTTPException(status_code=400, detail="User not found")
    db_conn.execute(
<<<<<<< HEAD
        "INSERT OR REPLACE INTO settings (user_id, theme, categories, rules, lang, specialty, payer, region, use_local_models, agencies) "
=======
        "INSERT OR REPLACE INTO settings (user_id, theme, categories, rules, lang, specialty, payer, region, use_local_models, template) "
>>>>>>> 5b84b197
        "VALUES (?, ?, ?, ?, ?, ?, ?, ?, ?, ?)",
        (
            row["id"],
            model.theme,
            json.dumps(model.categories.dict()),
            json.dumps(model.rules),
            model.lang,
            model.specialty,
            model.payer,
            model.region,
            int(model.useLocalModels),
<<<<<<< HEAD
            json.dumps(model.agencies),
=======
            model.template,
>>>>>>> 5b84b197
        ),
    )

    db_conn.commit()
    return model.dict()


class NoteRequest(BaseModel):
    """
    Schema for a note submitted by the frontend.  The primary field is
    `text`, the de‑identified clinical note.  Additional optional
    fields allow the client to provide context from an uploaded chart,
    user‑defined rules, or a transcript of a recorded visit.  These
    fields are appended to the note before sending to the AI model.
    """

    text: str
    chart: Optional[str] = None
    rules: Optional[List[str]] = None
    audio: Optional[str] = None
    lang: str = "en"
    specialty: Optional[str] = None
    payer: Optional[str] = None
    age: Optional[int] = Field(None, alias="patientAge")
    sex: Optional[str] = None
    region: Optional[str] = None
    useLocalModels: Optional[bool] = False
    agencies: Optional[List[str]] = None

    class Config:
        populate_by_name = True


class CodeSuggestion(BaseModel):
    """Represents a single coding suggestion with rationale and upgrade."""

    code: str
    rationale: Optional[str] = None
    upgrade_to: Optional[str] = None
    upgradePath: Optional[str] = Field(None, alias="upgrade_path")


class PublicHealthSuggestion(BaseModel):
    """Preventative care recommendation with supporting reason."""

    recommendation: str
    reason: Optional[str] = None
    source: Optional[str] = None
    evidenceLevel: Optional[str] = Field(None, alias="evidence_level")


class DifferentialSuggestion(BaseModel):
    """Potential differential diagnosis with likelihood score."""

    diagnosis: str
    score: Optional[confloat(ge=0, le=1)] = None


class FollowUp(BaseModel):
    """Recommended follow-up interval and optional calendar event."""

    interval: Optional[str]
    ics: Optional[str] = None


class SuggestionsResponse(BaseModel):
    """Schema for the suggestions returned to the frontend."""

    codes: List[CodeSuggestion]
    compliance: List[str]
    publicHealth: List[PublicHealthSuggestion]
    differentials: List[DifferentialSuggestion]
    followUp: Optional[FollowUp] = None


class ScheduleRequest(BaseModel):
    """Request payload for the /schedule endpoint."""
    text: str
    codes: Optional[List[str]] = None

class ScheduleResponse(FollowUp):
    """Response model containing recommended interval and optional ICS."""
    pass


# Schema for logging events from the frontend.  Each event should include
# an eventType (e.g., "note_started", "beautify", "suggest") and
# optional details (such as patient ID or note length).  The timestamp
# is optional; if not provided the current UTC time is used.
class EventModel(BaseModel):
    """Schema for analytics events sent from the frontend.

    In addition to a free-form ``details`` dictionary, several common
    analytics fields are exposed explicitly so clients can supply structured
    data without nesting.  These fields are merged back into ``details``
    when the event is stored.
    """

    eventType: str
    details: Optional[Dict[str, Any]] = None
    timestamp: Optional[float] = None
    codes: Optional[List[str]] = None
    revenue: Optional[float] = None
    denial: Optional[bool] = None
    timeToClose: Optional[float] = None
    clinician: Optional[str] = None
    deficiency: Optional[bool] = None
    compliance: Optional[List[str]] = None
    publicHealth: Optional[bool] = None
    satisfaction: Optional[int] = None
    baseline: Optional[bool] = None


class SurveyModel(BaseModel):
    """Schema for clinician feedback after completing a note."""

    rating: int = Field(..., ge=1, le=5)
    feedback: Optional[str] = None
    patientID: Optional[str] = None
    clinician: Optional[str] = None


def deidentify(text: str) -> str:
    """Redact common protected health information from ``text``.

    Each removed span is replaced with a placeholder of the form
    ``[TOKEN:VALUE]`` where ``TOKEN`` is the detected entity type and
    ``VALUE`` is either the raw text or a short hash depending on the
    ``DEID_HASH_TOKENS`` flag.

    Args:
        text: Raw note text potentially containing PHI.
    Returns:
        The cleaned text with sensitive spans replaced by informative
        placeholders.
    """

    def _placeholder(token: str, value: str) -> str:
        rep = (
            hashlib.sha256(value.encode("utf-8")).hexdigest()[:8]
            if _HASH_TOKENS
            else value
        )
        return f"[{token}:{rep}]"

    engine = _DEID_ENGINE

    if engine == "presidio" and _PRESIDIO_AVAILABLE:

        try:
            entities = [
                "PERSON",
                "PHONE_NUMBER",
                "EMAIL_ADDRESS",
                "US_SSN",
                "DATE_TIME",
                "ADDRESS",
                "IP_ADDRESS",
                "URL",
                "MEDICAL_RECORD",
            ]
            results = _analyzer.analyze(text=text, language="en", entities=entities)
            token_map = {
                "PERSON": "NAME",
                "PHONE_NUMBER": "PHONE",
                "EMAIL_ADDRESS": "EMAIL",
                "US_SSN": "SSN",
                "DATE_TIME": "DATE",
                "ADDRESS": "ADDRESS",
                "IP_ADDRESS": "IP",
                "URL": "URL",
                "MEDICAL_RECORD": "MRN",
            }
            for r in sorted(results, key=lambda r: r.start, reverse=True):
                token = token_map.get(r.entity_type, r.entity_type)
                value = text[r.start : r.end]
                text = text[: r.start] + _placeholder(token, value) + text[r.end :]
            return text
        except Exception as exc:  # pragma: no cover - best effort
            logging.warning("Advanced scrubber failed: %s", exc)
    elif engine == "philter" and _PHILTER_AVAILABLE:
        try:
            # Philter replaces detected PHI with the literal "**PHI**".
            if hasattr(_philter, "philter"):
                text = _philter.philter(text)
            elif hasattr(_philter, "filter"):
                text = _philter.filter(text)
            text = text.replace("**PHI**", _placeholder("PHI", "PHI"))
            return text
        except Exception as exc:  # pragma: no cover - best effort
            logging.warning("Philter failed: %s", exc)
    elif engine == "scrubadub" and _SCRUBBER_AVAILABLE:
        try:
            scrubber = scrubadub.Scrubber()
            filths = list(scrubber.iter_filth(text))
            for filth in sorted(filths, key=lambda f: f.beg, reverse=True):
                token = filth.__class__.__name__.replace("Filth", "").upper()
                text = (
                    text[: filth.beg]
                    + _placeholder(token, filth.text)
                    + text[filth.end :]
                )
            return text
        except Exception as exc:  # pragma: no cover - best effort
            logging.warning("scrubadub failed: %s", exc)

    # Fallback to regex-based scrubbing
    month = (
        "(?:Jan(?:uary)?|Feb(?:ruary)?|Mar(?:ch)?|Apr(?:il)?|May|Jun(?:e)?|"
        "Jul(?:y)?|Aug(?:ust)?|Sep(?:tember)?|Oct(?:ober)?|Nov(?:ember)?|Dec(?:ember)?)"
    )

    phone_pattern = re.compile(
        r"(?:(?<!\d)(?:\(\d{3}\)\s*|\d{3}[-\.\s]?)\d{3}[-\.\s]?\d{4}\b"
        r"|\+\d{1,3}[-\.\s]?\d{1,4}[-\.\s]?\d{3,4}[-\.\s]?\d{3,4}\b)",
        re.IGNORECASE,
    )
    dob_pattern = re.compile(
        r"\bDOB[:\s-]*(\d{1,2}/\d{1,2}/\d{2,4})\b",
        re.IGNORECASE,
    )
    date_pattern = re.compile(
        rf"\b("  # start group
        r"\d{1,2}/\d{1,2}/\d{2,4}"
        r"|\d{4}-\d{1,2}-\d{1,2}"
        rf"|{month}\s+\d{{1,2}}(?:st|nd|rd|th)?,?\s+\d{{2,4}}"
        rf"|\d{{1,2}}(?:st|nd|rd|th)?\s+{month}\s+\d{{2,4}}"
        r")\b",
        re.IGNORECASE,
    )
    email_pattern = re.compile(r"[A-Z0-9._%+-]+@[A-Z0-9.-]+\.[A-Z]{2,}", re.IGNORECASE)
    ssn_pattern = re.compile(r"\b(?:\d{3}-\d{2}-\d{4}|\d{9})\b")
    ip_pattern = re.compile(r"\b(?:\d{1,3}\.){3}\d{1,3}\b")
    url_pattern = re.compile(r"https?://[\w./%-]+", re.IGNORECASE)
    mrn_pattern = re.compile(
        r"\b(?:MRN|Medical Record Number)[:\s-]*\d{6,10}\b",
        re.IGNORECASE,
    )
    health_id_pattern = re.compile(
        r"\b(?:HIC|HID|INS)[- ]?\d{6,12}\b",
        re.IGNORECASE,
    )
    vehicle_pattern = re.compile(r"\b[A-Z]{2,3}[- ]?\d{3,4}\b")
    address_pattern = re.compile(
        r"\b\d+\s+(?:[A-Za-z]+\s?)+(?:Street|St|Avenue|Ave|Road|Rd|Boulevard|Blvd|Lane|Ln|Drive|Dr)?\b",
        re.IGNORECASE,
    )
    name_pattern = re.compile(
        r"\b(?:(?:Dr|Mr|Mrs|Ms|Prof)\.?\s+)?[A-Z][a-z]+(?:\s+(?:[A-Z][a-z]+|[A-Z]\.|[a-z]{2,3}))*\s+[A-Z][a-z]+\b"
    )

    patterns = [
        ("PHONE", phone_pattern),
        ("DOB", dob_pattern),
        ("DATE", date_pattern),
        ("EMAIL", email_pattern),
        ("SSN", ssn_pattern),
        ("IP", ip_pattern),
        ("URL", url_pattern),
        ("MRN", mrn_pattern),
        ("HEALTH_ID", health_id_pattern),
        ("VEHICLE", vehicle_pattern),
        ("ADDRESS", address_pattern),
        ("NAME", name_pattern),
    ]

    for token, pattern in patterns:
        text = pattern.sub(
            lambda m: _placeholder(token, m.group(1) if m.lastindex else m.group(0)),
            text,
        )

    return text


# Endpoint: retrieve recent events for debugging/troubleshooting.  This returns
# a list of all logged events with their type, timestamp and details.  In a
# production system you might want to restrict access, paginate results or
# limit the number returned.  This endpoint is used by the frontend logs view.
@app.get("/events")
async def get_events(user=Depends(require_role("admin"))) -> List[Dict[str, Any]]:
    try:
        cursor = db_conn.cursor()
        cursor.execute(
            "SELECT eventType, timestamp, details FROM events ORDER BY timestamp DESC LIMIT 200"
        )
        rows = cursor.fetchall()
        result: List[Dict[str, Any]] = []
        for row in rows:
            try:
                details = json.loads(row["details"] or "{}")
            except Exception:
                details = {}
            result.append(
                {
                    "eventType": row["eventType"],
                    "timestamp": row["timestamp"],
                    "details": details,
                }
            )
        return result
    except Exception as exc:
        logging.error("Error fetching events: %s", exc)
        # Return empty list on error
        return []


# Endpoint: log an event for analytics purposes.  The frontend should
# call this endpoint whenever a notable action occurs (e.g., starting
# a note, beautifying a note, requesting suggestions).  Events are
# stored in the global `events` list.  Returns a simple status.
@app.post("/event")
async def log_event(
    event: EventModel, user=Depends(require_role("user"))
) -> Dict[str, str]:
    data = {
        "eventType": event.eventType,
        "details": event.details or {},
        "timestamp": event.timestamp or datetime.utcnow().timestamp(),
    }

    # Merge structured fields into the details dict so downstream
    # aggregation queries can rely on a consistent schema regardless of
    # how the client supplied the data.
    for key in [
        "codes",
        "revenue",
        "denial",
        "timeToClose",
        "clinician",
        "deficiency",
        "compliance",
        "publicHealth",
        "satisfaction",
        "baseline",
    ]:
        value = getattr(event, key)
        if value is not None:
            data["details"][key] = value
    events.append(data)
    # Persist the event to the SQLite database.  Serialize the details
    # dictionary as JSON for storage.  Use a simple INSERT statement
    # and commit immediately because the volume of events is low in
    # this prototype.  In a production system, consider batching
    # writes or using an async database driver.
    try:
        db_conn.execute(
            "INSERT INTO events (eventType, timestamp, details, revenue, codes, compliance_flags, public_health, satisfaction) VALUES (?, ?, ?, ?, ?, ?, ?, ?)",
            (
                data["eventType"],
                data["timestamp"],
                json.dumps(data["details"], ensure_ascii=False),
                data["details"].get("revenue"),
                (
                    json.dumps(data["details"].get("codes"))
                    if data["details"].get("codes") is not None
                    else None
                ),
                (
                    json.dumps(data["details"].get("compliance"))
                    if data["details"].get("compliance") is not None
                    else None
                ),
                (
                    1
                    if data["details"].get("publicHealth") is True
                    else 0 if data["details"].get("publicHealth") is False else None
                ),
                data["details"].get("satisfaction"),
            ),
        )
        db_conn.commit()
    except Exception as exc:
        logging.error("Error inserting event into database: %s", exc)
    return {"status": "logged"}


@app.post("/survey")
async def submit_survey(
    survey: SurveyModel, user=Depends(require_role("user"))
) -> Dict[str, str]:
    """Record a satisfaction survey with optional free-text feedback."""

    ts = datetime.utcnow().timestamp()
    details = {
        "satisfaction": survey.rating,
        "feedback": survey.feedback or "",
    }
    if survey.patientID:
        details["patientID"] = survey.patientID
    if survey.clinician:
        details["clinician"] = survey.clinician
    events.append({"eventType": "survey", "details": details, "timestamp": ts})
    try:
        db_conn.execute(
            "INSERT INTO events (eventType, timestamp, details, revenue, codes, compliance_flags, public_health, satisfaction) VALUES (?, ?, ?, ?, ?, ?, ?, ?)",
            (
                "survey",
                ts,
                json.dumps(details, ensure_ascii=False),
                None,
                None,
                None,
                None,
                survey.rating,
            ),
        )
        db_conn.commit()
    except Exception as exc:
        logging.error("Error inserting survey into database: %s", exc)
    return {"status": "recorded"}


def _validate_prompt_templates(data: Dict[str, Any]) -> None:
    """Ensure prompt template structure is a mapping of mappings."""
    if not isinstance(data, dict):
        raise HTTPException(status_code=400, detail="Template must be a JSON object")
    for key in ("default", "specialty", "payer"):
        if key in data and not isinstance(data[key], dict):
            raise HTTPException(
                status_code=400, detail=f"'{key}' section must be an object"
            )


@app.get("/prompt-templates", response_model=Dict[str, Any])
def get_prompt_templates(user=Depends(require_role("admin"))) -> Dict[str, Any]:
    """Return the current prompt templates file."""
    path = os.path.join(os.path.dirname(__file__), "prompt_templates.json")
    if os.path.exists(path):
        with open(path, "r", encoding="utf-8") as f:
            return json.load(f)
    return {}


@app.post("/prompt-templates", response_model=Dict[str, Any])
def save_prompt_templates(
    data: Dict[str, Any], user=Depends(require_role("admin"))
) -> Dict[str, Any]:
    """Validate and persist prompt templates supplied by an admin user."""
    _validate_prompt_templates(data)
    path = os.path.join(os.path.dirname(__file__), "prompt_templates.json")
    with open(path, "w", encoding="utf-8") as f:
        json.dump(data, f, ensure_ascii=False, indent=2)
    prompt_utils._load_custom_templates.cache_clear()
    return data


@app.get("/templates", response_model=List[TemplateModel])
def get_templates(
    specialty: Optional[str] = None,
    payer: Optional[str] = None,
    user=Depends(require_role("user")),
) -> List[TemplateModel]:
    """Return templates for the current user and clinic, optionally filtered by specialty or payer."""

    clinic = user.get("clinic")
    cursor = db_conn.cursor()
    base_query = (
        "SELECT id, name, content, specialty, payer FROM templates "
        "WHERE (user=? OR (user IS NULL AND clinic=?))"
    )
    params: List[Any] = [user["sub"], clinic]
    if specialty:
        base_query += " AND specialty=?"
        params.append(specialty)
    if payer:
        base_query += " AND payer=?"
        params.append(payer)
    rows = cursor.execute(base_query, params).fetchall()

    templates = [
        TemplateModel(
            id=row["id"],
            name=row["name"],
            content=row["content"],
            specialty=row["specialty"],
            payer=row["payer"],
        )
        for row in rows
    ]

    for tpl in load_builtin_templates():
        if specialty and tpl.specialty != specialty:
            continue
        if payer and tpl.payer != payer:
            continue
        templates.append(tpl)

    return templates


@app.post("/templates", response_model=TemplateModel)
def create_template(
    tpl: TemplateModel, user=Depends(require_role("user"))
) -> TemplateModel:
    """Create a new template for the user or clinic."""

    clinic = user.get("clinic")
    owner = None if user.get("role") == "admin" else user["sub"]
    cursor = db_conn.cursor()
    cursor.execute(
        "INSERT INTO templates (user, clinic, specialty, payer, name, content) VALUES (?, ?, ?, ?, ?, ?)",
        (owner, clinic, tpl.specialty, tpl.payer, tpl.name, tpl.content),
    )
    db_conn.commit()
    tpl_id = cursor.lastrowid
    return TemplateModel(
        id=tpl_id,
        name=tpl.name,
        content=tpl.content,
        specialty=tpl.specialty,
        payer=tpl.payer,
    )


@app.put("/templates/{template_id}", response_model=TemplateModel)
def update_template(
    template_id: int, tpl: TemplateModel, user=Depends(require_role("user"))
) -> TemplateModel:
    """Update an existing template owned by the user or clinic."""

    clinic = user.get("clinic")
    cursor = db_conn.cursor()
    if user.get("role") == "admin":
        cursor.execute(
            "UPDATE templates SET name=?, content=?, specialty=?, payer=? "
            "WHERE id=? AND (user=? OR (user IS NULL AND clinic=?))",
            (
                tpl.name,
                tpl.content,
                tpl.specialty,
                tpl.payer,
                template_id,
                user["sub"],
                clinic,
            ),
        )
    else:
        cursor.execute(
            "UPDATE templates SET name=?, content=?, specialty=?, payer=? WHERE id=? AND user=?",
            (
                tpl.name,
                tpl.content,
                tpl.specialty,
                tpl.payer,
                template_id,
                user["sub"],
            ),
        )
    db_conn.commit()
    if cursor.rowcount == 0:
        raise HTTPException(status_code=404, detail="Template not found")
    return TemplateModel(
        id=template_id,
        name=tpl.name,
        content=tpl.content,
        specialty=tpl.specialty,
        payer=tpl.payer,
    )


@app.delete("/templates/{template_id}")
def delete_template(
    template_id: int, user=Depends(require_role("user"))
) -> Dict[str, str]:
    """Delete a template owned by the user or clinic."""

    clinic = user.get("clinic")
    cursor = db_conn.cursor()
    if user.get("role") == "admin":
        cursor.execute(
            "DELETE FROM templates WHERE id=? AND (user=? OR (user IS NULL AND clinic=?))",
            (template_id, user["sub"], clinic),
        )
    else:
        cursor.execute(
            "DELETE FROM templates WHERE id=? AND user=?",
            (template_id, user["sub"]),
        )
    db_conn.commit()
    if cursor.rowcount == 0:
        raise HTTPException(status_code=404, detail="Template not found")
    return {"status": "deleted"}


class ExportRequest(BaseModel):
    """Payload for exporting a note and codes to an external EHR system."""

    note: str
    codes: List[str] = Field(default_factory=list)
    patientId: Optional[str] = None
    encounterId: Optional[str] = None


@app.post("/export_to_ehr")
async def export_to_ehr(
    req: ExportRequest, user=Depends(require_role("admin"))
) -> Dict[str, str]:
    """Post the supplied note and codes to a FHIR server.

    The heavy lifting is delegated to :mod:`backend.ehr_integration`.  Any
    ``requests`` exceptions are translated into ``502`` errors so clients
    receive a clear failure message instead of an internal error.
    """

    try:
        from . import ehr_integration

        result = ehr_integration.post_note_and_codes(
            req.note, req.codes, req.patientId, req.encounterId
        )
    except Exception as exc:  # pragma: no cover - network failures
        raise HTTPException(status_code=502, detail=str(exc))

    return result


# Endpoint: aggregate metrics from the logged events.  Returns counts of
# notes created/saved, beautification actions and suggestions, as well
# as the average note length (in characters) if provided in event
# details.
@app.get("/metrics")
async def get_metrics(
    start: Optional[str] = None,
    end: Optional[str] = None,
    clinician: Optional[str] = None,
    daily: bool = True,
    weekly: bool = True,
    user=Depends(require_role("admin")),
) -> Dict[str, Any]:
    """Aggregate analytics separately for baseline and current events.

    Events with ``baseline=true`` represent pre‑implementation metrics.
    The response contains aggregates for both baseline and current periods
    plus percentage improvement of current over baseline."""

    cursor = db_conn.cursor()

    cursor.execute(
        """
        SELECT DISTINCT json_extract(CASE WHEN json_valid(details) THEN details ELSE '{}' END, '$.clinician') AS clinician
        FROM events
        WHERE json_extract(CASE WHEN json_valid(details) THEN details ELSE '{}' END, '$.clinician') IS NOT NULL
        """
    )
    clinicians = [row["clinician"] for row in cursor.fetchall() if row["clinician"]]

    def _parse_iso_ts(value: str) -> float | None:
        try:
            return datetime.fromisoformat(value).timestamp()
        except Exception:
            return None

    base_conditions: List[str] = []
    base_params: List[Any] = []
    if start:
        ts = _parse_iso_ts(start)
        if ts is not None:
            base_conditions.append("timestamp >= ?")
            base_params.append(ts)
    if end:
        ts = _parse_iso_ts(end)
        if ts is not None:
            base_conditions.append("timestamp <= ?")
            base_params.append(ts)
    if clinician:
        base_conditions.append(
            "json_extract(CASE WHEN json_valid(details) THEN details ELSE '{}' END, '$.clinician') = ?"
        )
        base_params.append(clinician)

    baseline_cond = "json_extract(CASE WHEN json_valid(details) THEN details ELSE '{}' END, '$.baseline') = 1"
    current_cond = "(json_extract(CASE WHEN json_valid(details) THEN details ELSE '{}' END, '$.baseline') IS NULL OR json_extract(CASE WHEN json_valid(details) THEN details ELSE '{}' END, '$.baseline') = 0)"

    current_conditions = base_conditions + [current_cond]
    baseline_conditions = base_conditions + [baseline_cond]

    where_current = (
        f"WHERE {' AND '.join(current_conditions)}" if current_conditions else ""
    )
    where_baseline = (
        f"WHERE {' AND '.join(baseline_conditions)}" if baseline_conditions else ""
    )

    def compute_basic(
        where_clause: str, params: List[Any], collect_timeseries: bool = False
    ) -> Dict[str, Any]:
        totals_query = f"""
            SELECT
                SUM(CASE WHEN eventType IN ('note_started','note_saved') THEN 1 ELSE 0 END) AS total_notes,
                SUM(CASE WHEN eventType='beautify' THEN 1 ELSE 0 END)        AS total_beautify,
                SUM(CASE WHEN eventType='suggest' THEN 1 ELSE 0 END)         AS total_suggest,
                SUM(CASE WHEN eventType='summary' THEN 1 ELSE 0 END)         AS total_summary,
                SUM(CASE WHEN eventType='chart_upload' THEN 1 ELSE 0 END)    AS total_chart_upload,
                SUM(CASE WHEN eventType='audio_recorded' THEN 1 ELSE 0 END)  AS total_audio,
                AVG(CAST(json_extract(CASE WHEN json_valid(details) THEN details ELSE '{{}}' END, '$.length') AS REAL)) AS avg_note_length,
                AVG(revenue)     AS revenue_per_visit,
                AVG(CAST(json_extract(CASE WHEN json_valid(details) THEN details ELSE '{{}}' END, '$.timeToClose') AS REAL)) AS avg_close_time,
                AVG(satisfaction) AS avg_satisfaction,
                AVG(public_health) AS public_health_rate
            FROM events {where_clause}
        """
        cursor.execute(totals_query, params)
        row = cursor.fetchone()
        totals = dict(row) if row else {}
        metrics: Dict[str, Any] = {
            "total_notes": totals.get("total_notes", 0) or 0,
            "total_beautify": totals.get("total_beautify", 0) or 0,
            "total_suggest": totals.get("total_suggest", 0) or 0,
            "total_summary": totals.get("total_summary", 0) or 0,
            "total_chart_upload": totals.get("total_chart_upload", 0) or 0,
            "total_audio": totals.get("total_audio", 0) or 0,
            "avg_note_length": totals.get("avg_note_length") or 0,
            "revenue_per_visit": totals.get("revenue_per_visit") or 0,
            "avg_close_time": totals.get("avg_close_time") or 0,
        }

        cursor.execute(
            f"SELECT eventType, timestamp, details, codes, compliance_flags, public_health, satisfaction FROM events {where_clause} ORDER BY timestamp",
            params,
        )
        rows = cursor.fetchall()
        code_counts: Dict[str, int] = {}
        denial_counts: Dict[str, List[int]] = {}
        denial_totals = [0, 0]
        deficiency_totals = [0, 0]
        compliance_counts: Dict[str, int] = {}
        public_health_totals = [0, 0]
        satisfaction_sum = satisfaction_count = 0
        beautify_time_sum = beautify_time_count = 0.0
        beautify_daily: Dict[str, List[float]] = {} if collect_timeseries else {}
        beautify_weekly: Dict[str, List[float]] = {} if collect_timeseries else {}
        last_start_for_patient: Dict[str, float] = {}

        for r in rows:
            evt = r["eventType"]
            ts = r["timestamp"]
            try:
                details = json.loads(r["details"] or "{}")
            except Exception:
                details = {}

            codes_val = r["codes"]
            try:
                codes = json.loads(codes_val) if codes_val else []
            except Exception:
                codes = []
            if isinstance(codes, list):
                denial_flag = (
                    details.get("denial")
                    if isinstance(details.get("denial"), bool)
                    else None
                )
                for code in codes:
                    code_counts[code] = code_counts.get(code, 0) + 1
                    if denial_flag is not None:
                        totals_d = denial_counts.get(code, [0, 0])
                        totals_d[0] += 1
                        if denial_flag:
                            totals_d[1] += 1
                        denial_counts[code] = totals_d

            comp_val = r["compliance_flags"]
            try:
                comp_list = json.loads(comp_val) if comp_val else []
            except Exception:
                comp_list = []
            for flag in comp_list:
                compliance_counts[flag] = compliance_counts.get(flag, 0) + 1

            public_health = r["public_health"]
            if isinstance(public_health, int):
                public_health_totals[0] += 1
                if public_health:
                    public_health_totals[1] += 1

            satisfaction = r["satisfaction"]
            if isinstance(satisfaction, (int, float)):
                satisfaction_sum += float(satisfaction)
                satisfaction_count += 1

            denial = details.get("denial")
            if isinstance(denial, bool):
                denial_totals[0] += 1
                if denial:
                    denial_totals[1] += 1

            deficiency = details.get("deficiency")
            if isinstance(deficiency, bool):
                deficiency_totals[0] += 1
                if deficiency:
                    deficiency_totals[1] += 1

            patient_id = (
                details.get("patientID")
                or details.get("patientId")
                or details.get("patient_id")
            )
            if evt == "note_started" and patient_id:
                last_start_for_patient[patient_id] = ts
            if (
                evt == "beautify"
                and patient_id
                and patient_id in last_start_for_patient
            ):
                duration = ts - last_start_for_patient[patient_id]
                if duration >= 0:
                    beautify_time_sum += duration
                    beautify_time_count += 1
                    if collect_timeseries:
                        day = datetime.utcfromtimestamp(ts).strftime("%Y-%m-%d")
                        week = datetime.utcfromtimestamp(ts).strftime("%Y-%W")
                        drec = beautify_daily.setdefault(day, [0.0, 0])
                        drec[0] += duration
                        drec[1] += 1
                        wrec = beautify_weekly.setdefault(week, [0.0, 0])
                        wrec[0] += duration
                        wrec[1] += 1

        avg_beautify_time = (
            beautify_time_sum / beautify_time_count if beautify_time_count else 0
        )
        denial_rates = {
            c: (v[1] / v[0] if v[0] else 0) for c, v in denial_counts.items()
        }
        overall_denial = denial_totals[1] / denial_totals[0] if denial_totals[0] else 0
        deficiency_rate = (
            deficiency_totals[1] / deficiency_totals[0] if deficiency_totals[0] else 0
        )
        public_health_rate = (
            public_health_totals[1] / public_health_totals[0]
            if public_health_totals[0]
            else 0
        )
        avg_satisfaction = (
            satisfaction_sum / satisfaction_count if satisfaction_count else 0
        )

        metrics.update(
            {
                "avg_beautify_time": avg_beautify_time,
                "coding_distribution": code_counts,
                "denial_rate": overall_denial,
                "denial_rates": denial_rates,
                "deficiency_rate": deficiency_rate,
                "compliance_counts": compliance_counts,
                "public_health_rate": public_health_rate,
                "avg_satisfaction": avg_satisfaction,
            }
        )
        if collect_timeseries:
            metrics["beautify_daily"] = beautify_daily
            metrics["beautify_weekly"] = beautify_weekly
        return metrics

    current_metrics = compute_basic(where_current, base_params, collect_timeseries=True)
    baseline_metrics = compute_basic(where_baseline, base_params)

    beautify_daily = current_metrics.pop("beautify_daily")
    beautify_weekly = current_metrics.pop("beautify_weekly")
    coding_distribution = current_metrics.pop("coding_distribution")
    denial_rates = current_metrics.pop("denial_rates")
    compliance_counts = current_metrics.pop("compliance_counts")
    public_health_rate = current_metrics.pop("public_health_rate")
    avg_satisfaction = current_metrics.pop("avg_satisfaction")

    daily_list: List[Dict[str, Any]] = []
    if daily:
        daily_query = f"""
            SELECT
                date(datetime(timestamp, 'unixepoch')) AS date,
                SUM(CASE WHEN eventType IN ('note_started','note_saved') THEN 1 ELSE 0 END) AS notes,
                SUM(CASE WHEN eventType='beautify' THEN 1 ELSE 0 END)   AS beautify,
                SUM(CASE WHEN eventType='suggest' THEN 1 ELSE 0 END)    AS suggest,
                SUM(CASE WHEN eventType='summary' THEN 1 ELSE 0 END)    AS summary,
                SUM(CASE WHEN eventType='chart_upload' THEN 1 ELSE 0 END) AS chart_upload,
                SUM(CASE WHEN eventType='audio_recorded' THEN 1 ELSE 0 END) AS audio,
                AVG(CAST(json_extract(CASE WHEN json_valid(details) THEN details ELSE '{{}}' END, '$.length') AS REAL)) AS avg_note_length,
                AVG(revenue) AS revenue_per_visit,
                AVG(CAST(json_extract(CASE WHEN json_valid(details) THEN details ELSE '{{}}' END, '$.timeToClose') AS REAL)) AS avg_close_time,
                SUM(CASE WHEN eventType='note_closed' AND json_extract(CASE WHEN json_valid(details) THEN details ELSE '{{}}' END, '$.denial') = 1 THEN 1 ELSE 0 END) AS denials,
                SUM(CASE WHEN eventType='note_closed' AND json_extract(CASE WHEN json_valid(details) THEN details ELSE '{{}}' END, '$.deficiency') = 1 THEN 1 ELSE 0 END) AS deficiencies
            FROM events {where_current}
            GROUP BY date
            ORDER BY date
        """
        cursor.execute(daily_query, base_params)
        daily_list = [dict(r) for r in cursor.fetchall()]

    weekly_list: List[Dict[str, Any]] = []
    if weekly:
        weekly_query = f"""
            SELECT
                strftime('%Y-%W', datetime(timestamp, 'unixepoch')) AS week,
                SUM(CASE WHEN eventType IN ('note_started','note_saved') THEN 1 ELSE 0 END) AS notes,
                SUM(CASE WHEN eventType='beautify' THEN 1 ELSE 0 END)   AS beautify,
                SUM(CASE WHEN eventType='suggest' THEN 1 ELSE 0 END)    AS suggest,
                SUM(CASE WHEN eventType='summary' THEN 1 ELSE 0 END)    AS summary,
                SUM(CASE WHEN eventType='chart_upload' THEN 1 ELSE 0 END) AS chart_upload,
                SUM(CASE WHEN eventType='audio_recorded' THEN 1 ELSE 0 END) AS audio,
                AVG(CAST(json_extract(CASE WHEN json_valid(details) THEN details ELSE '{{}}' END, '$.length') AS REAL)) AS avg_note_length,
                AVG(revenue) AS revenue_per_visit,
                AVG(CAST(json_extract(CASE WHEN json_valid(details) THEN details ELSE '{{}}' END, '$.timeToClose') AS REAL)) AS avg_close_time,
                SUM(CASE WHEN eventType='note_closed' AND json_extract(CASE WHEN json_valid(details) THEN details ELSE '{{}}' END, '$.denial') = 1 THEN 1 ELSE 0 END) AS denials,
                SUM(CASE WHEN eventType='note_closed' AND json_extract(CASE WHEN json_valid(details) THEN details ELSE '{{}}' END, '$.deficiency') = 1 THEN 1 ELSE 0 END) AS deficiencies
            FROM events {where_current}
            GROUP BY week
            ORDER BY week
        """
        cursor.execute(weekly_query, base_params)
        weekly_list = [dict(r) for r in cursor.fetchall()]

    top_compliance = [
        {"gap": k, "count": v}
        for k, v in sorted(
            compliance_counts.items(), key=lambda item: item[1], reverse=True
        )[:5]
    ]

    # attach beautify averages to the SQL-produced time series
    if daily:
        for entry in daily_list:
            bt = beautify_daily.get(entry["date"])
            entry["avg_beautify_time"] = bt[0] / bt[1] if bt and bt[1] else 0
            notes = entry.get("notes") or 0
            entry["denial_rate"] = (entry.get("denials", 0) / notes) if notes else 0
            entry["deficiency_rate"] = (entry.get("deficiencies", 0) / notes) if notes else 0
    if weekly:
        for entry in weekly_list:
            bt = beautify_weekly.get(entry["week"])
            entry["avg_beautify_time"] = bt[0] / bt[1] if bt and bt[1] else 0
            notes = entry.get("notes") or 0
            entry["denial_rate"] = (entry.get("denials", 0) / notes) if notes else 0
            entry["deficiency_rate"] = (entry.get("deficiencies", 0) / notes) if notes else 0

    def _add_rolling(records: List[Dict[str, Any]], window: int) -> None:
        """Attach rolling averages for key metrics."""
        fields = [
            "notes",
            "beautify",
            "suggest",
            "summary",
            "chart_upload",
            "audio",
            "avg_note_length",
            "avg_beautify_time",
            "avg_close_time",
            "revenue_per_visit",
            "denials",
            "deficiencies",
        ]
        sums: Dict[str, float] = {f: 0.0 for f in fields}
        queues: Dict[str, deque] = {f: deque() for f in fields}
        for rec in records:
            for f in fields:
                val = float(rec.get(f, 0) or 0)
                q = queues[f]
                q.append(val)
                sums[f] += val
                if len(q) > window:
                    sums[f] -= q.popleft()
                rec[f"rolling_{f}"] = sums[f] / len(q) if q else 0

    if daily:
        _add_rolling(daily_list, 7)
    if weekly:
        _add_rolling(weekly_list, 4)

    def _code_timeseries(period_sql: str) -> Dict[str, Dict[str, int]]:
        query = f"""
            SELECT {period_sql} AS period, json_each.value AS code, COUNT(*) AS count
            FROM events
            JOIN json_each(COALESCE(events.codes, '[]'))
            {where_current}
            GROUP BY period, code
            ORDER BY period
        """
        cursor.execute(query, base_params)
        result: Dict[str, Dict[str, int]] = {}
        for r in cursor.fetchall():
            period = r["period"]
            code_map = result.setdefault(period, {})
            code_map[r["code"]] = r["count"]
        return result

    codes_daily: Dict[str, Dict[str, int]] = {}
    codes_weekly: Dict[str, Dict[str, int]] = {}
    if daily:
        codes_daily = _code_timeseries("date(datetime(timestamp, 'unixepoch'))")
    if weekly:
        codes_weekly = _code_timeseries("strftime('%Y-%W', datetime(timestamp, 'unixepoch'))")

    timeseries: Dict[str, List[Dict[str, Any]]] = {}
    if daily:
        timeseries["daily"] = daily_list
        timeseries["codes_daily"] = codes_daily
    if weekly:
        timeseries["weekly"] = weekly_list
        timeseries["codes_weekly"] = codes_weekly

    def pct_change(b: float, c: float) -> float | None:
        return ((c - b) / b * 100) if b else None

    keys = [
        "total_notes",
        "total_beautify",
        "total_suggest",
        "total_summary",
        "total_chart_upload",
        "total_audio",
        "avg_note_length",
        "avg_beautify_time",
        "avg_close_time",
        "revenue_per_visit",
        "denial_rate",
        "deficiency_rate",
    ]
    improvement = {
        k: pct_change(baseline_metrics.get(k, 0), current_metrics.get(k, 0))
        for k in keys
    }

    return {
        "baseline": baseline_metrics,
        "current": current_metrics,
        "improvement": improvement,
        "coding_distribution": coding_distribution,
        "denial_rates": denial_rates,
        "compliance_counts": compliance_counts,
        "top_compliance": top_compliance,
        "public_health_rate": public_health_rate,
        "avg_satisfaction": avg_satisfaction,
        "clinicians": clinicians,
        "timeseries": timeseries,
    }


@app.post("/summarize")
async def summarize(
    req: NoteRequest, user=Depends(require_role("user"))
) -> Dict[str, Any]:
    """
    Generate a patient‑friendly summary of a clinical note.  This endpoint
    combines the draft text with any optional chart and audio transcript,
    de‑identifies the content and calls an LLM to rewrite it in plain
    language suitable for patients.  If the LLM call fails, it returns
    a truncated version of the de‑identified note as a fallback.

    Args:
        req: NoteRequest with the clinical note and optional context.
    Returns:
        A dictionary containing "summary", "recommendations" and "warnings".
    """
    combined = req.text or ""
    if req.chart:
        combined += "\n\n" + str(req.chart)
    if req.audio:
        combined += "\n\n" + str(req.audio)
    cleaned = deidentify(combined)
    if USE_OFFLINE_MODEL:
        from .offline_model import summarize as offline_summarize

        data = offline_summarize(
            cleaned,
            req.lang,
            req.specialty,
            req.payer,
            req.age,
            use_local=req.useLocalModels,
        )
    else:
        try:
            messages = build_summary_prompt(
                cleaned, req.lang, req.specialty, req.payer, req.age
            )
            response_content = call_openai(messages)
            data = json.loads(response_content)
        except Exception as exc:
            # If the LLM call fails, fall back to a simple truncation of the
            # cleaned text.  Take the first 200 characters and append ellipsis
            # if the text is longer.  This ensures the endpoint still returns
            # something useful without crashing.
            logging.error("Error during summary LLM call: %s", exc)
            summary = cleaned[:200]
            if len(cleaned) > 200:
                summary += "..."
            data = {"summary": summary, "recommendations": [], "warnings": []}
    return data


@app.post("/transcribe")
async def transcribe(
    file: UploadFile = File(...),
    diarise: bool = False,
    lang: Optional[str] = None,
    user=Depends(require_role("user")),
) -> Dict[str, Any]:
    """Transcribe uploaded audio.

    The endpoint accepts an audio file (e.g. from the browser's
    ``MediaRecorder`` API) and returns a JSON object with separate
    ``provider`` and ``patient`` transcripts.  When ``diarise`` is false,
    the full transcription is returned under ``provider`` and ``patient``
    is left empty.  Actual transcription is delegated to
    :mod:`backend.audio_processing`.
    """

    audio_bytes = await file.read()
    if diarise:
        result = diarize_and_transcribe(audio_bytes, language=lang)
    else:
        text = simple_transcribe(audio_bytes, language=lang)
        result = {
            "provider": text,
            "patient": "",
            "segments": [
                {"speaker": "provider", "start": 0.0, "end": 0.0, "text": text}
            ],
        }
    # Store the transcript in the user's history so it can be revisited
    transcript_history[user["sub"]].append(result)
    return result


@app.get("/transcribe")
async def get_last_transcript(user=Depends(require_role("user"))) -> Dict[str, Any]:
    """Return recent audio transcripts for the current user."""

    history = list(transcript_history.get(user["sub"], []))
    return {"history": history}


# Endpoint: set the OpenAI API key.  Accepts a JSON body with a single
# field "key" and stores it in a local file.  Also updates the
# environment variable OPENAI_API_KEY so future requests in this
# process use the new key.  This enables users to configure the key
# through the UI without editing environment variables directly.
@app.post("/apikey")
async def set_api_key(model: ApiKeyModel, user=Depends(require_role("admin"))):
    """
    Store and validate an OpenAI API key.  Accepts a JSON body with a
    single field "key" and writes it to a local file.  Validation is
    performed using a simple format check rather than a live API call so
    that newer project‑scoped keys (e.g. ``sk-proj-``) are accepted even
    when the SDK's built-in regex is out of date.  Returns JSON with
    status ``saved`` on success or an error message on failure.
    """
    key = model.key.strip()
    if not key:
        return JSONResponse(
            {"status": "error", "message": "Key cannot be empty"}, status_code=400
        )

    # Basic format validation: accept keys starting with ``sk-`` and at
    # least 20 additional non‑whitespace characters.  This intentionally
    # permits new project‑scoped keys such as ``sk-proj-`` which may
    # include hyphens or colons in their suffix without relying on the
    # OpenAI SDK's pattern enforcement.
    import re

    if not re.fullmatch(r"sk-\S{20,}", key):
        return JSONResponse(
            {"status": "error", "message": "Key not in expected format"},
            status_code=400,
        )

    try:
        save_api_key(key)
        return {"status": "saved"}
    except Exception as exc:
        return JSONResponse(
            {"status": "error", "message": f"Failed to save API key: {exc}"},
            status_code=400,
        )


@app.post("/beautify")
async def beautify_note(req: NoteRequest, user=Depends(require_role("user"))) -> dict:
    """
    Beautify (reformat) a clinical note.  This endpoint de‑identifies the
    incoming note and then calls an LLM to rephrase it into a professional
    format. If the model call fails, the cleaned text is returned with each
    sentence capitalised as a fallback.

    Args:
        req: NoteRequest with a raw clinical note.
    Returns:
        A dictionary with the beautified note as a string.
    """
    cleaned = deidentify(req.text)
    if USE_OFFLINE_MODEL:
        from .offline_model import beautify as offline_beautify

        beautified = offline_beautify(
            cleaned, req.lang, req.specialty, req.payer, use_local=True
        )
        return {"beautified": beautified}
    # Attempt to call the LLM to beautify the note. If the call
    # fails for any reason (e.g., missing API key, network error), fall
    # back to returning the trimmed note with only the first letter of
    # each sentence capitalised so the endpoint still returns something useful.
    try:
        messages = build_beautify_prompt(cleaned, req.lang, req.specialty, req.payer)
        response_content = call_openai(messages)
        # The assistant's reply is expected to contain only the
        # beautified note text. We strip any leading/trailing
        # whitespace to tidy the result.
        beautified = response_content.strip()
        return {"beautified": beautified}
    except Exception as exc:
        # Log the exception and fall back to a basic transformation.
        logging.error("Error during beautify LLM call: %s", exc)
        sentences = re.split(r"(?<=[.!?])\s+", cleaned.strip())
        beautified = " ".join(s[:1].upper() + s[1:] for s in sentences if s)
        return {"beautified": beautified, "error": str(exc)}


@app.post("/suggest", response_model=SuggestionsResponse)
async def suggest(
    req: NoteRequest, user=Depends(require_role("user"))
) -> SuggestionsResponse:
    """
    Generate coding and compliance suggestions for a clinical note.  This
    endpoint de‑identifies the text and then calls an AI model to
    determine relevant CPT/ICD codes, compliance prompts, public health
    reminders, and differential diagnoses.  Falls back to rule-based
    suggestions if the model call fails.

    Args:
        req: NoteRequest with a raw clinical note.
    Returns:
        SuggestionsResponse with four categories of suggestions.
    """
    # Combine the main note with any optional chart text or audio transcript
    combined = req.text or ""
    if req.chart:
        combined += "\n\n" + str(req.chart)
    if req.audio:
        combined += "\n\n" + str(req.audio)
    # Apply de-identification to the combined text
    cleaned = deidentify(combined)
    # If the client provided custom rules, append them as a guidance section
    if req.rules:
        # Join rules into a bulleted list
        rules_section = "\n\nUser‑defined rules:\n" + "\n".join(
            f"- {r}" for r in req.rules
        )
        cleaned_for_prompt = cleaned + rules_section
    else:
        cleaned_for_prompt = cleaned
    if USE_OFFLINE_MODEL:
        from .offline_model import suggest as offline_suggest

        data = offline_suggest(
            cleaned_for_prompt,
            req.lang,
            req.specialty,
            req.payer,
            req.age,
            req.sex,
            req.region,
            use_local=True,
        )
        public_health = [PublicHealthSuggestion(**p) for p in data["publicHealth"]]
        extra_ph = public_health_api.get_public_health_suggestions(
            req.age, req.sex, req.region, req.agencies
        )
        if extra_ph:
            existing = {p.recommendation for p in public_health}
            for rec in extra_ph:
                rec_name = rec.get("recommendation") if isinstance(rec, dict) else rec
                if rec_name and rec_name not in existing:
                    if isinstance(rec, dict):
                        public_health.append(PublicHealthSuggestion(**rec))
                    else:
                        public_health.append(
                            PublicHealthSuggestion(recommendation=str(rec))
                        )
        return SuggestionsResponse(
            codes=[CodeSuggestion(**c) for c in data["codes"]],
            compliance=data["compliance"],
            publicHealth=public_health,
            differentials=[DifferentialSuggestion(**d) for d in data["differentials"]],
        )
    # Try to call the LLM to generate structured suggestions.  The prompt
    # instructs the model to return JSON with keys codes, compliance,
    # public_health and differentials.  We parse the JSON into the
    # SuggestionsResponse schema.  If anything fails, we fall back to
    # the simple rule-based engine defined previously.
    try:
        messages = build_suggest_prompt(
            cleaned_for_prompt,
            req.lang,
            req.specialty,
            req.payer,
            req.age,
            req.sex,
            req.region,
        )
        response_content = call_openai(messages)
        # The model should return raw JSON.  Parse it into a Python dict.
        data = json.loads(response_content)
        # Convert codes list of dicts into CodeSuggestion objects.  Provide
        # defaults for missing fields.
        codes_list: List[CodeSuggestion] = []
        for item in data.get("codes", []):
            code_str = item.get("code") or item.get("Code") or ""
            rationale = item.get("rationale") or item.get("Rationale") or None
            upgrade = item.get("upgrade_to") or item.get("upgradeTo") or None
            upgrade_path = item.get("upgrade_path") or item.get("upgradePath") or None
            if code_str:
                codes_list.append(
                    CodeSuggestion(
                        code=code_str,
                        rationale=rationale,
                        upgrade_to=upgrade,
                        upgradePath=upgrade_path,
                    )
                )
        # Extract compliance as list of strings
        compliance = [str(x) for x in data.get("compliance", [])]
        # Public health objects
        public_health: List[PublicHealthSuggestion] = []
        for item in data.get("publicHealth", data.get("public_health", [])):
            if isinstance(item, dict):
                rec = item.get("recommendation") or item.get("Recommendation") or ""
                reason = item.get("reason") or item.get("Reason") or None
                source = item.get("source") or item.get("Source")
                evidence = (
                    item.get("evidenceLevel")
                    or item.get("evidence_level")
                    or item.get("evidence")
                )
                if rec:
                    public_health.append(
                        PublicHealthSuggestion(
                            recommendation=rec,
                            reason=reason,
                            source=source,
                            evidenceLevel=evidence,
                        )
                    )
            else:
                public_health.append(
                    PublicHealthSuggestion(recommendation=str(item), reason=None)
                )
        # Differential diagnoses with scores
        diffs: List[DifferentialSuggestion] = []
        for item in data.get("differentials", []):
            if isinstance(item, dict):
                diag = item.get("diagnosis") or item.get("Diagnosis") or ""
                raw_score = item.get("score")
                score_val: Optional[float] = None
                if isinstance(raw_score, (int, float)):
                    score_val = float(raw_score)
                    if score_val > 1:
                        score_val /= 100.0
                    if not 0 <= score_val <= 1:
                        score_val = None
                elif isinstance(raw_score, str):
                    try:
                        score_val = float(raw_score.strip().rstrip("%"))
                        if score_val > 1:
                            score_val /= 100.0
                        if not 0 <= score_val <= 1:
                            score_val = None
                    except Exception:
                        score_val = None
                if diag:
                    diffs.append(
                        DifferentialSuggestion(diagnosis=diag, score=score_val)
                    )
            else:
                diffs.append(DifferentialSuggestion(diagnosis=str(item), score=None))
        # Augment public health suggestions with external guidelines
        extra_ph = public_health_api.get_public_health_suggestions(
            req.age, req.sex, req.region, req.agencies
        )
        if extra_ph:
            existing = {p.recommendation for p in public_health}
            for rec in extra_ph:
                rec_name = rec.get("recommendation") if isinstance(rec, dict) else rec
                if rec_name and rec_name not in existing:
                    if isinstance(rec, dict):
                        public_health.append(PublicHealthSuggestion(**rec))
                    else:
                        public_health.append(
                            PublicHealthSuggestion(recommendation=str(rec))
                        )
        # If all categories are empty, raise an error to fall back to rule-based suggestions.
        if not (codes_list or compliance or public_health or diffs):
            raise ValueError("No suggestions returned from LLM")
        follow_up = recommend_follow_up(
            [c.code for c in codes_list],
            [d.diagnosis for d in diffs],
            req.specialty,
            req.payer,
        )
        return SuggestionsResponse(
            codes=codes_list,
            compliance=compliance,
            publicHealth=public_health,
            differentials=diffs,
            followUp=follow_up,
        )
    except Exception as exc:
        # Log error and use rule-based fallback suggestions.
        logging.error("Error during suggest LLM call or parsing JSON: %s", exc)
        lower = cleaned.lower()
        codes: List[CodeSuggestion] = []
        compliance: List[str] = []
        public_health: List[PublicHealthSuggestion] = []
        diffs: List[DifferentialSuggestion] = []
        # Respiratory symptoms
        if any(
            keyword in lower for keyword in ["cough", "fever", "cold", "sore throat"]
        ):
            codes.append(
                CodeSuggestion(
                    code="99213",
                    rationale="Established patient with respiratory symptoms",
                )
            )
            codes.append(
                CodeSuggestion(
                    code="J06.9", rationale="Upper respiratory infection, unspecified"
                )
            )
            compliance.append("Document duration of fever and associated symptoms")
            public_health.append(
                PublicHealthSuggestion(
                    recommendation="Consider influenza vaccine", reason=None
                )
            )
            diffs.extend(
                [
                    DifferentialSuggestion(diagnosis="Common cold"),
                    DifferentialSuggestion(diagnosis="COVID-19"),
                    DifferentialSuggestion(diagnosis="Influenza"),
                ]
            )
        # Diabetes management
        if "diabetes" in lower:
            codes.append(
                CodeSuggestion(
                    code="E11.9",
                    rationale="Type 2 diabetes mellitus without complications",
                )
            )
            compliance.append("Include latest HbA1c results and medication list")
            public_health.append(
                PublicHealthSuggestion(
                    recommendation="Remind patient about foot and eye exams",
                    reason=None,
                )
            )
            diffs.append(DifferentialSuggestion(diagnosis="Impaired glucose tolerance"))
        # Hypertension
        if "hypertension" in lower or "high blood pressure" in lower:
            codes.append(
                CodeSuggestion(code="I10", rationale="Essential (primary) hypertension")
            )
            compliance.append(
                "Document blood pressure readings and lifestyle counselling"
            )
            public_health.append(
                PublicHealthSuggestion(
                    recommendation="Discuss sodium restriction and exercise",
                    reason=None,
                )
            )
            diffs.append(DifferentialSuggestion(diagnosis="White coat hypertension"))
        # Preventive visit
        if "annual" in lower or "wellness" in lower:
            codes.append(
                CodeSuggestion(
                    code="99395", rationale="Periodic comprehensive preventive visit"
                )
            )
            compliance.append("Ensure all preventive screenings are up to date")
            public_health.append(
                PublicHealthSuggestion(
                    recommendation="Screen for depression and alcohol use", reason=None
                )
            )
            diffs.append(DifferentialSuggestion(diagnosis="–"))
        # Mental health
        if any(word in lower for word in ["depression", "anxiety", "sad", "depressed"]):
            codes.append(
                CodeSuggestion(
                    code="F32.9", rationale="Major depressive disorder, unspecified"
                )
            )
            compliance.append(
                "Assess severity and suicidal ideation; document mental status exam"
            )
            public_health.append(
                PublicHealthSuggestion(
                    recommendation="Offer referral to counselling or psychotherapy",
                    reason=None,
                )
            )
            diffs.append(DifferentialSuggestion(diagnosis="Adjustment disorder"))
        # Musculoskeletal pain
        if any(
            word in lower
            for word in [
                "back pain",
                "low back",
                "joint pain",
                "knee pain",
                "shoulder pain",
            ]
        ):
            codes.append(CodeSuggestion(code="M54.5", rationale="Low back pain"))
            compliance.append(
                "Document onset, aggravating/relieving factors, and functional limitations"
            )
            public_health.append(
                PublicHealthSuggestion(
                    recommendation="Recommend stretching and physical therapy",
                    reason=None,
                )
            )
            diffs.append(DifferentialSuggestion(diagnosis="Lumbar strain"))
        # Default suggestions if nothing matched
        if not codes:
            codes.append(
                CodeSuggestion(
                    code="99212", rationale="Established patient, straightforward"
                )
            )
        if not compliance:
            compliance.append("Ensure chief complaint and history are complete")
        if not public_health:
            public_health.append(
                PublicHealthSuggestion(
                    recommendation="Consider influenza vaccine", reason=None
                )
            )
        if not diffs:
            diffs.append(DifferentialSuggestion(diagnosis="Routine follow-up"))
        extra_ph = public_health_api.get_public_health_suggestions(
            req.age, req.sex, req.region, req.agencies
        )
        if extra_ph:
            existing = {p.recommendation for p in public_health}
            for rec in extra_ph:
<<<<<<< HEAD
                rec_name = rec.get("recommendation") if isinstance(rec, dict) else rec
                if rec_name and rec_name not in existing:
                    if isinstance(rec, dict):
                        public_health.append(PublicHealthSuggestion(**rec))
                    else:
                        public_health.append(
                            PublicHealthSuggestion(recommendation=str(rec))
                        )
        follow_up = recommend_follow_up(cleaned, [c.code for c in codes])
=======
                if rec not in existing:
                    public_health.append(
                        PublicHealthSuggestion(recommendation=rec, reason=None)
                    )
        follow_up = recommend_follow_up(
            [c.code for c in codes],
            [d.diagnosis for d in diffs],
            req.specialty,
            req.payer,
        )
>>>>>>> 5b84b197
        return SuggestionsResponse(
            codes=codes,
            compliance=compliance,
            publicHealth=public_health,
            differentials=diffs,
            followUp=follow_up,
        )


@app.post("/schedule", response_model=ScheduleResponse)
async def schedule(req: ScheduleRequest, user=Depends(require_role("user"))) -> ScheduleResponse:
    """
    Recommend a follow-up interval for a clinical note and provide an ICS export.

    Args:
        req: ScheduleRequest containing note text and optional codes.
    Returns:
        ScheduleResponse with the recommended interval and ICS string.
    """
    cleaned = deidentify(req.text or "")
    follow = recommend_follow_up(req.codes or [], [cleaned])
    return ScheduleResponse(**follow)<|MERGE_RESOLUTION|>--- conflicted
+++ resolved
@@ -46,11 +46,7 @@
 from .audio_processing import simple_transcribe, diarize_and_transcribe
 from . import public_health as public_health_api
 from .migrations import ensure_settings_table, ensure_templates_table
-<<<<<<< HEAD
-from .templates import TemplateModel, DEFAULT_TEMPLATES
-=======
 from .templates import TemplateModel, load_builtin_templates, DEFAULT_TEMPLATES
->>>>>>> 5b84b197
 from .scheduling import recommend_follow_up, export_ics
 
 
@@ -596,11 +592,7 @@
 async def get_user_settings(user=Depends(require_role("user"))) -> Dict[str, Any]:
     """Return the current user's saved settings or defaults if none exist."""
     row = db_conn.execute(
-<<<<<<< HEAD
         "SELECT s.theme, s.categories, s.rules, s.lang, s.specialty, s.payer, s.region, s.use_local_models, s.agencies "
-=======
-        "SELECT s.theme, s.categories, s.rules, s.lang, s.specialty, s.payer, s.region, s.use_local_models, s.template "
->>>>>>> 5b84b197
         "FROM settings s JOIN users u ON s.user_id = u.id WHERE u.username=?",
         (user["sub"],),
     ).fetchone()
@@ -634,11 +626,7 @@
     if not row:
         raise HTTPException(status_code=400, detail="User not found")
     db_conn.execute(
-<<<<<<< HEAD
         "INSERT OR REPLACE INTO settings (user_id, theme, categories, rules, lang, specialty, payer, region, use_local_models, agencies) "
-=======
-        "INSERT OR REPLACE INTO settings (user_id, theme, categories, rules, lang, specialty, payer, region, use_local_models, template) "
->>>>>>> 5b84b197
         "VALUES (?, ?, ?, ?, ?, ?, ?, ?, ?, ?)",
         (
             row["id"],
@@ -650,11 +638,9 @@
             model.payer,
             model.region,
             int(model.useLocalModels),
-<<<<<<< HEAD
             json.dumps(model.agencies),
-=======
             model.template,
->>>>>>> 5b84b197
+
         ),
     )
 
@@ -2203,7 +2189,6 @@
         if extra_ph:
             existing = {p.recommendation for p in public_health}
             for rec in extra_ph:
-<<<<<<< HEAD
                 rec_name = rec.get("recommendation") if isinstance(rec, dict) else rec
                 if rec_name and rec_name not in existing:
                     if isinstance(rec, dict):
@@ -2213,7 +2198,7 @@
                             PublicHealthSuggestion(recommendation=str(rec))
                         )
         follow_up = recommend_follow_up(cleaned, [c.code for c in codes])
-=======
+
                 if rec not in existing:
                     public_health.append(
                         PublicHealthSuggestion(recommendation=rec, reason=None)
@@ -2224,7 +2209,7 @@
             req.specialty,
             req.payer,
         )
->>>>>>> 5b84b197
+
         return SuggestionsResponse(
             codes=codes,
             compliance=compliance,
