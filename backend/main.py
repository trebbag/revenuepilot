--- conflicted
+++ resolved
@@ -4260,23 +4260,7 @@
     )
     row = cursor.fetchone()
     data = dict(row) if row else {}
-<<<<<<< HEAD
-    cursor.execute(
-        f"""
-        SELECT
-            date(datetime(timestamp, 'unixepoch')) AS day,
-            SUM(CASE WHEN eventType IN ('note_started','note_saved','note_closed') THEN 1 ELSE 0 END) AS notes
-        FROM events {where}
-        GROUP BY day
-        ORDER BY day
-        """,
-        params,
-    )
-    daily_usage = [
-        {"date": r["day"], "count": int(r["notes"] or 0)}
-        for r in cursor.fetchall()
-        if r["day"] and (r["notes"] or 0)
-=======
+
     total_notes = int(data.get("total_notes") or 0)
     beautify = int(data.get("beautify") or 0)
     suggest = int(data.get("suggest") or 0)
@@ -4407,25 +4391,10 @@
         }
         for row in reversed(daily_rows)
         if row["day"] is not None
->>>>>>> 0fb9b38e
     ]
     cursor.execute(
         f"""
         SELECT
-<<<<<<< HEAD
-            strftime('%Y-%W', datetime(timestamp, 'unixepoch')) AS week,
-            SUM(CASE WHEN eventType IN ('note_started','note_saved','note_closed') THEN 1 ELSE 0 END) AS notes
-        FROM events {where}
-        GROUP BY week
-        ORDER BY week
-        """,
-        params,
-    )
-    weekly_trend = [
-        {"week": r["week"], "count": int(r["notes"] or 0)}
-        for r in cursor.fetchall()
-        if r["week"] and (r["notes"] or 0)
-=======
             strftime('%Y-%W', timestamp, 'unixepoch') AS week,
             COUNT(*) AS total_events,
             SUM(CASE WHEN eventType IN ('note_started','note_saved','note_closed') THEN 1 ELSE 0 END) AS total_notes
@@ -4468,7 +4437,7 @@
         }
         for row in reversed(monthly_rows)
         if row["month"] is not None
->>>>>>> 0fb9b38e
+
     ]
     return {
         "total_notes": data.get("total_notes", 0) or 0,
@@ -4480,10 +4449,7 @@
         "avg_note_length": data.get("avg_note_length", 0) or 0,
         "dailyUsage": daily_usage,
         "weeklyTrend": weekly_trend,
-<<<<<<< HEAD
-=======
         "monthlyTrend": monthly_trend,
->>>>>>> 0fb9b38e
     }
 
 
@@ -4650,30 +4616,7 @@
         f"{where} GROUP BY code",
         params,
     )
-<<<<<<< HEAD
-    distribution_rows = cursor.fetchall()
-    by_code = {
-        row["code"]: float(row["revenue"] or 0.0)
-        for row in distribution_rows
-        if row["code"] is not None
-    }
-    code_distribution = {
-        row["code"]: {
-            "count": int(row["count"] or 0),
-            "revenue": float(row["revenue"] or 0.0),
-        }
-        for row in distribution_rows
-        if row["code"] is not None
-    }
-    return {
-        "total_revenue": total_revenue,
-        "average_revenue": average_revenue,
-        "projectedRevenue": projected_revenue,
-        "revenue_by_code": by_code,
-        "code_distribution": code_distribution,
-        "monthlyTrend": monthly_trend,
-    }
-=======
+
 
     by_code = {r["code"]: float(r["revenue"] or 0.0) for r in cursor.fetchall()}
 
@@ -4753,7 +4696,7 @@
         revenue_distribution=revenue_distribution,
     )
     return analytics.model_dump()
->>>>>>> 0fb9b38e
+
 
 
 @app.get("/api/analytics/compliance")
