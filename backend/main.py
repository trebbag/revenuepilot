"""
Backend API for the RevenuePilot application.

This FastAPI application provides endpoints to beautify clinical notes,
generate coding/compliance suggestions and produce patient‑friendly
summaries. It performs basic de‑identification on incoming text before
sending it to an AI model via ``call_openai``. If the model call fails,
each endpoint returns a sensible fallback.
"""

import logging
import os
import re
import shutil
import time
from datetime import datetime, timedelta
from typing import List, Optional, Dict, Any

from fastapi import FastAPI, Depends, HTTPException, status, UploadFile, File, Request
from fastapi.middleware.cors import CORSMiddleware
from fastapi.responses import JSONResponse
from fastapi.security import HTTPAuthorizationCredentials, HTTPBearer
from pydantic import BaseModel, Field, confloat, validator, StrictBool


import jwt

try:  # Load environment variables from a .env file if present
    from dotenv import load_dotenv

    load_dotenv()
except Exception:  # pragma: no cover - optional dependency
    pass

# Import prompt builders and OpenAI helper for LLM integration.
# These imports are commented out above to avoid import errors when the
# dependencies are missing.  They are now enabled to allow the API to
# generate results using a real language model.  Ensure `openai` is
# installed and `OPENAI_API_KEY` is set in your environment before
# deploying.
from .prompts import build_beautify_prompt, build_suggest_prompt, build_summary_prompt
from . import prompts as prompt_utils
from .openai_client import call_openai
from .key_manager import get_api_key, save_api_key, APP_NAME
from platformdirs import user_data_dir
from .audio_processing import simple_transcribe, diarize_and_transcribe
from . import public_health as public_health_api
from .migrations import ensure_settings_table, ensure_templates_table
from .templates import TemplateModel
from .scheduling import recommend_follow_up



import json
import sqlite3
import hashlib

from passlib.context import CryptContext

# Password hashing context using bcrypt
pwd_context = CryptContext(schemes=["bcrypt"], deprecated="auto")


# When ``USE_OFFLINE_MODEL`` is set, endpoints will return deterministic
# placeholder responses without calling external AI services.  This is useful
# for running the API in environments without network access.
USE_OFFLINE_MODEL = os.getenv("USE_OFFLINE_MODEL", "false").lower() in {"1", "true", "yes"}

try:
    import scrubadub
    _SCRUBBER_AVAILABLE = True
except Exception:  # pragma: no cover - library is optional
    scrubadub = None  # type: ignore
    _SCRUBBER_AVAILABLE = False

try:
    from presidio_analyzer import AnalyzerEngine, PatternRecognizer, Pattern
    from presidio_analyzer.nlp_engine import NlpEngineProvider

    _provider = NlpEngineProvider(
        nlp_configuration={
            "nlp_engine_name": "spacy",
            "models": [{"lang_code": "en", "model_name": "en_core_web_sm"}],
        }
    )
    _nlp_engine = _provider.create_engine()
    _analyzer = AnalyzerEngine(nlp_engine=_nlp_engine, supported_languages=["en"])

    _address_pattern = Pattern(
        "address",
        r"\b\d+\s+(?:[A-Za-z]+\s?)+(?:Street|St|Road|Rd|Avenue|Ave|Boulevard|Blvd|Lane|Ln|Drive|Dr)\b",
        0.5,
    )
    _address_recognizer = PatternRecognizer(
        supported_entity="ADDRESS", patterns=[_address_pattern]
    )
    _analyzer.registry.add_recognizer(_address_recognizer)

    _ssn_pattern = Pattern("ssn", r"\b\d{3}-\d{2}-\d{4}\b", 0.5)
    _ssn_recognizer = PatternRecognizer(
        supported_entity="US_SSN", patterns=[_ssn_pattern]
    )
    _analyzer.registry.add_recognizer(_ssn_recognizer)

    _mrn_pattern = Pattern(
        "mrn",
        r"\b(?:MRN|Medical Record Number)[:\s-]*\d{6,10}\b",
        0.5,
    )
    _mrn_recognizer = PatternRecognizer(
        supported_entity="MEDICAL_RECORD", patterns=[_mrn_pattern]
    )
    _analyzer.registry.add_recognizer(_mrn_recognizer)

    _PRESIDIO_AVAILABLE = True
except Exception:  # pragma: no cover - optional dependency
    _PRESIDIO_AVAILABLE = False
    _analyzer = None  # type: ignore

try:  # pragma: no cover - optional dependency
    from philter.philter import Philter as _Philter

    _philter = _Philter()
    _PHILTER_AVAILABLE = True
except Exception:
    _PHILTER_AVAILABLE = False
    _philter = None  # type: ignore

# Select the PHI scrubbing backend. Options: ``presidio``, ``philter``,
# ``scrubadub`` or ``regex``. The default is the lightweight regex scrubber.
_DEID_ENGINE = os.getenv("DEID_ENGINE", "regex").lower()

# When ``DEID_HASH_TOKENS`` is true (default), placeholders include a short
# hash of the removed content instead of the raw value.
_HASH_TOKENS = os.getenv("DEID_HASH_TOKENS", "true").lower() in {"1", "true", "yes"}

logging.basicConfig(level=os.getenv("LOG_LEVEL", "INFO"))

app = FastAPI(title="RevenuePilot API")

# Enable CORS so that the React frontend can communicate with this API.
# Allowed origins are configurable via the ``ALLOWED_ORIGINS`` environment
# variable (comma separated). Defaults to localhost for development.
allowed_origins = os.getenv("ALLOWED_ORIGINS", "http://localhost:5173")
origins = [o.strip() for o in allowed_origins.split(",") if o.strip()]
app.add_middleware(
    CORSMiddleware,
    allow_origins=origins,
    allow_credentials=True,
    allow_methods=["*"],
    allow_headers=["*"],
)

# In-memory store for analytics events.  Each event is a dictionary with
# keys: eventType (str), details (dict) and timestamp (float).  This is
# reset when the server restarts.  For production use, persist events
# to a database.
events: List[Dict[str, Any]] = []

# Last audio transcript returned by the ``/transcribe`` endpoint.  This is a
# simple in-memory store so the frontend can fetch or re-use the most recent
# transcript without re-uploading the audio.  It is reset on server restart.
last_transcript: Dict[str, Any] = {"provider": "", "patient": "", "segments": []}

# Set up a SQLite database for persistent analytics storage.  The database
# now lives in the user's data directory (platform-specific) so analytics
# persist outside the project folder.  A migration step moves any existing
# database from the old location if found.
data_dir = user_data_dir(APP_NAME, APP_NAME)
os.makedirs(data_dir, exist_ok=True)
DB_PATH = os.path.join(data_dir, "analytics.db")

# Migrate previous database file from the repository directory if it exists
old_db_path = os.path.join(os.path.dirname(__file__), "analytics.db")
if os.path.exists(old_db_path) and not os.path.exists(DB_PATH):
    try:  # best-effort migration
        shutil.move(old_db_path, DB_PATH)
    except Exception:
        pass

db_conn = sqlite3.connect(DB_PATH, check_same_thread=False)
# Expanded events table storing structured analytics fields.  Older
# installations may lack these columns; ``ALTER TABLE`` statements add them
# defensively so the application can upgrade the schema in place.
db_conn.execute(
    "CREATE TABLE IF NOT EXISTS events ("
    "id INTEGER PRIMARY KEY AUTOINCREMENT,"
    "eventType TEXT NOT NULL,"
    "timestamp REAL NOT NULL,"
    "details TEXT,"
    "revenue REAL,"
    "codes TEXT,"
    "compliance_flags TEXT,"
    "public_health INTEGER,"
    "satisfaction INTEGER"
    ")"
)
for col, typ in [
    ("revenue", "REAL"),
    ("codes", "TEXT"),
    ("compliance_flags", "TEXT"),
    ("public_health", "INTEGER"),
    ("satisfaction", "INTEGER"),
]:
    try:
        db_conn.execute(f"ALTER TABLE events ADD COLUMN {col} {typ}")
    except sqlite3.OperationalError:
        pass
db_conn.commit()


# Table for user accounts used in role-based authentication.
db_conn.execute(
    "CREATE TABLE IF NOT EXISTS users ("
    "id INTEGER PRIMARY KEY AUTOINCREMENT,"
    "username TEXT UNIQUE NOT NULL,"
    "password_hash TEXT NOT NULL,"
    "role TEXT NOT NULL"
    ")"
)
db_conn.commit()

# Table recording failed logins and administrative actions for auditing.
db_conn.execute(
    "CREATE TABLE IF NOT EXISTS audit_log ("
    "id INTEGER PRIMARY KEY AUTOINCREMENT,"
    "timestamp REAL NOT NULL,"
    "username TEXT,"
    "action TEXT NOT NULL,"
    "details TEXT"
    ")"
)
db_conn.commit()


# Persisted user preferences for theme, enabled categories and custom rules.
# Ensure the table exists and contains the latest schema (including ``lang``).
ensure_settings_table(db_conn)

# Table storing user and clinic specific note templates.
ensure_templates_table(db_conn)

# Configure the database connection to return rows as dictionaries.  This
# makes it easier to access columns by name when querying events for
# metrics computations.
db_conn.row_factory = sqlite3.Row

# Preload any stored API key into the environment so subsequent calls work.
get_api_key()

# Attempt to use rich PHI scrubbers by default.  When Presidio or Philter is
# installed they will be used automatically.  No environment variable is
# required to enable them, keeping the behaviour simple out of the box.  Tests
# may monkeypatch ``_PRESIDIO_AVAILABLE`` or ``_PHILTER_AVAILABLE`` to force the
# fallback implementation when these optional dependencies are missing.

# ---------------------------------------------------------------------------
# JWT authentication helpers
# ---------------------------------------------------------------------------
JWT_SECRET = os.getenv("JWT_SECRET", "dev-secret")
JWT_ALGORITHM = "HS256"
security = HTTPBearer()

# Short-lived access tokens (minutes) and longer lived refresh tokens (days)
ACCESS_TOKEN_EXPIRE_MINUTES = 15
REFRESH_TOKEN_EXPIRE_DAYS = 7


def create_access_token(username: str, role: str, clinic: str | None = None) -> str:
    """Create a signed JWT access token for the given user."""
    payload = {
        "sub": username,
        "role": role,
        "type": "access",
        "exp": datetime.utcnow() + timedelta(minutes=ACCESS_TOKEN_EXPIRE_MINUTES),
    }
    if clinic is not None:
        payload["clinic"] = clinic
    return jwt.encode(payload, JWT_SECRET, algorithm=JWT_ALGORITHM)


def create_refresh_token(username: str, role: str) -> str:
    """Create a refresh token with a longer expiry."""
    payload = {
        "sub": username,
        "role": role,
        "type": "refresh",
        "exp": datetime.utcnow() + timedelta(days=REFRESH_TOKEN_EXPIRE_DAYS),
    }
    return jwt.encode(payload, JWT_SECRET, algorithm=JWT_ALGORITHM)


def create_token(username: str, role: str, clinic: str | None = None) -> str:
    """Backward compatible wrapper returning an access token."""
    return create_access_token(username, role, clinic)


def get_current_user(
    credentials: HTTPAuthorizationCredentials = Depends(security),
    required_role: str | None = None,
):
    """Decode the provided JWT and optionally enforce a required role."""
    token = credentials.credentials
    try:
        data = jwt.decode(token, JWT_SECRET, algorithms=[JWT_ALGORITHM])
    except jwt.PyJWTError:
        raise HTTPException(
            status_code=status.HTTP_401_UNAUTHORIZED,
            detail="Invalid or expired token",
        )
    if required_role and data.get("role") not in (required_role, "admin"):
        raise HTTPException(
            status_code=status.HTTP_403_FORBIDDEN,
            detail="Insufficient privileges",
        )
    return data


def require_role(role: str):
    """Dependency factory ensuring the current user has a given role.

    Users with the ``admin`` role are allowed to access any endpoint that
    specifies a less privileged role.  This keeps the checks simple while
    still permitting administrators to perform regular user actions.
    """

    def checker(
        request: Request, credentials: HTTPAuthorizationCredentials = Depends(security)
    ):
        data = get_current_user(credentials, required_role=role)
        if role == "admin":
            db_conn.execute(
                "INSERT INTO audit_log (timestamp, username, action, details) VALUES (?, ?, ?, ?)",
                (time.time(), data["sub"], "admin_action", request.url.path),
            )
            db_conn.commit()
        return data

    return checker

# Model for setting API key via API endpoint
class ApiKeyModel(BaseModel):
    key: str


class RegisterModel(BaseModel):
    username: str
    password: str
    role: str


class LoginModel(BaseModel):
    username: str
    password: str


class RefreshModel(BaseModel):
    refresh_token: str


class ResetPasswordModel(BaseModel):
    """Schema used when a user wishes to reset their password."""
    username: str
    password: str
    new_password: str


class CategorySettings(BaseModel):
    """Which suggestion categories are enabled for a user."""

    codes: StrictBool = True
    compliance: StrictBool = True
    publicHealth: StrictBool = True
    differentials: StrictBool = True

    class Config:
        extra = "forbid"


class UserSettings(BaseModel):
    theme: str = "modern"
    categories: CategorySettings = CategorySettings()
    rules: List[str] = []
    lang: str = "en"
    specialty: Optional[str] = None
    payer: Optional[str] = None
    region: str = ""

    @validator("theme")
    def validate_theme(cls, v: str) -> str:
        allowed = {"modern", "dark", "warm"}
        if v not in allowed:
            raise ValueError("invalid theme")
        return v

    @validator("rules", pre=True)
    def validate_rules(cls, v: List[str]) -> List[str]:
        if not v:
            return []
        cleaned: List[str] = []
        for item in v:
            if not isinstance(item, str):
                raise ValueError("rules must be strings")
            item = item.strip()
            if not item:
                continue
            cleaned.append(item)
        return cleaned



def hash_password(password: str) -> str:
    """Hash the provided password using bcrypt with a per-password salt."""
    return pwd_context.hash(password)


def verify_password(password: str, hashed: str) -> bool:
    """Verify a plain password against the stored hash."""
    try:
        return pwd_context.verify(password, hashed)
    except Exception:
        return False


@app.post("/register")
async def register(model: RegisterModel, user=Depends(require_role("admin"))):
    """Create a new user. Only admins may register users."""
    pwd_hash = hash_password(model.password)
    try:
        db_conn.execute(
            "INSERT INTO users (username, password_hash, role) VALUES (?, ?, ?)",
            (model.username, pwd_hash, model.role),
        )
        db_conn.commit()
    except sqlite3.IntegrityError:
        raise HTTPException(status_code=400, detail="Username already exists")
    return {"status": "registered"}


@app.get("/users")
async def list_users(user=Depends(require_role("admin"))) -> List[Dict[str, str]]:
    """Return all registered users (admin only)."""
    rows = db_conn.execute("SELECT username, role FROM users").fetchall()
    return [{"username": r["username"], "role": r["role"]} for r in rows]


class UpdateUserModel(BaseModel):
    role: Optional[str] = None
    password: Optional[str] = None


@app.put("/users/{username}")
async def update_user(username: str, model: UpdateUserModel, user=Depends(require_role("admin"))):
    """Update a user's role or password."""
    fields = []
    values: List[Any] = []
    if model.role:
        fields.append("role=?")
        values.append(model.role)
    if model.password:
        fields.append("password_hash=?")
        values.append(hash_password(model.password))
    if not fields:
        raise HTTPException(status_code=400, detail="No fields to update")
    values.append(username)
    db_conn.execute(f"UPDATE users SET {', '.join(fields)} WHERE username=?", values)
    db_conn.commit()
    return {"status": "updated"}


@app.delete("/users/{username}")
async def delete_user(username: str, user=Depends(require_role("admin"))):
    """Remove a user account."""
    db_conn.execute("DELETE FROM users WHERE username=?", (username,))
    db_conn.commit()
    return {"status": "deleted"}


@app.post("/login")
async def login(model: LoginModel) -> Dict[str, Any]:
    """Validate credentials and return a JWT on success."""
    cutoff = time.time() - 15 * 60
    recent_failures = db_conn.execute(
        "SELECT COUNT(*) FROM audit_log WHERE username=? AND action='failed_login' AND timestamp>?",
        (model.username, cutoff),
    ).fetchone()[0]
    if recent_failures >= 5:
        raise HTTPException(
            status_code=status.HTTP_423_LOCKED,
            detail="Account locked due to failed login attempts",
        )

    row = db_conn.execute(
        "SELECT password_hash, role FROM users WHERE username=?",
        (model.username,),
    ).fetchone()
    if not row or not verify_password(model.password, row["password_hash"]):
        db_conn.execute(
            "INSERT INTO audit_log (timestamp, username, action, details) VALUES (?, ?, ?, ?)",
            (time.time(), model.username, "failed_login", "invalid credentials"),
        )
        db_conn.commit()
        raise HTTPException(
            status_code=status.HTTP_401_UNAUTHORIZED, detail="Invalid credentials"
        )
    access_token = create_access_token(model.username, row["role"])
    refresh_token = create_refresh_token(model.username, row["role"])
    return {
        "access_token": access_token,
        "refresh_token": refresh_token,
        "expires_in": ACCESS_TOKEN_EXPIRE_MINUTES * 60,
    }


@app.post("/refresh")
async def refresh(model: RefreshModel) -> Dict[str, Any]:
    """Issue a new access token given a valid refresh token."""
    try:
        data = jwt.decode(model.refresh_token, JWT_SECRET, algorithms=[JWT_ALGORITHM])
        if data.get("type") != "refresh":
            raise jwt.PyJWTError()
    except jwt.PyJWTError:
        raise HTTPException(status_code=status.HTTP_401_UNAUTHORIZED, detail="Invalid refresh token")
    access_token = create_access_token(data["sub"], data["role"], data.get("clinic"))
    return {"access_token": access_token, "expires_in": ACCESS_TOKEN_EXPIRE_MINUTES * 60}


@app.post("/reset-password")
async def reset_password(model: ResetPasswordModel) -> Dict[str, str]:
    """Allow a user to change their password by providing the current one."""
    row = db_conn.execute(
        "SELECT password_hash FROM users WHERE username=?",
        (model.username,),
    ).fetchone()
    if not row or not verify_password(model.password, row["password_hash"]):
        raise HTTPException(
            status_code=status.HTTP_401_UNAUTHORIZED,
            detail="Invalid credentials",
        )
    db_conn.execute(
        "UPDATE users SET password_hash=? WHERE username=?",
        (hash_password(model.new_password), model.username),
    )
    db_conn.commit()
    return {"status": "password reset"}


@app.get("/audit")
async def get_audit_logs(user=Depends(require_role("admin"))) -> List[Dict[str, Any]]:
    rows = db_conn.execute(
        "SELECT timestamp, username, action, details FROM audit_log ORDER BY timestamp DESC"
    ).fetchall()
    return [dict(r) for r in rows]


@app.get("/settings")
async def get_user_settings(user=Depends(require_role("user"))) -> Dict[str, Any]:
    """Return the current user's saved settings or defaults if none exist."""
    row = db_conn.execute(
        "SELECT s.theme, s.categories, s.rules, s.lang, s.specialty, s.payer, s.region "
        "FROM settings s JOIN users u ON s.user_id = u.id WHERE u.username=?",
        (user["sub"],),
    ).fetchone()

    if row:
        settings = UserSettings(
            theme=row["theme"],
            categories=json.loads(row["categories"]),
            rules=json.loads(row["rules"]),
            lang=row["lang"],
            specialty=row["specialty"],
            payer=row["payer"],
            region=row["region"] or "",
        )
        return settings.dict()
    return UserSettings().dict()


@app.post("/settings")
async def save_user_settings(model: UserSettings, user=Depends(require_role("user"))) -> Dict[str, Any]:
    """Persist settings for the authenticated user."""
    row = db_conn.execute(
        "SELECT id FROM users WHERE username=?",
        (user["sub"],),
    ).fetchone()
    if not row:
        raise HTTPException(status_code=400, detail="User not found")
    db_conn.execute(
        "INSERT OR REPLACE INTO settings (user_id, theme, categories, rules, lang, specialty, payer, region) "
        "VALUES (?, ?, ?, ?, ?, ?, ?, ?)",
        (
            row["id"],
            model.theme,
            json.dumps(model.categories.dict()),
            json.dumps(model.rules),
            model.lang,
            model.specialty,
            model.payer,
            model.region,
        ),
    )

    db_conn.commit()
    return model.dict()




class NoteRequest(BaseModel):
    """
    Schema for a note submitted by the frontend.  The primary field is
    `text`, the de‑identified clinical note.  Additional optional
    fields allow the client to provide context from an uploaded chart,
    user‑defined rules, or a transcript of a recorded visit.  These
    fields are appended to the note before sending to the AI model.
    """
    text: str
    chart: Optional[str] = None
    rules: Optional[List[str]] = None
    audio: Optional[str] = None
    lang: str = "en"
    specialty: Optional[str] = None
    payer: Optional[str] = None
    age: Optional[int] = None
    sex: Optional[str] = None
    region: Optional[str] = None



class CodeSuggestion(BaseModel):
    """Represents a single coding suggestion with rationale and upgrade."""
    code: str
    rationale: Optional[str] = None
    upgrade_to: Optional[str] = None
    upgradePath: Optional[str] = Field(None, alias="upgrade_path")


class PublicHealthSuggestion(BaseModel):
    """Preventative care recommendation with supporting reason."""
    recommendation: str
    reason: Optional[str] = None


class DifferentialSuggestion(BaseModel):
    """Potential differential diagnosis with likelihood score."""
    diagnosis: str
    score: Optional[confloat(ge=0, le=1)] = None


class SuggestionsResponse(BaseModel):
    """Schema for the suggestions returned to the frontend."""
    codes: List[CodeSuggestion]
    compliance: List[str]
    publicHealth: List[PublicHealthSuggestion]
    differentials: List[DifferentialSuggestion]
    followUp: Optional[str] = None


# Schema for logging events from the frontend.  Each event should include
# an eventType (e.g., "note_started", "beautify", "suggest") and
# optional details (such as patient ID or note length).  The timestamp
# is optional; if not provided the current UTC time is used.
class EventModel(BaseModel):
    """Schema for analytics events sent from the frontend.

    In addition to a free-form ``details`` dictionary, several common
    analytics fields are exposed explicitly so clients can supply structured
    data without nesting.  These fields are merged back into ``details``
    when the event is stored.
    """

    eventType: str
    details: Optional[Dict[str, Any]] = None
    timestamp: Optional[float] = None
    codes: Optional[List[str]] = None
    revenue: Optional[float] = None
    denial: Optional[bool] = None
    timeToClose: Optional[float] = None
    clinician: Optional[str] = None
    deficiency: Optional[bool] = None
    compliance: Optional[List[str]] = None
    publicHealth: Optional[bool] = None
    satisfaction: Optional[int] = None
    baseline: Optional[bool] = None


class SurveyModel(BaseModel):
    """Schema for clinician feedback after completing a note."""

    rating: int = Field(..., ge=1, le=5)
    feedback: Optional[str] = None
    patientID: Optional[str] = None
    clinician: Optional[str] = None


def deidentify(text: str) -> str:
    """Redact common protected health information from ``text``.

    Each removed span is replaced with a placeholder of the form
    ``[TOKEN:VALUE]`` where ``TOKEN`` is the detected entity type and
    ``VALUE`` is either the raw text or a short hash depending on the
    ``DEID_HASH_TOKENS`` flag.

    Args:
        text: Raw note text potentially containing PHI.
    Returns:
        The cleaned text with sensitive spans replaced by informative
        placeholders.
    """

    def _placeholder(token: str, value: str) -> str:
        rep = hashlib.sha256(value.encode("utf-8")).hexdigest()[:8] if _HASH_TOKENS else value
        return f"[{token}:{rep}]"

    engine = _DEID_ENGINE

    if engine == "presidio" and _PRESIDIO_AVAILABLE:

        try:
            entities = [
                "PERSON",
                "PHONE_NUMBER",
                "EMAIL_ADDRESS",
                "US_SSN",
                "DATE_TIME",
                "ADDRESS",
                "IP_ADDRESS",
                "URL",
                "MEDICAL_RECORD",
            ]
            results = _analyzer.analyze(text=text, language="en", entities=entities)
            token_map = {
                "PERSON": "NAME",
                "PHONE_NUMBER": "PHONE",
                "EMAIL_ADDRESS": "EMAIL",
                "US_SSN": "SSN",
                "DATE_TIME": "DATE",
                "ADDRESS": "ADDRESS",
                "IP_ADDRESS": "IP",
                "URL": "URL",
                "MEDICAL_RECORD": "MRN",
            }
            for r in sorted(results, key=lambda r: r.start, reverse=True):
                token = token_map.get(r.entity_type, r.entity_type)
                value = text[r.start : r.end]
                text = text[: r.start] + _placeholder(token, value) + text[r.end :]
            return text
        except Exception as exc:  # pragma: no cover - best effort
            logging.warning("Advanced scrubber failed: %s", exc)
    elif engine == "philter" and _PHILTER_AVAILABLE:
        try:
            # Philter replaces detected PHI with the literal "**PHI**".
            if hasattr(_philter, "philter"):
                text = _philter.philter(text)
            elif hasattr(_philter, "filter"):
                text = _philter.filter(text)
            text = text.replace("**PHI**", _placeholder("PHI", "PHI"))
            return text
        except Exception as exc:  # pragma: no cover - best effort
            logging.warning("Philter failed: %s", exc)
    elif engine == "scrubadub" and _SCRUBBER_AVAILABLE:
        try:
            scrubber = scrubadub.Scrubber()
            filths = list(scrubber.iter_filth(text))
            for filth in sorted(filths, key=lambda f: f.beg, reverse=True):
                token = filth.__class__.__name__.replace("Filth", "").upper()
                text = text[: filth.beg] + _placeholder(token, filth.text) + text[filth.end :]
            return text
        except Exception as exc:  # pragma: no cover - best effort
            logging.warning("scrubadub failed: %s", exc)

    # Fallback to regex-based scrubbing
    month = (
        "(?:Jan(?:uary)?|Feb(?:ruary)?|Mar(?:ch)?|Apr(?:il)?|May|Jun(?:e)?|"
        "Jul(?:y)?|Aug(?:ust)?|Sep(?:tember)?|Oct(?:ober)?|Nov(?:ember)?|Dec(?:ember)?)"
    )

    phone_pattern = re.compile(
        r"(?:(?<!\d)(?:\(\d{3}\)\s*|\d{3}[-\.\s]?)\d{3}[-\.\s]?\d{4}\b"
        r"|\+\d{1,3}[-\.\s]?\d{1,4}[-\.\s]?\d{3,4}[-\.\s]?\d{3,4}\b)",
        re.IGNORECASE,
    )
    dob_pattern = re.compile(
        r"\bDOB[:\s-]*\d{1,2}/\d{1,2}/\d{2,4}\b",
        re.IGNORECASE,
    )
    date_pattern = re.compile(
        rf"\b("  # start group
        r"\d{1,2}/\d{1,2}/\d{2,4}"
        r"|\d{4}-\d{1,2}-\d{1,2}"
        rf"|{month}\s+\d{{1,2}}(?:st|nd|rd|th)?,?\s+\d{{2,4}}"
        rf"|\d{{1,2}}(?:st|nd|rd|th)?\s+{month}\s+\d{{2,4}}"
        r")\b",
        re.IGNORECASE,
    )
    email_pattern = re.compile(r"[A-Z0-9._%+-]+@[A-Z0-9.-]+\.[A-Z]{2,}", re.IGNORECASE)
    ssn_pattern = re.compile(r"\b(?:\d{3}-\d{2}-\d{4}|\d{9})\b")
    ip_pattern = re.compile(r"\b(?:\d{1,3}\.){3}\d{1,3}\b")
    url_pattern = re.compile(r"https?://[\w./%-]+", re.IGNORECASE)
    mrn_pattern = re.compile(
        r"\b(?:MRN|Medical Record Number)[:\s-]*\d{6,10}\b",
        re.IGNORECASE,
    )
    health_id_pattern = re.compile(
        r"\b(?:HIC|HID|INS)[- ]?\d{6,12}\b",
        re.IGNORECASE,
    )
    vehicle_pattern = re.compile(r"\b[A-Z]{2,3}[- ]?\d{3,4}\b")
    address_pattern = re.compile(
        r"\b\d+\s+(?:[A-Za-z]+\s?)+(?:Street|St|Avenue|Ave|Road|Rd|Boulevard|Blvd|Lane|Ln|Drive|Dr)?\b",
        re.IGNORECASE,
    )
    name_pattern = re.compile(
        r"\b(?:(?:Dr|Mr|Mrs|Ms|Prof)\.?\s+)?[A-Z][a-z]+(?:\s+(?:[A-Z][a-z]+|[A-Z]\.|[a-z]{2,3}))*\s+[A-Z][a-z]+\b"
    )

    patterns = [
        ("PHONE", phone_pattern),
        ("DATE", dob_pattern),
        ("DATE", date_pattern),
        ("EMAIL", email_pattern),
        ("SSN", ssn_pattern),
        ("IP", ip_pattern),
        ("URL", url_pattern),
        ("MRN", mrn_pattern),
        ("HEALTH_ID", health_id_pattern),
        ("VEHICLE", vehicle_pattern),
        ("ADDRESS", address_pattern),
        ("NAME", name_pattern),
    ]

    for token, pattern in patterns:
        text = pattern.sub(lambda m: _placeholder(token, m.group(0)), text)

    return text


# Endpoint: retrieve recent events for debugging/troubleshooting.  This returns
# a list of all logged events with their type, timestamp and details.  In a
# production system you might want to restrict access, paginate results or
# limit the number returned.  This endpoint is used by the frontend logs view.
@app.get("/events")
async def get_events(user=Depends(require_role("admin"))) -> List[Dict[str, Any]]:
    try:
        cursor = db_conn.cursor()
        cursor.execute("SELECT eventType, timestamp, details FROM events ORDER BY timestamp DESC LIMIT 200")
        rows = cursor.fetchall()
        result: List[Dict[str, Any]] = []
        for row in rows:
            try:
                details = json.loads(row["details"] or '{}')
            except Exception:
                details = {}
            result.append({
                "eventType": row["eventType"],
                "timestamp": row["timestamp"],
                "details": details,
            })
        return result
    except Exception as exc:
        print(f"Error fetching events: {exc}")
        # Return empty list on error
        return []


# Endpoint: log an event for analytics purposes.  The frontend should
# call this endpoint whenever a notable action occurs (e.g., starting
# a note, beautifying a note, requesting suggestions).  Events are
# stored in the global `events` list.  Returns a simple status.
@app.post("/event")
async def log_event(event: EventModel, user=Depends(require_role("user"))) -> Dict[str, str]:
    data = {
        "eventType": event.eventType,
        "details": event.details or {},
        "timestamp": event.timestamp or datetime.utcnow().timestamp(),
    }

    # Merge structured fields into the details dict so downstream
    # aggregation queries can rely on a consistent schema regardless of
    # how the client supplied the data.
    for key in [
        "codes",
        "revenue",
        "denial",
        "timeToClose",
        "clinician",
        "deficiency",
        "compliance",
        "publicHealth",
        "satisfaction",
        "baseline",
    ]:
        value = getattr(event, key)
        if value is not None:
            data["details"][key] = value
    events.append(data)
    # Persist the event to the SQLite database.  Serialize the details
    # dictionary as JSON for storage.  Use a simple INSERT statement
    # and commit immediately because the volume of events is low in
    # this prototype.  In a production system, consider batching
    # writes or using an async database driver.
    try:
        db_conn.execute(
            "INSERT INTO events (eventType, timestamp, details, revenue, codes, compliance_flags, public_health, satisfaction) VALUES (?, ?, ?, ?, ?, ?, ?, ?)",
            (
                data["eventType"],
                data["timestamp"],
                json.dumps(data["details"], ensure_ascii=False),
                data["details"].get("revenue"),
                json.dumps(data["details"].get("codes")) if data["details"].get("codes") is not None else None,
                json.dumps(data["details"].get("compliance")) if data["details"].get("compliance") is not None else None,
                1 if data["details"].get("publicHealth") is True else 0 if data["details"].get("publicHealth") is False else None,
                data["details"].get("satisfaction"),
            ),
        )
        db_conn.commit()
    except Exception as exc:
        print(f"Error inserting event into database: {exc}")
    return {"status": "logged"}


@app.post("/survey")
async def submit_survey(survey: SurveyModel, user=Depends(require_role("user"))) -> Dict[str, str]:
    """Record a satisfaction survey with optional free-text feedback."""

    ts = datetime.utcnow().timestamp()
    details = {
        "satisfaction": survey.rating,
        "feedback": survey.feedback or "",
    }
    if survey.patientID:
        details["patientID"] = survey.patientID
    if survey.clinician:
        details["clinician"] = survey.clinician
    events.append({"eventType": "survey", "details": details, "timestamp": ts})
    try:
        db_conn.execute(
            "INSERT INTO events (eventType, timestamp, details, revenue, codes, compliance_flags, public_health, satisfaction) VALUES (?, ?, ?, ?, ?, ?, ?, ?)",
            (
                "survey",
                ts,
                json.dumps(details, ensure_ascii=False),
                None,
                None,
                None,
                None,
                survey.rating,
            ),
        )
        db_conn.commit()
    except Exception as exc:
        print(f"Error inserting survey into database: {exc}")
    return {"status": "recorded"}


def _validate_prompt_templates(data: Dict[str, Any]) -> None:
    """Ensure prompt template structure is a mapping of mappings."""
    if not isinstance(data, dict):
        raise HTTPException(status_code=400, detail="Template must be a JSON object")
    for key in ("default", "specialty", "payer"):
        if key in data and not isinstance(data[key], dict):
            raise HTTPException(status_code=400, detail=f"'{key}' section must be an object")


@app.get("/prompt-templates", response_model=Dict[str, Any])
def get_prompt_templates(user=Depends(require_role("admin"))) -> Dict[str, Any]:
    """Return the current prompt templates file."""
    path = os.path.join(os.path.dirname(__file__), "prompt_templates.json")
    if os.path.exists(path):
        with open(path, "r", encoding="utf-8") as f:
            return json.load(f)
    return {}


@app.post("/prompt-templates", response_model=Dict[str, Any])
def save_prompt_templates(data: Dict[str, Any], user=Depends(require_role("admin"))) -> Dict[str, Any]:
    """Validate and persist prompt templates supplied by an admin user."""
    _validate_prompt_templates(data)
    path = os.path.join(os.path.dirname(__file__), "prompt_templates.json")
    with open(path, "w", encoding="utf-8") as f:
        json.dump(data, f, ensure_ascii=False, indent=2)
    prompt_utils._load_custom_templates.cache_clear()
    return data


@app.get("/templates", response_model=List[TemplateModel])
def get_templates(
    specialty: Optional[str] = None, user=Depends(require_role("user"))
) -> List[TemplateModel]:
    """Return templates for the current user and clinic, optionally filtered by specialty."""

    clinic = user.get("clinic")
    cursor = db_conn.cursor()
    if specialty:
        rows = cursor.execute(
            "SELECT id, name, content, specialty FROM templates "
            "WHERE (user=? OR (user IS NULL AND clinic=?)) AND specialty=?",
            (user["sub"], clinic, specialty),
        ).fetchall()
    else:
        rows = cursor.execute(
            "SELECT id, name, content, specialty FROM templates "
            "WHERE (user=? OR (user IS NULL AND clinic=?))",
            (user["sub"], clinic),
        ).fetchall()
    return [
        TemplateModel(
            id=row["id"], name=row["name"], content=row["content"], specialty=row["specialty"]
        )
        for row in rows
    ]


@app.post("/templates", response_model=TemplateModel)
def create_template(tpl: TemplateModel, user=Depends(require_role("user"))) -> TemplateModel:
    """Create a new template for the user or clinic."""

    clinic = user.get("clinic")
    owner = None if user.get("role") == "admin" else user["sub"]
    cursor = db_conn.cursor()
    cursor.execute(
        "INSERT INTO templates (user, clinic, specialty, name, content) VALUES (?, ?, ?, ?, ?)",
        (owner, clinic, tpl.specialty, tpl.name, tpl.content),
    )
    db_conn.commit()
    tpl_id = cursor.lastrowid
    return TemplateModel(
        id=tpl_id, name=tpl.name, content=tpl.content, specialty=tpl.specialty
    )


@app.put("/templates/{template_id}", response_model=TemplateModel)
def update_template(
    template_id: int, tpl: TemplateModel, user=Depends(require_role("user"))
) -> TemplateModel:
    """Update an existing template owned by the user or clinic."""

    clinic = user.get("clinic")
    cursor = db_conn.cursor()
    if user.get("role") == "admin":
        cursor.execute(
            "UPDATE templates SET name=?, content=?, specialty=? "
            "WHERE id=? AND (user=? OR (user IS NULL AND clinic=?))",
            (tpl.name, tpl.content, tpl.specialty, template_id, user["sub"], clinic),
        )
    else:
        cursor.execute(
            "UPDATE templates SET name=?, content=?, specialty=? WHERE id=? AND user=?",
            (tpl.name, tpl.content, tpl.specialty, template_id, user["sub"]),
        )
    db_conn.commit()
    if cursor.rowcount == 0:
        raise HTTPException(status_code=404, detail="Template not found")
    return TemplateModel(
        id=template_id, name=tpl.name, content=tpl.content, specialty=tpl.specialty
    )


@app.delete("/templates/{template_id}")
def delete_template(
    template_id: int, user=Depends(require_role("user"))
) -> Dict[str, str]:
    """Delete a template owned by the user or clinic."""

    clinic = user.get("clinic")
    cursor = db_conn.cursor()
    if user.get("role") == "admin":
        cursor.execute(
            "DELETE FROM templates WHERE id=? AND (user=? OR (user IS NULL AND clinic=?))",
            (template_id, user["sub"], clinic),
        )
    else:
        cursor.execute(
            "DELETE FROM templates WHERE id=? AND user=?",
            (template_id, user["sub"]),
        )
    db_conn.commit()
    if cursor.rowcount == 0:
        raise HTTPException(status_code=404, detail="Template not found")
    return {"status": "deleted"}


class ExportRequest(BaseModel):
    """Payload for exporting a note and codes to an external EHR system."""

    note: str
    codes: List[str] = Field(default_factory=list)


@app.post("/export_to_ehr")
async def export_to_ehr(
    req: ExportRequest, user=Depends(require_role("admin"))
) -> Dict[str, str]:
    """Post the supplied note and codes to a FHIR server.

    The heavy lifting is delegated to :mod:`backend.ehr_integration`.  Any
    ``requests`` exceptions are translated into ``502`` errors so clients
    receive a clear failure message instead of an internal error.
    """

    try:
        from . import ehr_integration

        ehr_integration.post_note_and_codes(req.note, req.codes)
    except Exception as exc:  # pragma: no cover - network failures
        raise HTTPException(status_code=502, detail=str(exc))

    return {"status": "exported"}


# Endpoint: aggregate metrics from the logged events.  Returns counts of
# notes created/saved, beautification actions and suggestions, as well
# as the average note length (in characters) if provided in event
# details.
@app.get("/metrics")
async def get_metrics(
    start: Optional[str] = None,
    end: Optional[str] = None,
    clinician: Optional[str] = None,
    daily: bool = True,
    weekly: bool = True,
    user=Depends(require_role("admin")),
) -> Dict[str, Any]:
    """Aggregate analytics separately for baseline and current events.

    Events with ``baseline=true`` represent pre‑implementation metrics.
    The response contains aggregates for both baseline and current periods
    plus percentage improvement of current over baseline."""

    cursor = db_conn.cursor()

    cursor.execute(
        """
        SELECT DISTINCT json_extract(CASE WHEN json_valid(details) THEN details ELSE '{}' END, '$.clinician') AS clinician
        FROM events
        WHERE json_extract(CASE WHEN json_valid(details) THEN details ELSE '{}' END, '$.clinician') IS NOT NULL
        """
    )
    clinicians = [row["clinician"] for row in cursor.fetchall() if row["clinician"]]

    def _parse_iso_ts(value: str) -> float | None:
        try:
            return datetime.fromisoformat(value).timestamp()
        except Exception:
            return None

    base_conditions: List[str] = []
    base_params: List[Any] = []
    if start:
        ts = _parse_iso_ts(start)
        if ts is not None:
            base_conditions.append("timestamp >= ?")
            base_params.append(ts)
    if end:
        ts = _parse_iso_ts(end)
        if ts is not None:
            base_conditions.append("timestamp <= ?")
            base_params.append(ts)
    if clinician:
        base_conditions.append(
            "json_extract(CASE WHEN json_valid(details) THEN details ELSE '{}' END, '$.clinician') = ?"
        )
        base_params.append(clinician)

    baseline_cond = "json_extract(CASE WHEN json_valid(details) THEN details ELSE '{}' END, '$.baseline') = 1"
    current_cond = "(json_extract(CASE WHEN json_valid(details) THEN details ELSE '{}' END, '$.baseline') IS NULL OR json_extract(CASE WHEN json_valid(details) THEN details ELSE '{}' END, '$.baseline') = 0)"

    current_conditions = base_conditions + [current_cond]
    baseline_conditions = base_conditions + [baseline_cond]

    where_current = f"WHERE {' AND '.join(current_conditions)}" if current_conditions else ""
    where_baseline = f"WHERE {' AND '.join(baseline_conditions)}" if baseline_conditions else ""

    def compute_basic(where_clause: str, params: List[Any], collect_timeseries: bool = False) -> Dict[str, Any]:
        totals_query = f"""
            SELECT
                SUM(CASE WHEN eventType IN ('note_started','note_saved') THEN 1 ELSE 0 END) AS total_notes,
                SUM(CASE WHEN eventType='beautify' THEN 1 ELSE 0 END)        AS total_beautify,
                SUM(CASE WHEN eventType='suggest' THEN 1 ELSE 0 END)         AS total_suggest,
                SUM(CASE WHEN eventType='summary' THEN 1 ELSE 0 END)         AS total_summary,
                SUM(CASE WHEN eventType='chart_upload' THEN 1 ELSE 0 END)    AS total_chart_upload,
                SUM(CASE WHEN eventType='audio_recorded' THEN 1 ELSE 0 END)  AS total_audio,
                AVG(CAST(json_extract(CASE WHEN json_valid(details) THEN details ELSE '{{}}' END, '$.length') AS REAL)) AS avg_note_length,
                AVG(revenue)     AS revenue_per_visit,
                AVG(CAST(json_extract(CASE WHEN json_valid(details) THEN details ELSE '{{}}' END, '$.timeToClose') AS REAL)) AS avg_close_time,
                AVG(satisfaction) AS avg_satisfaction,
                AVG(public_health) AS public_health_rate
            FROM events {where_clause}
        """
        cursor.execute(totals_query, params)
        row = cursor.fetchone()
        totals = dict(row) if row else {}
        metrics: Dict[str, Any] = {
            "total_notes": totals.get("total_notes", 0) or 0,
            "total_beautify": totals.get("total_beautify", 0) or 0,
            "total_suggest": totals.get("total_suggest", 0) or 0,
            "total_summary": totals.get("total_summary", 0) or 0,
            "total_chart_upload": totals.get("total_chart_upload", 0) or 0,
            "total_audio": totals.get("total_audio", 0) or 0,
            "avg_note_length": totals.get("avg_note_length") or 0,
            "revenue_per_visit": totals.get("revenue_per_visit") or 0,
            "avg_close_time": totals.get("avg_close_time") or 0,
        }

        cursor.execute(
            f"SELECT eventType, timestamp, details, codes, compliance_flags, public_health, satisfaction FROM events {where_clause} ORDER BY timestamp",
            params,
        )
        rows = cursor.fetchall()
        code_counts: Dict[str, int] = {}
        denial_counts: Dict[str, List[int]] = {}
        denial_totals = [0, 0]
        deficiency_totals = [0, 0]
        compliance_counts: Dict[str, int] = {}
        public_health_totals = [0, 0]
        satisfaction_sum = satisfaction_count = 0
        beautify_time_sum = beautify_time_count = 0.0
        beautify_daily: Dict[str, List[float]] = {} if collect_timeseries else {}
        beautify_weekly: Dict[str, List[float]] = {} if collect_timeseries else {}
        last_start_for_patient: Dict[str, float] = {}

        for r in rows:
            evt = r["eventType"]
            ts = r["timestamp"]
            try:
                details = json.loads(r["details"] or "{}")
            except Exception:
                details = {}

            codes_val = r["codes"]
            try:
                codes = json.loads(codes_val) if codes_val else []
            except Exception:
                codes = []
            if isinstance(codes, list):
                denial_flag = details.get("denial") if isinstance(details.get("denial"), bool) else None
                for code in codes:
                    code_counts[code] = code_counts.get(code, 0) + 1
                    if denial_flag is not None:
                        totals_d = denial_counts.get(code, [0, 0])
                        totals_d[0] += 1
                        if denial_flag:
                            totals_d[1] += 1
                        denial_counts[code] = totals_d

            comp_val = r["compliance_flags"]
            try:
                comp_list = json.loads(comp_val) if comp_val else []
            except Exception:
                comp_list = []
            for flag in comp_list:
                compliance_counts[flag] = compliance_counts.get(flag, 0) + 1

            public_health = r["public_health"]
            if isinstance(public_health, int):
                public_health_totals[0] += 1
                if public_health:
                    public_health_totals[1] += 1

            satisfaction = r["satisfaction"]
            if isinstance(satisfaction, (int, float)):
                satisfaction_sum += float(satisfaction)
                satisfaction_count += 1

            denial = details.get("denial")
            if isinstance(denial, bool):
                denial_totals[0] += 1
                if denial:
                    denial_totals[1] += 1

            deficiency = details.get("deficiency")
            if isinstance(deficiency, bool):
                deficiency_totals[0] += 1
                if deficiency:
                    deficiency_totals[1] += 1

            patient_id = (
                details.get("patientID")
                or details.get("patientId")
                or details.get("patient_id")
            )
            if evt == "note_started" and patient_id:
                last_start_for_patient[patient_id] = ts
            if evt == "beautify" and patient_id and patient_id in last_start_for_patient:
                duration = ts - last_start_for_patient[patient_id]
                if duration >= 0:
                    beautify_time_sum += duration
                    beautify_time_count += 1
                    if collect_timeseries:
                        day = datetime.utcfromtimestamp(ts).strftime("%Y-%m-%d")
                        week = datetime.utcfromtimestamp(ts).strftime("%Y-%W")
                        drec = beautify_daily.setdefault(day, [0.0, 0])
                        drec[0] += duration
                        drec[1] += 1
                        wrec = beautify_weekly.setdefault(week, [0.0, 0])
                        wrec[0] += duration
                        wrec[1] += 1

        avg_beautify_time = (
            beautify_time_sum / beautify_time_count if beautify_time_count else 0
        )
        denial_rates = {c: (v[1] / v[0] if v[0] else 0) for c, v in denial_counts.items()}
        overall_denial = denial_totals[1] / denial_totals[0] if denial_totals[0] else 0
        deficiency_rate = (
            deficiency_totals[1] / deficiency_totals[0] if deficiency_totals[0] else 0
        )
        public_health_rate = (
            public_health_totals[1] / public_health_totals[0]
            if public_health_totals[0]
            else 0
        )
        avg_satisfaction = (
            satisfaction_sum / satisfaction_count if satisfaction_count else 0
        )

        metrics.update(
            {
                "avg_beautify_time": avg_beautify_time,
                "coding_distribution": code_counts,
                "denial_rate": overall_denial,
                "denial_rates": denial_rates,
                "deficiency_rate": deficiency_rate,
                "compliance_counts": compliance_counts,
                "public_health_rate": public_health_rate,
                "avg_satisfaction": avg_satisfaction,
            }
        )
        if collect_timeseries:
            metrics["beautify_daily"] = beautify_daily
            metrics["beautify_weekly"] = beautify_weekly
        return metrics

    current_metrics = compute_basic(where_current, base_params, collect_timeseries=True)
    baseline_metrics = compute_basic(where_baseline, base_params)

    beautify_daily = current_metrics.pop("beautify_daily")
    beautify_weekly = current_metrics.pop("beautify_weekly")
    coding_distribution = current_metrics.pop("coding_distribution")
    denial_rates = current_metrics.pop("denial_rates")
    compliance_counts = current_metrics.pop("compliance_counts")
    public_health_rate = current_metrics.pop("public_health_rate")
    avg_satisfaction = current_metrics.pop("avg_satisfaction")

<<<<<<< HEAD
    daily_query = f"""
        SELECT
            date(datetime(timestamp, 'unixepoch')) AS date,
            SUM(CASE WHEN eventType IN ('note_started','note_saved') THEN 1 ELSE 0 END) AS notes,
            SUM(CASE WHEN eventType='beautify' THEN 1 ELSE 0 END)   AS beautify,
            SUM(CASE WHEN eventType='suggest' THEN 1 ELSE 0 END)    AS suggest,
            SUM(CASE WHEN eventType='summary' THEN 1 ELSE 0 END)    AS summary,
            SUM(CASE WHEN eventType='chart_upload' THEN 1 ELSE 0 END) AS chart_upload,
            SUM(CASE WHEN eventType='audio_recorded' THEN 1 ELSE 0 END) AS audio,
            SUM(CASE WHEN json_extract(CASE WHEN json_valid(details) THEN details ELSE '{{}}' END, '$.denial') = 1 THEN 1 ELSE 0 END) AS denials,
            SUM(CASE WHEN json_extract(CASE WHEN json_valid(details) THEN details ELSE '{{}}' END, '$.deficiency') = 1 THEN 1 ELSE 0 END) AS deficiencies,
            AVG(CAST(json_extract(CASE WHEN json_valid(details) THEN details ELSE '{{}}' END, '$.length') AS REAL)) AS avg_note_length,
            AVG(revenue) AS revenue_per_visit,
            AVG(CAST(json_extract(CASE WHEN json_valid(details) THEN details ELSE '{{}}' END, '$.timeToClose') AS REAL)) AS avg_close_time
        FROM events {where_current}
        GROUP BY date
        ORDER BY date
    """
    cursor.execute(daily_query, base_params)
    daily_list = [dict(r) for r in cursor.fetchall()]

    weekly_query = f"""
        SELECT
            strftime('%Y-%W', datetime(timestamp, 'unixepoch')) AS week,
            SUM(CASE WHEN eventType IN ('note_started','note_saved') THEN 1 ELSE 0 END) AS notes,
            SUM(CASE WHEN eventType='beautify' THEN 1 ELSE 0 END)   AS beautify,
            SUM(CASE WHEN eventType='suggest' THEN 1 ELSE 0 END)    AS suggest,
            SUM(CASE WHEN eventType='summary' THEN 1 ELSE 0 END)    AS summary,
            SUM(CASE WHEN eventType='chart_upload' THEN 1 ELSE 0 END) AS chart_upload,
            SUM(CASE WHEN eventType='audio_recorded' THEN 1 ELSE 0 END) AS audio,
            SUM(CASE WHEN json_extract(CASE WHEN json_valid(details) THEN details ELSE '{{}}' END, '$.denial') = 1 THEN 1 ELSE 0 END) AS denials,
            SUM(CASE WHEN json_extract(CASE WHEN json_valid(details) THEN details ELSE '{{}}' END, '$.deficiency') = 1 THEN 1 ELSE 0 END) AS deficiencies,
            AVG(CAST(json_extract(CASE WHEN json_valid(details) THEN details ELSE '{{}}' END, '$.length') AS REAL)) AS avg_note_length,
            AVG(revenue) AS revenue_per_visit,
            AVG(CAST(json_extract(CASE WHEN json_valid(details) THEN details ELSE '{{}}' END, '$.timeToClose') AS REAL)) AS avg_close_time
        FROM events {where_current}
        GROUP BY week
        ORDER BY week
    """
    cursor.execute(weekly_query, base_params)
    weekly_list = [dict(r) for r in cursor.fetchall()]
=======
>>>>>>> 135576aa

    daily_list: List[Dict[str, Any]] = []
    if daily:
        daily_query = f"""
            SELECT
                date(datetime(timestamp, 'unixepoch')) AS date,
                SUM(CASE WHEN eventType IN ('note_started','note_saved') THEN 1 ELSE 0 END) AS notes,
                SUM(CASE WHEN eventType='beautify' THEN 1 ELSE 0 END)   AS beautify,
                SUM(CASE WHEN eventType='suggest' THEN 1 ELSE 0 END)    AS suggest,
                SUM(CASE WHEN eventType='summary' THEN 1 ELSE 0 END)    AS summary,
                SUM(CASE WHEN eventType='chart_upload' THEN 1 ELSE 0 END) AS chart_upload,
                SUM(CASE WHEN eventType='audio_recorded' THEN 1 ELSE 0 END) AS audio,
                AVG(CAST(json_extract(CASE WHEN json_valid(details) THEN details ELSE '{{}}' END, '$.length') AS REAL)) AS avg_note_length,
                AVG(revenue) AS revenue_per_visit,
                AVG(CAST(json_extract(CASE WHEN json_valid(details) THEN details ELSE '{{}}' END, '$.timeToClose') AS REAL)) AS avg_close_time,
                SUM(CASE WHEN eventType='note_closed' AND json_extract(CASE WHEN json_valid(details) THEN details ELSE '{{}}' END, '$.denial') = 1 THEN 1 ELSE 0 END) AS denials,
                SUM(CASE WHEN eventType='note_closed' AND json_extract(CASE WHEN json_valid(details) THEN details ELSE '{{}}' END, '$.deficiency') = 1 THEN 1 ELSE 0 END) AS deficiencies
            FROM events {where_current}
            GROUP BY date
            ORDER BY date
        """
        cursor.execute(daily_query, base_params)
        daily_list = [dict(r) for r in cursor.fetchall()]


    weekly_list: List[Dict[str, Any]] = []
    if weekly:
        weekly_query = f"""
            SELECT
                strftime('%Y-%W', datetime(timestamp, 'unixepoch')) AS week,
                SUM(CASE WHEN eventType IN ('note_started','note_saved') THEN 1 ELSE 0 END) AS notes,
                SUM(CASE WHEN eventType='beautify' THEN 1 ELSE 0 END)   AS beautify,
                SUM(CASE WHEN eventType='suggest' THEN 1 ELSE 0 END)    AS suggest,
                SUM(CASE WHEN eventType='summary' THEN 1 ELSE 0 END)    AS summary,
                SUM(CASE WHEN eventType='chart_upload' THEN 1 ELSE 0 END) AS chart_upload,
                SUM(CASE WHEN eventType='audio_recorded' THEN 1 ELSE 0 END) AS audio,
                AVG(CAST(json_extract(CASE WHEN json_valid(details) THEN details ELSE '{{}}' END, '$.length') AS REAL)) AS avg_note_length,
                AVG(revenue) AS revenue_per_visit,
                AVG(CAST(json_extract(CASE WHEN json_valid(details) THEN details ELSE '{{}}' END, '$.timeToClose') AS REAL)) AS avg_close_time,
                SUM(CASE WHEN eventType='note_closed' AND json_extract(CASE WHEN json_valid(details) THEN details ELSE '{{}}' END, '$.denial') = 1 THEN 1 ELSE 0 END) AS denials,
                SUM(CASE WHEN eventType='note_closed' AND json_extract(CASE WHEN json_valid(details) THEN details ELSE '{{}}' END, '$.deficiency') = 1 THEN 1 ELSE 0 END) AS deficiencies
            FROM events {where_current}
            GROUP BY week
            ORDER BY week
        """
        cursor.execute(weekly_query, base_params)
        weekly_list = [dict(r) for r in cursor.fetchall()]


    top_compliance = [
        {"gap": k, "count": v}
        for k, v in sorted(
            compliance_counts.items(), key=lambda item: item[1], reverse=True
        )[:5]
    ]

    # attach beautify averages to the SQL-produced time series
    if daily:
        for entry in daily_list:
            bt = beautify_daily.get(entry["date"])
            entry["avg_beautify_time"] = bt[0] / bt[1] if bt and bt[1] else 0
    if weekly:
        for entry in weekly_list:
            bt = beautify_weekly.get(entry["week"])
            entry["avg_beautify_time"] = bt[0] / bt[1] if bt and bt[1] else 0

    def _add_rolling(records: List[Dict[str, Any]], window: int) -> None:
        """Attach rolling averages for key metrics."""
        fields = [
            "notes",
            "beautify",
            "suggest",
            "summary",
            "chart_upload",
            "audio",
            "avg_note_length",
            "avg_beautify_time",
            "avg_close_time",
            "revenue_per_visit",
            "denials",
            "deficiencies",
        ]
        sums: Dict[str, float] = {f: 0.0 for f in fields}
        queues: Dict[str, deque] = {f: deque() for f in fields}
        for rec in records:
            for f in fields:
                val = float(rec.get(f, 0) or 0)
                q = queues[f]
                q.append(val)
                sums[f] += val
                if len(q) > window:
                    sums[f] -= q.popleft()
                rec[f"rolling_{f}"] = sums[f] / len(q) if q else 0

    if daily:
        _add_rolling(daily_list, 7)
    if weekly:
        _add_rolling(weekly_list, 4)

    timeseries: Dict[str, List[Dict[str, Any]]] = {}
    if daily:
        timeseries["daily"] = daily_list
    if weekly:
        timeseries["weekly"] = weekly_list

    def pct_change(b: float, c: float) -> float | None:
        return ((c - b) / b * 100) if b else None

    keys = [
        "total_notes",
        "total_beautify",
        "total_suggest",
        "total_summary",
        "total_chart_upload",
        "total_audio",
        "avg_note_length",
        "avg_beautify_time",
        "avg_close_time",
        "revenue_per_visit",
        "denial_rate",
        "deficiency_rate",
    ]
    improvement = {
        k: pct_change(baseline_metrics.get(k, 0), current_metrics.get(k, 0))
        for k in keys
    }

    return {
        "baseline": baseline_metrics,
        "current": current_metrics,
        "improvement": improvement,
        "coding_distribution": coding_distribution,
        "denial_rates": denial_rates,
        "compliance_counts": compliance_counts,
        "top_compliance": top_compliance,
        "public_health_rate": public_health_rate,
        "avg_satisfaction": avg_satisfaction,
        "clinicians": clinicians,
        "timeseries": timeseries,
    }
@app.post("/summarize")
async def summarize(req: NoteRequest, user=Depends(require_role("user"))) -> Dict[str, str]:
    """
    Generate a patient‑friendly summary of a clinical note.  This endpoint
    combines the draft text with any optional chart and audio transcript,
    de‑identifies the content and calls an LLM to rewrite it in plain
    language suitable for patients.  If the LLM call fails, it returns
    a truncated version of the de‑identified note as a fallback.

    Args:
        req: NoteRequest with the clinical note and optional context.
    Returns:
        A dictionary containing the summary under the key "summary".
    """
    combined = req.text or ""
    if req.chart:
        combined += "\n\n" + str(req.chart)
    if req.audio:
        combined += "\n\n" + str(req.audio)
    cleaned = deidentify(combined)
    if USE_OFFLINE_MODEL:
        from .offline_model import summarize as offline_summarize

        summary = offline_summarize(cleaned, req.lang, req.specialty, req.payer)
    else:
        try:
            messages = build_summary_prompt(cleaned, req.lang, req.specialty, req.payer)
            response_content = call_openai(messages)
            summary = response_content.strip()
        except Exception as exc:
            # If the LLM call fails, fall back to a simple truncation of the
            # cleaned text.  Take the first 200 characters and append ellipsis
            # if the text is longer.  This ensures the endpoint still returns
            # something useful without crashing.
            print(f"Error during summary LLM call: {exc}")
            summary = cleaned[:200]
            if len(cleaned) > 200:
                summary += "..."
    return {"summary": summary}


@app.post("/transcribe")
async def transcribe(
    file: UploadFile = File(...), diarise: bool = False, user=Depends(require_role("user"))
) -> Dict[str, Any]:
    """Transcribe uploaded audio.

    The endpoint accepts an audio file (e.g. from the browser's
    ``MediaRecorder`` API) and returns a JSON object with separate
    ``provider`` and ``patient`` transcripts.  When ``diarise`` is false,
    the full transcription is returned under ``provider`` and ``patient``
    is left empty.  Actual transcription is delegated to
    :mod:`backend.audio_processing`.
    """

    audio_bytes = await file.read()
    if diarise:
        result = diarize_and_transcribe(audio_bytes)
    else:
        text = simple_transcribe(audio_bytes)
        result = {
            "provider": text,
            "patient": "",
            "segments": [{"speaker": "provider", "start": 0.0, "end": 0.0, "text": text}],
        }
    # Store the most recent transcript so other endpoints or subsequent
    # requests can reuse it without reprocessing the audio.  Replace the
    # previous contents entirely so stale keys (e.g. error messages) do
    # not persist across requests.
    last_transcript.clear()
    last_transcript.update(result)
    return result


@app.get("/transcribe")
async def get_last_transcript(user=Depends(require_role("user"))) -> Dict[str, Any]:
    """Return the most recent audio transcript.

    This endpoint allows the frontend to retrieve the last transcript
    produced by :func:`transcribe` without uploading the audio again.
    The transcript is stored in-memory and reset when the server restarts.
    """

    return last_transcript

# Endpoint: set the OpenAI API key.  Accepts a JSON body with a single
# field "key" and stores it in a local file.  Also updates the
# environment variable OPENAI_API_KEY so future requests in this
# process use the new key.  This enables users to configure the key
# through the UI without editing environment variables directly.
@app.post("/apikey")
async def set_api_key(model: ApiKeyModel, user=Depends(require_role("admin"))):
    """
    Store and validate an OpenAI API key.  Accepts a JSON body with a
    single field "key" and writes it to a local file.  Validation is
    performed using a simple format check rather than a live API call so
    that newer project‑scoped keys (e.g. ``sk-proj-``) are accepted even
    when the SDK's built-in regex is out of date.  Returns JSON with
    status ``saved`` on success or an error message on failure.
    """
    key = model.key.strip()
    if not key:
        return JSONResponse({"status": "error", "message": "Key cannot be empty"}, status_code=400)

    # Basic format validation: accept keys starting with ``sk-`` and at
    # least 20 additional non‑whitespace characters.  This intentionally
    # permits new project‑scoped keys such as ``sk-proj-`` which may
    # include hyphens or colons in their suffix without relying on the
    # OpenAI SDK's pattern enforcement.
    import re

    if not re.fullmatch(r"sk-\S{20,}", key):
        return JSONResponse(
            {"status": "error", "message": "Key not in expected format"},
            status_code=400,
        )

    try:
        save_api_key(key)
        return {"status": "saved"}
    except Exception as exc:
        return JSONResponse(
            {"status": "error", "message": f"Failed to save API key: {exc}"},
            status_code=400,
        )


@app.post("/beautify")
async def beautify_note(req: NoteRequest, user=Depends(require_role("user"))) -> dict:
    """
    Beautify (reformat) a clinical note.  This endpoint de‑identifies the
    incoming note and then calls an LLM to rephrase it into a professional
    format. If the model call fails, the cleaned text is returned with each
    sentence capitalised as a fallback.

    Args:
        req: NoteRequest with a raw clinical note.
    Returns:
        A dictionary with the beautified note as a string.
    """
    cleaned = deidentify(req.text)
    if USE_OFFLINE_MODEL:
        from .offline_model import beautify as offline_beautify

        beautified = offline_beautify(cleaned, req.lang, req.specialty, req.payer)
        return {"beautified": beautified}
    # Attempt to call the LLM to beautify the note. If the call
    # fails for any reason (e.g., missing API key, network error), fall
    # back to returning the trimmed note with only the first letter of
    # each sentence capitalised so the endpoint still returns something useful.
    try:
        messages = build_beautify_prompt(cleaned, req.lang, req.specialty, req.payer)
        response_content = call_openai(messages)
        # The assistant's reply is expected to contain only the
        # beautified note text. We strip any leading/trailing
        # whitespace to tidy the result.
        beautified = response_content.strip()
        return {"beautified": beautified}
    except Exception as exc:
        # Log the exception and fall back to a basic transformation.
        print(f"Error during beautify LLM call: {exc}")
        sentences = re.split(r"(?<=[.!?])\s+", cleaned.strip())
        beautified = " ".join(s[:1].upper() + s[1:] for s in sentences if s)
        return {"beautified": beautified, "error": str(exc)}


@app.post("/suggest", response_model=SuggestionsResponse)
async def suggest(req: NoteRequest, user=Depends(require_role("user"))) -> SuggestionsResponse:
    """
    Generate coding and compliance suggestions for a clinical note.  This
    endpoint de‑identifies the text and then calls an AI model to
    determine relevant CPT/ICD codes, compliance prompts, public health
    reminders, and differential diagnoses.  Falls back to rule-based
    suggestions if the model call fails.

    Args:
        req: NoteRequest with a raw clinical note.
    Returns:
        SuggestionsResponse with four categories of suggestions.
    """
    # Combine the main note with any optional chart text or audio transcript
    combined = req.text or ""
    if req.chart:
        combined += "\n\n" + str(req.chart)
    if req.audio:
        combined += "\n\n" + str(req.audio)
    # Apply de-identification to the combined text
    cleaned = deidentify(combined)
    # If the client provided custom rules, append them as a guidance section
    if req.rules:
        # Join rules into a bulleted list
        rules_section = "\n\nUser‑defined rules:\n" + "\n".join(f"- {r}" for r in req.rules)
        cleaned_for_prompt = cleaned + rules_section
    else:
        cleaned_for_prompt = cleaned
    if USE_OFFLINE_MODEL:
        from .offline_model import suggest as offline_suggest

        data = offline_suggest(
            cleaned_for_prompt,
            req.lang,
            req.specialty,
            req.payer,
            req.age,
            req.sex,
            req.region,
        )
        return SuggestionsResponse(
            codes=[CodeSuggestion(**c) for c in data["codes"]],
            compliance=data["compliance"],
            publicHealth=[PublicHealthSuggestion(**p) for p in data["publicHealth"]],
            differentials=[DifferentialSuggestion(**d) for d in data["differentials"]],
        )
    # Try to call the LLM to generate structured suggestions.  The prompt
    # instructs the model to return JSON with keys codes, compliance,
    # public_health and differentials.  We parse the JSON into the
    # SuggestionsResponse schema.  If anything fails, we fall back to
    # the simple rule-based engine defined previously.
    try:
        messages = build_suggest_prompt(
            cleaned_for_prompt,
            req.lang,
            req.specialty,
            req.payer,
            req.age,
            req.sex,
            req.region,
        )
        response_content = call_openai(messages)
        # The model should return raw JSON.  Parse it into a Python dict.
        data = json.loads(response_content)
        # Convert codes list of dicts into CodeSuggestion objects.  Provide
        # defaults for missing fields.
        codes_list: List[CodeSuggestion] = []
        for item in data.get("codes", []):
            code_str = item.get("code") or item.get("Code") or ""
            rationale = item.get("rationale") or item.get("Rationale") or None
            upgrade = item.get("upgrade_to") or item.get("upgradeTo") or None
            upgrade_path = item.get("upgrade_path") or item.get("upgradePath") or None
            if code_str:
                codes_list.append(
                    CodeSuggestion(
                        code=code_str,
                        rationale=rationale,
                        upgrade_to=upgrade,
                        upgradePath=upgrade_path,
                    )
                )
        # Extract compliance as list of strings
        compliance = [str(x) for x in data.get("compliance", [])]
        # Public health objects
        public_health: List[PublicHealthSuggestion] = []
        for item in data.get("publicHealth", data.get("public_health", [])):
            if isinstance(item, dict):
                rec = item.get("recommendation") or item.get("Recommendation") or ""
                reason = item.get("reason") or item.get("Reason") or None
                if rec:
                    public_health.append(
                        PublicHealthSuggestion(recommendation=rec, reason=reason)
                    )
            else:
                public_health.append(
                    PublicHealthSuggestion(recommendation=str(item), reason=None)
                )
        # Differential diagnoses with scores
        diffs: List[DifferentialSuggestion] = []
        for item in data.get("differentials", []):
            if isinstance(item, dict):
                diag = item.get("diagnosis") or item.get("Diagnosis") or ""
                raw_score = item.get("score")
                score_val: Optional[float] = None
                if isinstance(raw_score, (int, float)):
                    score_val = float(raw_score)
                    if score_val > 1:
                        score_val /= 100.0
                    if not 0 <= score_val <= 1:
                        score_val = None
                elif isinstance(raw_score, str):
                    try:
                        score_val = float(raw_score.strip().rstrip("%"))
                        if score_val > 1:
                            score_val /= 100.0
                        if not 0 <= score_val <= 1:
                            score_val = None
                    except Exception:
                        score_val = None
                if diag:
                    diffs.append(
                        DifferentialSuggestion(diagnosis=diag, score=score_val)
                    )
            else:
                diffs.append(
                    DifferentialSuggestion(diagnosis=str(item), score=None)
                )
        # Augment public health suggestions with external guidelines
        extra_ph = public_health_api.get_public_health_suggestions(
            req.age, req.sex, req.region
        )
        if extra_ph:
            existing = {p.recommendation for p in public_health}
            for rec in extra_ph:
                if rec not in existing:
                    public_health.append(
                        PublicHealthSuggestion(recommendation=rec, reason=None)
                    )
        # If all categories are empty, raise an error to fall back to rule-based suggestions.
        if not (codes_list or compliance or public_health or diffs):
            raise ValueError("No suggestions returned from LLM")
        follow_up = recommend_follow_up(cleaned, [c.code for c in codes_list])
        return SuggestionsResponse(
            codes=codes_list,
            compliance=compliance,
            publicHealth=public_health,
            differentials=diffs,
            followUp=follow_up,
        )
    except Exception as exc:
        # Log error and use rule-based fallback suggestions.
        print(f"Error during suggest LLM call or parsing JSON: {exc}")
        lower = cleaned.lower()
        codes: List[CodeSuggestion] = []
        compliance: List[str] = []
        public_health: List[PublicHealthSuggestion] = []
        diffs: List[DifferentialSuggestion] = []
        # Respiratory symptoms
        if any(keyword in lower for keyword in ["cough", "fever", "cold", "sore throat"]):
            codes.append(CodeSuggestion(code="99213", rationale="Established patient with respiratory symptoms"))
            codes.append(CodeSuggestion(code="J06.9", rationale="Upper respiratory infection, unspecified"))
            compliance.append("Document duration of fever and associated symptoms")
            public_health.append(
                PublicHealthSuggestion(recommendation="Consider influenza vaccine", reason=None)
            )
            diffs.extend(
                [
                    DifferentialSuggestion(diagnosis="Common cold"),
                    DifferentialSuggestion(diagnosis="COVID-19"),
                    DifferentialSuggestion(diagnosis="Influenza"),
                ]
            )
        # Diabetes management
        if "diabetes" in lower:
            codes.append(CodeSuggestion(code="E11.9", rationale="Type 2 diabetes mellitus without complications"))
            compliance.append("Include latest HbA1c results and medication list")
            public_health.append(
                PublicHealthSuggestion(
                    recommendation="Remind patient about foot and eye exams", reason=None
                )
            )
            diffs.append(DifferentialSuggestion(diagnosis="Impaired glucose tolerance"))
        # Hypertension
        if "hypertension" in lower or "high blood pressure" in lower:
            codes.append(CodeSuggestion(code="I10", rationale="Essential (primary) hypertension"))
            compliance.append("Document blood pressure readings and lifestyle counselling")
            public_health.append(
                PublicHealthSuggestion(
                    recommendation="Discuss sodium restriction and exercise", reason=None
                )
            )
            diffs.append(DifferentialSuggestion(diagnosis="White coat hypertension"))
        # Preventive visit
        if "annual" in lower or "wellness" in lower:
            codes.append(CodeSuggestion(code="99395", rationale="Periodic comprehensive preventive visit"))
            compliance.append("Ensure all preventive screenings are up to date")
            public_health.append(
                PublicHealthSuggestion(
                    recommendation="Screen for depression and alcohol use", reason=None
                )
            )
            diffs.append(DifferentialSuggestion(diagnosis="–"))
        # Mental health
        if any(word in lower for word in ["depression", "anxiety", "sad", "depressed"]):
            codes.append(CodeSuggestion(code="F32.9", rationale="Major depressive disorder, unspecified"))
            compliance.append(
                "Assess severity and suicidal ideation; document mental status exam"
            )
            public_health.append(
                PublicHealthSuggestion(
                    recommendation="Offer referral to counselling or psychotherapy", reason=None
                )
            )
            diffs.append(DifferentialSuggestion(diagnosis="Adjustment disorder"))
        # Musculoskeletal pain
        if any(word in lower for word in ["back pain", "low back", "joint pain", "knee pain", "shoulder pain"]):
            codes.append(CodeSuggestion(code="M54.5", rationale="Low back pain"))
            compliance.append(
                "Document onset, aggravating/relieving factors, and functional limitations"
            )
            public_health.append(
                PublicHealthSuggestion(
                    recommendation="Recommend stretching and physical therapy", reason=None
                )
            )
            diffs.append(DifferentialSuggestion(diagnosis="Lumbar strain"))
        # Default suggestions if nothing matched
        if not codes:
            codes.append(CodeSuggestion(code="99212", rationale="Established patient, straightforward"))
        if not compliance:
            compliance.append("Ensure chief complaint and history are complete")
        if not public_health:
            public_health.append(
                PublicHealthSuggestion(recommendation="Consider influenza vaccine", reason=None)
            )
        if not diffs:
            diffs.append(DifferentialSuggestion(diagnosis="Routine follow-up"))
        extra_ph = public_health_api.get_public_health_suggestions(
            req.age, req.sex, req.region
        )
        if extra_ph:
            existing = {p.recommendation for p in public_health}
            for rec in extra_ph:
                if rec not in existing:
                    public_health.append(
                        PublicHealthSuggestion(recommendation=rec, reason=None)
                    )
        follow_up = recommend_follow_up(cleaned, [c.code for c in codes])
        return SuggestionsResponse(
            codes=codes,
            compliance=compliance,
            publicHealth=public_health,
            differentials=diffs,
            followUp=follow_up,
        )<|MERGE_RESOLUTION|>--- conflicted
+++ resolved
@@ -1341,7 +1341,6 @@
     public_health_rate = current_metrics.pop("public_health_rate")
     avg_satisfaction = current_metrics.pop("avg_satisfaction")
 
-<<<<<<< HEAD
     daily_query = f"""
         SELECT
             date(datetime(timestamp, 'unixepoch')) AS date,
@@ -1383,8 +1382,7 @@
     """
     cursor.execute(weekly_query, base_params)
     weekly_list = [dict(r) for r in cursor.fetchall()]
-=======
->>>>>>> 135576aa
+
 
     daily_list: List[Dict[str, Any]] = []
     if daily:
