--- conflicted
+++ resolved
@@ -34,11 +34,9 @@
 from .key_manager import get_api_key, save_api_key, APP_NAME
 from platformdirs import user_data_dir
 from .audio_processing import simple_transcribe, diarize_and_transcribe
-<<<<<<< HEAD
 from .public_health import get_public_health_suggestions
-=======
 from .migrations import ensure_settings_table
->>>>>>> 42415726
+
 
 import json
 import sqlite3
@@ -298,7 +296,6 @@
 @app.get("/settings")
 async def get_user_settings(user=Depends(require_role("user"))) -> Dict[str, Any]:
     """Return the current user's saved settings or defaults if none exist."""
-<<<<<<< HEAD
     try:
         row = db_conn.execute(
             "SELECT theme, categories, rules, lang, region FROM settings s JOIN users u ON s.user_id=u.id WHERE u.username=?",
@@ -317,12 +314,7 @@
             "SELECT theme, categories, rules, lang, region FROM settings s JOIN users u ON s.user_id=u.id WHERE u.username=?",
             (user["sub"],),
         ).fetchone()
-=======
-    row = db_conn.execute(
-        "SELECT theme, categories, rules, lang FROM settings s JOIN users u ON s.user_id=u.id WHERE u.username=?",
-        (user["sub"],),
-    ).fetchone()
->>>>>>> 42415726
+
     if row:
         return {
             "theme": row["theme"],
@@ -343,7 +335,6 @@
     ).fetchone()
     if not row:
         raise HTTPException(status_code=400, detail="User not found")
-<<<<<<< HEAD
     try:
         db_conn.execute(
             "INSERT OR REPLACE INTO settings (user_id, theme, categories, rules, lang, region) VALUES (?, ?, ?, ?, ?, ?)",
@@ -376,18 +367,7 @@
                 model.region,
             ),
         )
-=======
-    db_conn.execute(
-        "INSERT OR REPLACE INTO settings (user_id, theme, categories, rules, lang) VALUES (?, ?, ?, ?, ?)",
-        (
-            row["id"],
-            model.theme,
-            json.dumps(model.categories),
-            json.dumps(model.rules),
-            model.lang,
-        ),
-    )
->>>>>>> 42415726
+
     db_conn.commit()
     return model.dict()
 
