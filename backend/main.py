"""
Backend API for the RevenuePilot application.

This FastAPI application provides endpoints to beautify clinical notes,
generate coding/compliance suggestions and produce patient‑friendly
summaries. It performs basic de‑identification on incoming text before
sending it to an AI model via ``call_openai``. If the model call fails,
each endpoint returns a sensible fallback.
"""

from __future__ import annotations

import logging
import os
import re
import shutil
import time
import asyncio
import sys
import uuid
from pathlib import Path
from collections import defaultdict, deque
from datetime import datetime, timedelta, timezone
from typing import List, Optional, Dict, Any, Literal, Set, Tuple, Callable
from fastapi import (
    FastAPI,
    Depends,
    HTTPException,
    status,
    UploadFile,
    File,
    Request,
    BackgroundTasks,
    WebSocket,
    WebSocketDisconnect,
)
import requests
from fastapi.middleware.cors import CORSMiddleware
from fastapi.responses import JSONResponse, StreamingResponse
from fastapi.security import HTTPAuthorizationCredentials, HTTPBearer
from pydantic import (
    BaseModel,
    Field,
    validator,  # legacy import still used elsewhere
    StrictBool,
    field_validator,
)
import json, sqlite3
from uuid import uuid4
try:  # prefer appdirs
    from appdirs import user_data_dir  # type: ignore
except Exception:  # fallback to platformdirs if available
    try:  # pragma: no cover - environment dependent
        from platformdirs import user_data_dir  # type: ignore
    except Exception:
        def user_data_dir(appname: str, appauthor: str | None = None):  # type: ignore
            # Last-resort fallback to home directory subfolder
            return os.path.join(os.path.expanduser('~'), f'.{appname}')


import jwt

try:  # Load environment variables from a .env file if present
    from dotenv import load_dotenv

    load_dotenv()
except Exception:  # pragma: no cover - optional dependency
    pass

# Ensure the parent directory (package root) is on sys.path when running from a
# bundled Electron context where the backend directory is copied verbatim and
# uvicorn is launched with "main:app". This allows absolute ``backend.*`` imports.
backend_dir = os.path.dirname(__file__)
parent_dir = os.path.dirname(backend_dir)
if parent_dir not in sys.path:
    sys.path.insert(0, parent_dir)

# Use absolute imports consistently for robustness across execution modes.
from backend import prompts as prompt_utils  # type: ignore
from backend.prompts import build_beautify_prompt, build_suggest_prompt, build_summary_prompt  # type: ignore
from backend.openai_client import call_openai  # type: ignore
from backend.key_manager import (
    get_api_key,
    save_api_key,
    APP_NAME,
    get_all_keys,
    store_key,
)  # type: ignore
from backend.audio_processing import simple_transcribe, diarize_and_transcribe  # type: ignore
from backend import public_health as public_health_api  # type: ignore
from backend.migrations import (  # type: ignore
    ensure_settings_table,
    ensure_templates_table,
    ensure_events_table,
    ensure_refresh_table,
    ensure_session_table,
    ensure_notes_table,
    ensure_error_log_table,
    ensure_exports_table,
    ensure_patients_table,
    ensure_encounters_table,
    ensure_visit_sessions_table,
    ensure_note_auto_saves_table,
    ensure_user_profile_table,

)
from backend.templates import (
    TemplateModel,
    load_builtin_templates,
    list_user_templates,
    create_user_template,
    update_user_template,
    delete_user_template,
)  # type: ignore
from backend.scheduling import DEFAULT_EVENT_SUMMARY, export_ics, recommend_follow_up  # type: ignore
from backend.scheduling import (  # type: ignore
    create_appointment,
    list_appointments,
    export_appointment_ics,
    get_appointment,
)
<<<<<<< HEAD
from backend import code_tables  # type: ignore
=======

from backend import patients  # type: ignore
from backend import visits  # type: ignore
from backend.charts import process_chart  # type: ignore
from backend.codes_data import load_code_metadata, load_conflicts  # type: ignore
>>>>>>> 0885d3c3
from backend.auth import (  # type: ignore
    authenticate_user,
    hash_password,
    register_user,
    verify_password,
)
from backend import deid as deid_module  # type: ignore

# When ``USE_OFFLINE_MODEL`` is set, endpoints will return deterministic
# placeholder responses without calling external AI services.  This is useful
# for running the API in environments without network access.
USE_OFFLINE_MODEL = os.getenv("USE_OFFLINE_MODEL", "false").lower() in {
    "1",
    "true",
    "yes",
}
ENABLE_TRACE_MEM = os.getenv("ENABLE_TRACE_MEM", "false").lower() in {"1", "true", "yes"}

# Expose engine/hash flags so existing tests that monkeypatch backend.main still work.
_DEID_ENGINE = os.getenv("DEID_ENGINE", "regex").lower()
_HASH_TOKENS = os.getenv("DEID_HASH_TOKENS", "true").lower() in {"1", "true", "yes"}
# Availability flags default to those detected in deid module; tests may override.
_PRESIDIO_AVAILABLE = getattr(deid_module, "_PRESIDIO_AVAILABLE", False)
_PHILTER_AVAILABLE = getattr(deid_module, "_PHILTER_AVAILABLE", False)
_SCRUBBER_AVAILABLE = getattr(deid_module, "_SCRUBBER_AVAILABLE", False)
# Expose internals for tests expecting these attributes on backend.main
_analyzer = getattr(deid_module, "_analyzer", None)  # type: ignore
_philter = getattr(deid_module, "_philter", None)  # type: ignore

# Wrapper used throughout main; propagates any monkeypatched flags to the modular implementation.
def deidentify(text: str) -> str:  # pragma: no cover - thin wrapper
    return deid_module.deidentify(
        text,
        engine=_DEID_ENGINE,
        hash_tokens=_HASH_TOKENS,
        availability_overrides={
            "presidio": _PRESIDIO_AVAILABLE,
            "philter": _PHILTER_AVAILABLE,
            "scrubadub": _SCRUBBER_AVAILABLE,
        },
    )

logging.basicConfig(
    level=os.getenv("LOG_LEVEL", "INFO"),
    format="%(asctime)s %(levelname)s %(name)s %(message)s",
)

# Logger before app so lifespan can reference it
logger = logging.getLogger(__name__)
ENVIRONMENT = os.getenv("ENVIRONMENT", "development").lower()

# Graceful shutdown via FastAPI lifespan (uvicorn will call this on SIGINT/SIGTERM)
from contextlib import asynccontextmanager

_SHUTTING_DOWN = False  # exported for potential test assertions

@asynccontextmanager
async def lifespan(app: FastAPI):  # pragma: no cover - exercised indirectly in integration
    logger.info("Lifespan startup begin")
    # Lightweight startup tasks could go here (e.g. warm caches)
    start_ts = time.time()
    try:
        yield
    finally:
        global _SHUTTING_DOWN
        _SHUTTING_DOWN = True
        try:
            db_conn.commit()  # ensure any buffered writes are flushed
        except Exception:  # pragma: no cover - defensive
            pass
        shutdown_duration = time.time() - start_ts
        logger.info("Lifespan shutdown complete (uptime=%.2fs)", shutdown_duration)

# Instantiate app with lifespan for graceful shutdown
app = FastAPI(title="RevenuePilot API", lifespan=lifespan)

# Record process start time for uptime calculations
START_TIME = time.time()


# Simple in-memory cache for dashboard and system endpoints
_DASHBOARD_CACHE: Dict[str, tuple[float, Any]] = {}
DASHBOARD_CACHE_TTL = float(os.getenv("DASHBOARD_CACHE_TTL", "10"))

def _cached_response(key: str, builder: Callable[[], Any]):
    """Return cached data for ``key`` rebuilding via ``builder`` when stale."""
    now = time.time()
    ts, data = _DASHBOARD_CACHE.get(key, (0.0, None))
    if now - ts > DASHBOARD_CACHE_TTL:
        data = builder()
        _DASHBOARD_CACHE[key] = (now, data)
    return data

# Active WebSocket connections for system notifications.
notification_clients: Set[WebSocket] = set()

# Simple in-memory storage for note versions keyed by note ID.
NOTE_VERSIONS: Dict[str, List[Dict[str, str]]] = defaultdict(list)


# Health/readiness endpoint used by the desktop app to know when the backend is up.
# Returns basic process / db status without requiring auth.
@app.get("/health", tags=["system"])  # pragma: no cover - trivial logic mostly, but still tested
async def health():
    """Lightweight health check.

    Provides an OK status when the API process is running. Includes uptime (seconds)
    and a best‑effort database connectivity flag. Avoid heavy checks so this remains fast
    during startup.
    """
    try:
        db_conn.execute("SELECT 1")
        db_ok = True
    except Exception:  # pragma: no cover - defensive
        db_ok = False
    return {
        "status": "ok",
        "uptime": round(time.time() - START_TIME, 2),
        "db": db_ok,
        "shutting_down": _SHUTTING_DOWN,
    }

# ---------------------------------------------------------------------------
# Advanced memory / runtime diagnostics
# ---------------------------------------------------------------------------

def _memory_stats() -> Dict[str, Any]:  # pragma: no cover - platform variability
    stats: Dict[str, Any] = {}
    # RSS via resource if available
    try:
        import resource  # type: ignore
        ru = resource.getrusage(resource.RUSAGE_SELF)
        # ru_maxrss: kilobytes on Linux, bytes on macOS (documented inconsistency)
        stats["max_rss_kb"] = ru.ru_maxrss if ru.ru_maxrss else None
    except Exception:
        stats["max_rss_kb"] = None
    # /proc/self/statm (Linux only)
    try:
        page_size = os.sysconf("SC_PAGE_SIZE")  # bytes
        with open("/proc/self/statm", "r", encoding="utf-8") as f:
            parts = f.read().strip().split()
            if len(parts) >= 2:
                rss_pages = int(parts[1])
                stats["rss_bytes"] = rss_pages * page_size
    except Exception:
        stats.setdefault("rss_bytes", None)
    # Python object & task stats
    try:
        import tracemalloc
        if ENABLE_TRACE_MEM:
            if not tracemalloc.is_tracing():
                tracemalloc.start(5)
            current, peak = tracemalloc.get_traced_memory()
            stats["py_heap_current"] = current
            stats["py_heap_peak"] = peak
        else:
            stats["py_heap_current"] = stats["py_heap_peak"] = None
    except Exception:
        stats["py_heap_current"] = stats["py_heap_peak"] = None
    try:
        stats["async_tasks"] = len(asyncio.all_tasks())
    except Exception:
        stats["async_tasks"] = None
    # File descriptor count (best effort)
    try:
        if os.name == "posix":
            stats["open_fds"] = len(os.listdir("/proc/self/fd"))
        else:
            stats["open_fds"] = None
    except Exception:
        stats["open_fds"] = None
    return stats

@app.get("/system/memory", tags=["system"])
async def memory_diagnostics(credentials: HTTPAuthorizationCredentials = Depends(lambda: None)):
    # security may not yet be defined; replaced after declaration
    if ENVIRONMENT not in {"development", "dev"}:
        # Will raise if token invalid once security/get_current_user available
        if 'get_current_user' in globals() and 'security' in globals():
            get_current_user(credentials, required_role="admin")
    return _memory_stats()


# Enable CORS so that the React frontend can communicate with this API.
# Allowed origins are configurable via the ``ALLOWED_ORIGINS`` environment
# variable (comma separated). Defaults now include common Electron desktop
# contexts (file://) and localhost variants so the packaged app (which loads
# index.html via file://) can reach the backend without triggering CORS
# failures which manifested as "Backend not reachable" in the unified login.
allowed_origins = os.getenv(
    "ALLOWED_ORIGINS",
    "http://localhost:5173,http://127.0.0.1:5173,http://localhost:8000,http://127.0.0.1:8000,file://",
)
origins = [o.strip() for o in allowed_origins.split(",") if o.strip()]
# If a wildcard is explicitly provided, simplify configuration to allow all.
allow_all = any(o in {"*", "wildcard"} for o in origins)
app.add_middleware(
    CORSMiddleware,
    allow_origins=["*"] if allow_all else origins,
    allow_credentials=True,
    allow_methods=["*"],
    allow_headers=["*"],
)

# In-memory store for analytics events.  Each event is a dictionary with
# keys: eventType (str), details (dict) and timestamp (float).  This is
# reset when the server restarts.  For production use, persist events
# to a database.
events: List[Dict[str, Any]] = []

# Mapping of CPT codes to projected reimbursement amounts.  This mirrors the
# ``calcRevenue`` helper on the frontend so that revenue projections can be
# computed server‑side as well.  Any unknown code contributes zero dollars.
CPT_REVENUE: Dict[str, float] = {
    "99212": 50.0,
    "99213": 75.0,
    "99214": 110.0,
    "99215": 160.0,
}

# Cache of recent audio transcripts per user.  Each user retains the last
# ``TRANSCRIPT_HISTORY_LIMIT`` transcripts so clinicians can revisit previous
# conversations.  The cache is stored in-memory and reset on server restart.
TRANSCRIPT_HISTORY_LIMIT = int(os.getenv("TRANSCRIPT_HISTORY", "5"))
transcript_history: Dict[str, deque] = defaultdict(
    lambda: deque(maxlen=TRANSCRIPT_HISTORY_LIMIT)
)

# Simple in-memory notification tracking.
notification_counts: Dict[str, int] = defaultdict(int)
notification_subscribers: Dict[str, List[WebSocket]] = defaultdict(list)


async def _broadcast_notification_count(username: str) -> None:
    """Send updated notification count to all websocket subscribers."""
    for ws in list(notification_subscribers.get(username, [])):
        try:
            await ws.send_json({"count": notification_counts[username]})
        except Exception:
            try:
                notification_subscribers[username].remove(ws)
            except Exception:
                pass

# Set up a SQLite database for persistent analytics storage.  The database
# now lives in the user's data directory (platform-specific) so analytics
# persist outside the project folder.  A migration step moves any existing
# database from the old location if found.
data_dir = user_data_dir(APP_NAME, APP_NAME)
os.makedirs(data_dir, exist_ok=True)
DB_PATH = os.path.join(data_dir, "analytics.db")
UPLOAD_DIR = Path(os.getenv("CHART_UPLOAD_DIR", os.path.join(data_dir, "uploaded_charts")))

# Migrate previous database file from the repository directory if it exists
old_db_path = os.path.join(os.path.dirname(__file__), "analytics.db")
if os.path.exists(old_db_path) and not os.path.exists(DB_PATH):
    try:  # best-effort migration
        shutil.move(old_db_path, DB_PATH)
    except Exception:
        pass

db_conn = sqlite3.connect(DB_PATH, check_same_thread=False)
# Ensure the events table exists with the latest schema.
ensure_events_table(db_conn)
ensure_exports_table(db_conn)
ensure_patients_table(db_conn)
ensure_encounters_table(db_conn)
ensure_visit_sessions_table(db_conn)
ensure_note_auto_saves_table(db_conn)


# Create helpful indexes for metrics queries (idempotent)
try:  # pragma: no cover - sqlite create index if not exists
    db_conn.execute("CREATE INDEX IF NOT EXISTS idx_events_timestamp ON events(timestamp)")
    db_conn.execute(
        "CREATE INDEX IF NOT EXISTS idx_events_type ON events(eventType)"
    )
except Exception:
    pass

# Analytics DB size cap / rotation
ANALYTICS_DB_MAX_MB = float(os.getenv("ANALYTICS_DB_MAX_MB", "50"))  # default ~50MB
ANALYTICS_DB_PRUNE_FRACTION = float(os.getenv("ANALYTICS_DB_PRUNE_FRACTION", "0.2"))  # prune 20% oldest

def _prune_analytics_if_needed():  # pragma: no cover - size dependent
    try:
        db_size = os.path.getsize(DB_PATH) / (1024 * 1024)
        if db_size <= ANALYTICS_DB_MAX_MB:
            return
        cursor = db_conn.cursor()
        cursor.execute("SELECT COUNT(*) FROM events")
        total = cursor.fetchone()[0] or 0
        if total == 0:
            return
        to_delete = int(total * ANALYTICS_DB_PRUNE_FRACTION)
        if to_delete <= 0:
            return
        cursor.execute(
            "DELETE FROM events WHERE id IN (SELECT id FROM events ORDER BY timestamp ASC LIMIT ?)",
            (to_delete,),
        )
        db_conn.commit()
        logger.info(
            "Pruned %s old analytics events (size %.2fMB > %.2fMB)",
            to_delete,
            db_size,
            ANALYTICS_DB_MAX_MB,
        )
    except Exception:
        pass

_prune_analytics_if_needed()


# Helper to (re)initialise core tables when db_conn is swapped in tests.
def _init_core_tables(conn):  # pragma: no cover - invoked in tests indirectly
    conn.execute(
        "CREATE TABLE IF NOT EXISTS users (id INTEGER PRIMARY KEY AUTOINCREMENT, username TEXT UNIQUE NOT NULL, password_hash TEXT NOT NULL, role TEXT NOT NULL)"
    )
    conn.execute(
        "CREATE TABLE IF NOT EXISTS audit_log (id INTEGER PRIMARY KEY AUTOINCREMENT, timestamp REAL NOT NULL, username TEXT, action TEXT NOT NULL, details TEXT)"
    )
    ensure_settings_table(conn)
    ensure_templates_table(conn)
    ensure_user_profile_table(conn)
    ensure_events_table(conn)
    ensure_refresh_table(conn)
    ensure_session_table(conn)
    ensure_notes_table(conn)
    ensure_error_log_table(conn)
    ensure_exports_table(conn)
    ensure_patients_table(conn)
    ensure_encounters_table(conn)
    ensure_visit_sessions_table(conn)
    ensure_note_auto_saves_table(conn)
    conn.commit()


# Proper users table creation (replacing previously malformed snippet)
db_conn.execute(
    "CREATE TABLE IF NOT EXISTS users (id INTEGER PRIMARY KEY AUTOINCREMENT, username TEXT UNIQUE NOT NULL, password_hash TEXT NOT NULL, role TEXT NOT NULL)"
)
db_conn.commit()

# Table recording failed logins and administrative actions for auditing.
db_conn.execute(
    "CREATE TABLE IF NOT EXISTS audit_log ("
    "id INTEGER PRIMARY KEY AUTOINCREMENT,"
    "timestamp REAL NOT NULL,"
    "username TEXT,"
    "action TEXT NOT NULL,"
    "details TEXT"
    ")"
)
db_conn.commit()


# Persisted user preferences for theme, enabled categories and custom rules.
# Ensure the table exists and contains the latest schema (including ``lang``).
ensure_settings_table(db_conn)

# Table storing user and clinic specific note templates.
ensure_templates_table(db_conn)
ensure_patients_table(db_conn)
ensure_encounters_table(db_conn)
ensure_visit_sessions_table(db_conn)
ensure_note_auto_saves_table(db_conn)

# User profile details including current view and UI preferences.
ensure_user_profile_table(db_conn)

# Centralized error logging table.
ensure_error_log_table(db_conn)

# Table storing notes and drafts with status metadata.
ensure_notes_table(db_conn)

# Tables for refresh tokens and user session state
ensure_refresh_table(db_conn)
ensure_session_table(db_conn)

# Core clinical data tables.
ensure_patients_table(db_conn)
ensure_encounters_table(db_conn)
ensure_visit_sessions_table(db_conn)

# Configure the database connection to return rows as dictionaries.  This
# makes it easier to access columns by name when querying events for
# metrics computations.
db_conn.row_factory = sqlite3.Row

# Preload any stored API key into the environment so subsequent calls work.
get_api_key()


# ---------------------------------------------------------------------------
# Simple JSON configuration helpers for miscellaneous settings
# ---------------------------------------------------------------------------

config_dir = Path(data_dir)


def _config_path(name: str) -> Path:
    return config_dir / f"{name}.json"


def load_json_config(name: str) -> Dict[str, Any]:  # pragma: no cover - thin helper
    path = _config_path(name)
    if path.exists():
        try:
            with open(path, "r", encoding="utf-8") as f:
                return json.load(f)
        except Exception:
            return {}
    return {}


def save_json_config(name: str, data: Dict[str, Any]) -> None:  # pragma: no cover - thin helper
    path = _config_path(name)
    with open(path, "w", encoding="utf-8") as f:
        json.dump(data, f)

# Attempt to use rich PHI scrubbers by default.  When Presidio or Philter is
# installed they will be used automatically.  No environment variable is
# required to enable them, keeping the behaviour simple out of the box.  Tests
# may monkeypatch ``_PRESIDIO_AVAILABLE`` or ``_PHILTER_AVAILABLE`` to force the
# fallback implementation when these optional dependencies are missing.
if _DEID_ENGINE == "regex":
    if _PRESIDIO_AVAILABLE:
        _DEID_ENGINE = "presidio"
    elif _PHILTER_AVAILABLE:
        _DEID_ENGINE = "philter"
    elif _SCRUBBER_AVAILABLE:
        _DEID_ENGINE = "scrubadub"

# ---------------------------------------------------------------------------
# JWT authentication helpers
# ---------------------------------------------------------------------------
JWT_SECRET = os.getenv("JWT_SECRET")
if not JWT_SECRET:
    if ENVIRONMENT not in {"development", "dev"}:
        raise RuntimeError("JWT_SECRET environment variable is required")
    JWT_SECRET = "dev-secret"
JWT_ALGORITHM = "HS256"
security = HTTPBearer()

# Short-lived access tokens (minutes) and longer lived refresh tokens (days)
ACCESS_TOKEN_EXPIRE_MINUTES = 15
REFRESH_TOKEN_EXPIRE_DAYS = 7


def create_access_token(username: str, role: str, clinic: str | None = None) -> str:
    """Create a signed JWT access token for the given user."""
    payload = {
        "sub": username,
        "role": role,
        "type": "access",
        "exp": datetime.utcnow() + timedelta(minutes=ACCESS_TOKEN_EXPIRE_MINUTES),
    }
    if clinic is not None:
        payload["clinic"] = clinic
    return jwt.encode(payload, JWT_SECRET, algorithm=JWT_ALGORITHM)


def create_refresh_token(username: str, role: str) -> str:
    """Create a refresh token with a longer expiry."""
    payload = {
        "sub": username,
        "role": role,
        "type": "refresh",
        "exp": datetime.utcnow() + timedelta(days=REFRESH_TOKEN_EXPIRE_DAYS),
    }
    return jwt.encode(payload, JWT_SECRET, algorithm=JWT_ALGORITHM)


def create_token(username: str, role: str, clinic: str | None = None) -> str:
    """Backward compatible wrapper returning an access token."""
    return create_access_token(username, role, clinic)


def get_current_user(
    credentials: HTTPAuthorizationCredentials = Depends(security),
    required_role: str | None = None,
):
    """Decode the provided JWT and optionally enforce a required role."""
    token = credentials.credentials
    try:
        data = jwt.decode(token, JWT_SECRET, algorithms=[JWT_ALGORITHM])
    except jwt.PyJWTError:
        raise HTTPException(
            status_code=status.HTTP_401_UNAUTHORIZED,
            detail="Invalid or expired token",
        )
    if required_role and data.get("role") not in (required_role, "admin"):
        raise HTTPException(
            status_code=status.HTTP_403_FORBIDDEN,
            detail="Insufficient privileges",
        )
    return data


def require_role(role: str):
    """Dependency factory ensuring the current user has a given role.

    Users with the ``admin`` role are allowed to access any endpoint that
    specifies a less privileged role.  This keeps the checks simple while
    still permitting administrators to perform regular user actions.
    """

    def checker(
        request: Request, credentials: HTTPAuthorizationCredentials = Depends(security)
    ):
        data = get_current_user(credentials, required_role=role)
        if role == "admin":
            # Robust insertion: some tests swap the in-memory db_conn after the
            # dependency was created; ensure the audit_log table exists.
            try:
                db_conn.execute(
                    "INSERT INTO audit_log (timestamp, username, action, details) VALUES (?, ?, ?, ?)",
                    (time.time(), data["sub"], "admin_action", request.url.path),
                )
            except sqlite3.OperationalError as e:  # pragma: no cover - safety net
                if "no such table: audit_log" in str(e):
                    db_conn.execute(
                        "CREATE TABLE IF NOT EXISTS audit_log (id INTEGER PRIMARY KEY AUTOINCREMENT, timestamp REAL NOT NULL, username TEXT, action TEXT NOT NULL, details TEXT)"
                    )
                    db_conn.execute(
                        "INSERT INTO audit_log (timestamp, username, action, details) VALUES (?, ?, ?, ?)",
                        (time.time(), data["sub"], "admin_action", request.url.path),
                    )
                else:
                    raise
            db_conn.commit()
        return data

    return checker


# Model for setting API key via API endpoint
class ApiKeyModel(BaseModel):
    key: str


class NamedKeyModel(BaseModel):
    name: str
    value: str


class RegisterModel(BaseModel):
    username: str
    password: str


class LoginModel(BaseModel):
    username: str
    password: str
    lang: str = "en"


class RefreshModel(BaseModel):
    refresh_token: str


class LogoutModel(BaseModel):
    token: str


class SessionModel(BaseModel):
    data: Dict[str, Any] = Field(default_factory=dict)


class ResetPasswordModel(BaseModel):
    """Schema used when a user wishes to reset their password."""

    username: str
    password: str
    new_password: str


class CategorySettings(BaseModel):
    """Which suggestion categories are enabled for a user."""

    codes: StrictBool = True
    compliance: StrictBool = True
    publicHealth: StrictBool = True
    differentials: StrictBool = True

    model_config = {"extra": "forbid"}


class UserSettings(BaseModel):
    theme: str = "modern"
    categories: CategorySettings = CategorySettings()
    rules: List[str] = []
    lang: str = "en"
    summaryLang: str = "en"
    specialty: Optional[str] = None
    payer: Optional[str] = None
    region: str = ""
    template: Optional[int] = None
    useLocalModels: StrictBool = False
    useOfflineMode: StrictBool = False
    agencies: List[str] = Field(default_factory=lambda: ["CDC", "WHO"])
    beautifyModel: Optional[str] = None
    suggestModel: Optional[str] = None
    summarizeModel: Optional[str] = None
    deidEngine: str = Field("regex", description="Selected de‑identification engine")

    @field_validator("theme")
    @classmethod
    def validate_theme(cls, v: str) -> str:  # noqa: D401,N805
        allowed = {"modern", "dark", "warm"}
        if v not in allowed:
            raise ValueError("invalid theme")
        return v

    @field_validator("deidEngine")
    @classmethod
    def validate_deid_engine(cls, v: str) -> str:  # noqa: N805
        allowed = {"regex", "presidio", "philter", "scrubadub"}
        if v not in allowed:
            raise ValueError("invalid deid engine")
        return v

    @field_validator("rules", mode="before")
    @classmethod
    def validate_rules(cls, v):  # type: ignore[override]
        if not v:
            return []
        cleaned: List[str] = []
        for item in v:
            if not isinstance(item, str):
                raise ValueError("rules must be strings")
            item = item.strip()
            if not item:
                continue
            cleaned.append(item)
        return cleaned


@app.post("/register")
async def register(model: RegisterModel) -> Dict[str, Any]:
    """Register a new user and immediately issue JWT tokens."""
    try:
        _user_id = register_user(db_conn, model.username, model.password)
    except sqlite3.IntegrityError:
        raise HTTPException(status_code=400, detail="Username already exists")
    access_token = create_access_token(model.username, "user")
    refresh_token = create_refresh_token(model.username, "user")
    settings = UserSettings().model_dump()
    return {
        "access_token": access_token,
        "refresh_token": refresh_token,
        "expires_in": ACCESS_TOKEN_EXPIRE_MINUTES * 60,
        "settings": settings,
    }


@app.post("/auth/register")
async def auth_register(model: RegisterModel):
    """Namespaced registration endpoint (idempotent for tests).

    Mirrors /register but if the user already exists returns 200 with tokens
    instead of a 400 so that repeated calls in isolated test DBs succeed.
    """
    try:
        _user_id = register_user(db_conn, model.username, model.password)
    except sqlite3.IntegrityError:
        # User exists; proceed to issue tokens using existing role (default user)
        row = db_conn.execute("SELECT role FROM users WHERE username=?", (model.username,)).fetchone()
        role = row["role"] if row else "user"
    else:
        role = "user"
    access_token = create_access_token(model.username, role)
    refresh_token = create_refresh_token(model.username, role)
    settings = UserSettings().model_dump()
    return {
        "access_token": access_token,
        "refresh_token": refresh_token,
        "expires_in": ACCESS_TOKEN_EXPIRE_MINUTES * 60,
        "settings": settings,
    }


@app.get("/users")
async def list_users(user=Depends(require_role("admin"))) -> List[Dict[str, str]]:
    """Return all registered users (admin only)."""
    rows = db_conn.execute("SELECT username, role FROM users").fetchall()
    return [{"username": r["username"], "role": r["role"]} for r in rows]


class UpdateUserModel(BaseModel):
    role: Optional[str] = None
    password: Optional[str] = None


@app.put("/users/{username}")
async def update_user(
    username: str, model: UpdateUserModel, user=Depends(require_role("admin"))
):
    """Update a user's role or password."""
    fields = []
    values: List[Any] = []
    if model.role:
        fields.append("role=?")
        values.append(model.role)
    if model.password:
        fields.append("password_hash=?")
        values.append(hash_password(model.password))
    if not fields:
        raise HTTPException(status_code=400, detail="No fields to update")
    values.append(username)
    db_conn.execute(f"UPDATE users SET {', '.join(fields)} WHERE username=?", values)
    db_conn.commit()
    return {"status": "updated"}


@app.delete("/users/{username}")
async def delete_user(username: str, user=Depends(require_role("admin"))):
    """Remove a user account."""
    db_conn.execute("DELETE FROM users WHERE username=?", (username,))
    db_conn.commit()
    return {"status": "deleted"}


@app.post("/login")
async def login(model: LoginModel) -> Dict[str, Any]:
    """Validate credentials and return a JWT on success."""
    ensure_refresh_table(db_conn)
    cutoff = time.time() - 15 * 60
    recent_failures = db_conn.execute(
        "SELECT COUNT(*) FROM audit_log WHERE username=? AND action='failed_login' AND timestamp>?",
        (model.username, cutoff),
    ).fetchone()[0]
    if recent_failures >= 5:
        raise HTTPException(
            status_code=status.HTTP_423_LOCKED,
            detail="Account locked due to failed login attempts",
        )

    auth = authenticate_user(db_conn, model.username, model.password)
    if not auth:
        db_conn.execute(
            "INSERT INTO audit_log (timestamp, username, action, details) VALUES (?, ?, ?, ?)",
            (time.time(), model.username, "failed_login", "invalid credentials"),
        )
        db_conn.commit()
        raise HTTPException(
            status_code=status.HTTP_401_UNAUTHORIZED, detail="Invalid credentials"
        )
    user_id, role = auth
    access_token = create_access_token(model.username, role)
    refresh_token = create_refresh_token(model.username, role)

    # Persist hashed refresh token for later verification
    expires_at = (datetime.utcnow() + timedelta(days=REFRESH_TOKEN_EXPIRE_DAYS)).timestamp()
    db_conn.execute("DELETE FROM refresh_tokens WHERE user_id=?", (user_id,))
    db_conn.execute(
        "INSERT INTO refresh_tokens (user_id, token_hash, expires_at) VALUES (?, ?, ?)",
        (user_id, hash_password(refresh_token), expires_at),
    )
    db_conn.commit()

    settings_row = db_conn.execute(
        "SELECT theme, categories, rules, lang, summary_lang, specialty, payer, region, use_local_models, use_offline_mode, agencies, template, beautify_model, suggest_model, summarize_model, deid_engine FROM settings WHERE user_id=?",
        (user_id,),
    ).fetchone()
    if settings_row:
        sr = dict(settings_row)
        settings = {
            "theme": sr["theme"],
            "categories": json.loads(sr["categories"]),
            "rules": json.loads(sr["rules"]),
            "lang": sr["lang"],
            "summaryLang": sr["summary_lang"] or sr["lang"],
            "specialty": sr["specialty"],
            "payer": sr["payer"],
            "region": sr["region"] or "",
            "template": sr["template"],
            "useLocalModels": bool(sr["use_local_models"]),
            "useOfflineMode": bool(sr.get("use_offline_mode", 0)),
            "agencies": json.loads(sr["agencies"]) if sr["agencies"] else ["CDC", "WHO"],
            "beautifyModel": sr["beautify_model"],
            "suggestModel": sr["suggest_model"],
            "summarizeModel": sr["summarize_model"],
            "deidEngine": sr["deid_engine"] or os.getenv("DEID_ENGINE", "regex"),
        }
    else:
        settings = UserSettings().model_dump()
    user_obj = {
        "id": user_id,
        "name": model.username,
        "role": role,
        "specialty": settings.get("specialty"),
        "permissions": [role],
        "preferences": settings,
    }
    expires_at_iso = (
        datetime.utcnow() + timedelta(minutes=ACCESS_TOKEN_EXPIRE_MINUTES)
    ).isoformat() + "Z"
    return {
        "token": access_token,
        "refreshToken": refresh_token,
        "user": user_obj,
        "expiresAt": expires_at_iso,
        # Backwards compatible fields
        "access_token": access_token,
        "refresh_token": refresh_token,
        "expires_in": ACCESS_TOKEN_EXPIRE_MINUTES * 60,
        "settings": settings,
    }


@app.post("/auth/login")
@app.post("/api/auth/login")
async def auth_login(model: LoginModel):
    return await login(model)


@app.post("/refresh")
@app.post("/api/auth/refresh")
async def refresh(model: RefreshModel) -> Dict[str, Any]:
    """Issue a new access token given a valid refresh token."""
    ensure_refresh_table(db_conn)
    try:
        data = jwt.decode(model.refresh_token, JWT_SECRET, algorithms=[JWT_ALGORITHM])
        if data.get("type") != "refresh":
            raise jwt.PyJWTError()
    except jwt.PyJWTError:
        raise HTTPException(
            status_code=status.HTTP_401_UNAUTHORIZED, detail="Invalid refresh token"
        )
    row = db_conn.execute(
        "SELECT id FROM users WHERE username=?",
        (data["sub"],),
    ).fetchone()
    if not row:
        raise HTTPException(status_code=401, detail="Invalid refresh token")
    user_id = row["id"]
    rows = db_conn.execute(
        "SELECT token_hash, expires_at FROM refresh_tokens WHERE user_id=?",
        (user_id,),
    ).fetchall()
    valid = False
    for r in rows:
        if r["expires_at"] < time.time():
            continue
        if verify_password(model.refresh_token, r["token_hash"]):
            valid = True
            break
    if not valid:
        raise HTTPException(status_code=401, detail="Invalid refresh token")
    access_token = create_access_token(data["sub"], data["role"], data.get("clinic"))
    expires_at_iso = (
        datetime.utcnow() + timedelta(minutes=ACCESS_TOKEN_EXPIRE_MINUTES)
    ).isoformat() + "Z"
    return {
        "token": access_token,
        "expiresAt": expires_at_iso,
        # Backwards compatible fields
        "access_token": access_token,
        "expires_in": ACCESS_TOKEN_EXPIRE_MINUTES * 60,
    }


@app.post("/auth/logout")
@app.post("/api/auth/logout")
async def auth_logout(model: LogoutModel) -> Dict[str, bool]:  # pragma: no cover - simple DB op
    """Revoke a refresh token by removing it from storage."""
    ensure_refresh_table(db_conn)
    try:
        data = jwt.decode(model.token, JWT_SECRET, algorithms=[JWT_ALGORITHM])
        if data.get("type") != "refresh":
            raise jwt.PyJWTError()
    except jwt.PyJWTError:
        raise HTTPException(
            status_code=status.HTTP_401_UNAUTHORIZED, detail="Invalid token"
        )
    row = db_conn.execute(
        "SELECT id FROM users WHERE username=?",
        (data["sub"],),
    ).fetchone()
    if not row:
        return {"success": False}
    user_id = row["id"]
    rows = db_conn.execute(
        "SELECT id, token_hash FROM refresh_tokens WHERE user_id=?",
        (user_id,),
    ).fetchall()
    success = False
    for r in rows:
        if verify_password(model.token, r["token_hash"]):
            db_conn.execute("DELETE FROM refresh_tokens WHERE id=?", (r["id"],))
            success = True
            break
    db_conn.commit()
    return {"success": success}


@app.post("/reset-password")
async def reset_password(model: ResetPasswordModel) -> Dict[str, str]:
    """Allow a user to change their password by providing the current one."""
    row = db_conn.execute(
        "SELECT password_hash FROM users WHERE username=?",
        (model.username,),
    ).fetchone()
    if not row or not verify_password(model.password, row["password_hash"]):
        raise HTTPException(
            status_code=status.HTTP_401_UNAUTHORIZED,
            detail="Invalid credentials",
        )
    db_conn.execute(
        "UPDATE users SET password_hash=? WHERE username=?",
        (hash_password(model.new_password), model.username),
    )
    db_conn.commit()
    return {"status": "password reset"}


@app.get("/api/user/profile")
async def get_user_profile(user=Depends(require_role("user"))) -> Dict[str, Any]:  # pragma: no cover - simple data fetch
    """Return the authenticated user's profile and preferences."""
    row = db_conn.execute(
        "SELECT id, role FROM users WHERE username=?",
        (user["sub"],),
    ).fetchone()
    if not row:
        raise HTTPException(status_code=404, detail="User not found")
    user_id, role = row["id"], row["role"]
    settings_row = db_conn.execute(
        "SELECT theme, categories, rules, lang, summary_lang, specialty, payer, region, use_local_models, use_offline_mode, agencies, template, beautify_model, suggest_model, summarize_model, deid_engine FROM settings WHERE user_id=?",
        (user_id,),
    ).fetchone()
    if settings_row:
        sr = dict(settings_row)
        preferences = {
            "theme": sr["theme"],
            "categories": json.loads(sr["categories"]),
            "rules": json.loads(sr["rules"]),
            "lang": sr["lang"],
            "summaryLang": sr["summary_lang"] or sr["lang"],
            "specialty": sr["specialty"],
            "payer": sr["payer"],
            "region": sr["region"] or "",
            "template": sr["template"],
            "useLocalModels": bool(sr["use_local_models"]),
            "useOfflineMode": bool(sr.get("use_offline_mode", 0)),
            "agencies": json.loads(sr["agencies"]) if sr["agencies"] else ["CDC", "WHO"],
            "beautifyModel": sr["beautify_model"],
            "suggestModel": sr["suggest_model"],
            "summarizeModel": sr["summarize_model"],
            "deidEngine": sr["deid_engine"] or os.getenv("DEID_ENGINE", "regex"),
        }
    else:
        preferences = UserSettings().model_dump()
    return {
        "id": user_id,
        "name": user["sub"],
        "role": role,
        "specialty": preferences.get("specialty"),
        "permissions": [role],
        "preferences": preferences,
    }


@app.get("/audit")
async def get_audit_logs(user=Depends(require_role("admin"))) -> List[Dict[str, Any]]:
    rows = db_conn.execute(
        "SELECT timestamp, username, action, details FROM audit_log ORDER BY timestamp DESC"
    ).fetchall()
    return [dict(r) for r in rows]


@app.get("/settings")
async def get_user_settings(user=Depends(require_role("user"))) -> Dict[str, Any]:
    """Return the current user's saved settings or defaults if none exist."""
    row = db_conn.execute(
        "SELECT s.theme, s.categories, s.rules, s.lang, s.summary_lang, s.specialty, s.payer, s.region, s.use_local_models, s.use_offline_mode, s.agencies, s.template, s.beautify_model, s.suggest_model, s.summarize_model, s.deid_engine FROM settings s JOIN users u ON s.user_id = u.id WHERE u.username=?",
        (user["sub"],),
    ).fetchone()

    if row:
        rd = dict(row)
        settings = UserSettings(
            theme=rd["theme"],
            categories=json.loads(rd["categories"]),
            rules=json.loads(rd["rules"]),
            lang=rd["lang"],
            summaryLang=rd["summary_lang"] or rd["lang"],
            specialty=rd["specialty"],
            payer=rd["payer"],
            region=rd["region"] or "",
            template=rd["template"],
            useLocalModels=bool(rd["use_local_models"]),
            useOfflineMode=bool(rd.get("use_offline_mode", 0)),
            agencies=json.loads(rd["agencies"]) if rd["agencies"] else ["CDC", "WHO"],
            beautifyModel=rd["beautify_model"],
            suggestModel=rd["suggest_model"],
            summarizeModel=rd["summarize_model"],
            deidEngine=rd["deid_engine"] or os.getenv("DEID_ENGINE", "regex"),
        )
        return settings.model_dump()
    return UserSettings(deidEngine=os.getenv("DEID_ENGINE", "regex")).model_dump()


@app.post("/settings")
@app.put("/api/user/preferences")
async def save_user_settings(
    model: UserSettings, user=Depends(require_role("user"))
) -> Dict[str, Any]:
    """Persist settings for the authenticated user."""
    # Explicit validation of deidEngine (pydantic may be bypassed if missing fields in test payload)
    if model.deidEngine not in {"regex", "presidio", "philter", "scrubadub"}:
        raise HTTPException(status_code=422, detail="invalid deid engine")
    row = db_conn.execute(
        "SELECT id FROM users WHERE username=?",
        (user["sub"],),
    ).fetchone()
    if not row:
        raise HTTPException(status_code=400, detail="User not found")
    db_conn.execute(
        # Added deid_engine column
        "INSERT OR REPLACE INTO settings (user_id, theme, categories, rules, lang, summary_lang, specialty, payer, region, template, use_local_models, agencies, beautify_model, suggest_model, summarize_model, deid_engine, use_offline_mode) VALUES (?, ?, ?, ?, ?, ?, ?, ?, ?, ?, ?, ?, ?, ?, ?, ?, ?)",
        (
            row["id"],
            model.theme,
            json.dumps(model.categories.model_dump()),
            json.dumps(model.rules),
            model.lang,
            model.summaryLang,
            model.specialty,
            model.payer,
            model.region,
            model.template,
            int(model.useLocalModels),
            json.dumps(model.agencies),
            model.beautifyModel,
            model.suggestModel,
            model.summarizeModel,
            model.deidEngine,
            int(model.useOfflineMode),
        ),
    )

    db_conn.commit()
    return model.model_dump()



@app.get("/api/user/session")
async def get_user_session(user=Depends(require_role("user"))) -> Dict[str, Any]:  # pragma: no cover - simple state fetch
    row = db_conn.execute(
        "SELECT data FROM sessions WHERE user_id=(SELECT id FROM users WHERE username=?)",
        (user["sub"],),
    ).fetchone()
    data = json.loads(row["data"]) if row else {}
    return {"session": data}


@app.put("/api/user/session")
async def put_user_session(
    model: SessionModel, user=Depends(require_role("user"))
) -> Dict[str, str]:  # pragma: no cover - simple state save
    row = db_conn.execute(
        "SELECT id FROM users WHERE username=?",


# ---------------------------------------------------------------------------
# Additional configuration endpoints
# ---------------------------------------------------------------------------


@app.get("/api/user/preferences")
async def api_get_user_preferences(user=Depends(require_role("user"))):
    return await get_user_settings(user)


@app.put("/api/user/preferences")
async def api_put_user_preferences(
    model: UserSettings, user=Depends(require_role("user"))
) -> Dict[str, Any]:
    return await save_user_settings(model, user)


@app.get("/api/integrations/ehr/config")
async def get_ehr_integration_config(user=Depends(require_role("admin"))):
    return load_json_config("ehr_config")


@app.put("/api/integrations/ehr/config")
async def put_ehr_integration_config(
    config: Dict[str, Any], user=Depends(require_role("admin"))
) -> Dict[str, Any]:
    save_json_config("ehr_config", config)
    return config


@app.get("/api/organization/settings")
async def get_org_settings(user=Depends(require_role("admin"))):
    return load_json_config("organization_settings")


@app.put("/api/organization/settings")
async def put_org_settings(
    config: Dict[str, Any], user=Depends(require_role("admin"))
) -> Dict[str, Any]:
    save_json_config("organization_settings", config)
    return config


@app.get("/api/security/config")
async def get_security_config(user=Depends(require_role("admin"))):
    return load_json_config("security_config")


@app.put("/api/security/config")
async def put_security_config(
    config: Dict[str, Any], user=Depends(require_role("admin"))
) -> Dict[str, Any]:
    save_json_config("security_config", config)
    return config


@app.get("/api/keys")
async def get_keys_endpoint(user=Depends(require_role("admin"))):
    return {"keys": get_all_keys()}


@app.post("/api/keys")
async def post_keys_endpoint(
    model: NamedKeyModel, user=Depends(require_role("admin"))
):
    store_key(model.name, model.value)
    return {"status": "saved"}


@app.get("/api/user/layout-preferences")
async def get_layout_preferences(user=Depends(require_role("user"))) -> Dict[str, Any]:
    row = db_conn.execute(
        "SELECT layout_prefs FROM settings WHERE user_id=(SELECT id FROM users WHERE username=?)",
        (user["sub"],),
    ).fetchone()
    if row and row["layout_prefs"]:
        try:
            return json.loads(row["layout_prefs"])
        except Exception:
            return {}
    return {}


@app.put("/api/user/layout-preferences")
async def put_layout_preferences(
    prefs: Dict[str, Any], user=Depends(require_role("user"))
) -> Dict[str, Any]:
    data = json.dumps(prefs)
    row = db_conn.execute(
        "SELECT id FROM users WHERE username= ?",
        (user["sub"],),
    ).fetchone()
    if not row:
        raise HTTPException(status_code=400, detail="User not found")

    db_conn.execute(
        "INSERT OR REPLACE INTO sessions (user_id, data, updated_at) VALUES (?, ?, ?)",
        (row["id"], json.dumps(model.data), time.time()),
    )
    db_conn.commit()
    return {"status": "saved"}

    uid = row["id"]
    db_conn.execute(
        "INSERT OR IGNORE INTO settings (user_id, theme) VALUES (?, 'light')",
        (uid,),
    )
    db_conn.execute(
        "UPDATE settings SET layout_prefs=? WHERE user_id=?",
        (data, uid),
    )
    db_conn.commit()
    return prefs


class ErrorLogModel(BaseModel):
    message: str
    stack: Optional[str] = None


@app.post("/api/errors/log")
async def log_client_error(model: ErrorLogModel, request: Request) -> Dict[str, str]:
    username = None
    auth = request.headers.get("Authorization")
    if auth and auth.startswith("Bearer "):
        token = auth.split()[1]
        try:
            payload = jwt.decode(token, JWT_SECRET, algorithms=[JWT_ALGORITHM])
            username = payload.get("sub")
        except Exception:
            pass
    db_conn.execute(
        "INSERT INTO error_log (timestamp, username, message, stack) VALUES (?, ?, ?, ?)",
        (time.time(), username, model.message, model.stack),
    )
    db_conn.commit()
    return {"status": "logged"}


@app.websocket("/ws/notifications")
async def notifications_ws(ws: WebSocket):
    await ws.accept()
    notification_clients.add(ws)
    try:

@app.get("/api/formatting/rules")
async def get_formatting_rules(user=Depends(require_role("user"))) -> Dict[str, Any]:
    """Return organisation-specific formatting rules for the user."""
    try:
        row = db_conn.execute(
            "SELECT s.rules FROM settings s JOIN users u ON s.user_id = u.id WHERE u.username=?",
            (user["sub"],),
        ).fetchone()
        if row and row["rules"]:
            rules = json.loads(row["rules"])
        else:
            rules = []
    except sqlite3.OperationalError:
        rules = []
    return {"rules": rules}

class UserProfile(BaseModel):
    currentView: Optional[str] = None
    clinic: Optional[str] = None
    preferences: Dict[str, Any] = Field(default_factory=dict)
    uiPreferences: Dict[str, Any] = Field(default_factory=dict)


class UiPreferencesModel(BaseModel):
    uiPreferences: Dict[str, Any] = Field(default_factory=dict)


@app.get("/api/user/profile")
async def get_user_profile(user=Depends(require_role("user"))) -> Dict[str, Any]:
    row = db_conn.execute(
        "SELECT up.current_view, up.clinic, up.preferences, up.ui_preferences "
        "FROM user_profile up JOIN users u ON up.user_id = u.id WHERE u.username=?",
        (user["sub"],),
    ).fetchone()
    if row:
        return {
            "currentView": row["current_view"],
            "clinic": row["clinic"],
            "preferences": json.loads(row["preferences"]) if row["preferences"] else {},
            "uiPreferences": json.loads(row["ui_preferences"]) if row["ui_preferences"] else {},
        }
    return UserProfile().model_dump()


@app.put("/api/user/profile")
async def update_user_profile(
    profile: UserProfile, user=Depends(require_role("user"))
) -> Dict[str, Any]:
    row = db_conn.execute(
        "SELECT id FROM users WHERE username=?", (user["sub"],)
    ).fetchone()
    if not row:
        raise HTTPException(status_code=400, detail="User not found")
    db_conn.execute(
        "INSERT OR REPLACE INTO user_profile (user_id, current_view, clinic, preferences, ui_preferences) "
        "VALUES (?, ?, ?, ?, ?)",
        (
            row["id"],
            profile.currentView,
            profile.clinic,
            json.dumps(profile.preferences),
            json.dumps(profile.uiPreferences),
        ),
    )
    db_conn.commit()
    return profile.model_dump()


@app.get("/api/user/current-view")
async def get_current_view(user=Depends(require_role("user"))) -> Dict[str, Any]:
    row = db_conn.execute(
        "SELECT up.current_view FROM user_profile up JOIN users u ON up.user_id = u.id WHERE u.username=?",
        (user["sub"],),
    ).fetchone()
    return {"currentView": row["current_view"] if row else None}


@app.get("/api/user/ui-preferences")
async def get_ui_preferences(user=Depends(require_role("user"))) -> Dict[str, Any]:
    row = db_conn.execute(
        "SELECT up.ui_preferences FROM user_profile up JOIN users u ON up.user_id = u.id WHERE u.username=?",
        (user["sub"],),
    ).fetchone()
    prefs = json.loads(row["ui_preferences"]) if row and row["ui_preferences"] else {}
    return {"uiPreferences": prefs}


@app.put("/api/user/ui-preferences")
async def put_ui_preferences(
    model: UiPreferencesModel, user=Depends(require_role("user"))
) -> Dict[str, Any]:
    row = db_conn.execute(
        "SELECT id FROM users WHERE username=?", (user["sub"],)
    ).fetchone()
    if not row:
        raise HTTPException(status_code=400, detail="User not found")
    updated = json.dumps(model.uiPreferences)
    cur = db_conn.execute(
        "UPDATE user_profile SET ui_preferences=? WHERE user_id=?",
        (updated, row["id"]),
    )
    if cur.rowcount == 0:
        db_conn.execute(
            "INSERT INTO user_profile (user_id, ui_preferences) VALUES (?, ?)",
            (row["id"], updated),
        )
    db_conn.commit()
    return {"uiPreferences": model.uiPreferences}


@app.get("/api/notifications/count")
async def get_notification_count(
    user=Depends(require_role("user"))
) -> Dict[str, int]:
    return {"count": notification_counts[user["sub"]]}


@app.websocket("/ws/notifications")
async def notifications_ws(websocket: WebSocket, token: str):
    try:
        data = jwt.decode(token, JWT_SECRET, algorithms=[JWT_ALGORITHM])
        username = data["sub"]
    except jwt.PyJWTError:
        await websocket.close(code=1008)
        return
    await websocket.accept()
    notification_subscribers[username].append(websocket)
    try:
        await websocket.send_json({"count": notification_counts[username]})

        while True:
            await asyncio.sleep(60)
    except WebSocketDisconnect:
        pass
    finally:

        notification_clients.discard(ws)

        if websocket in notification_subscribers[username]:
            notification_subscribers[username].remove(websocket)


class NoteRequest(BaseModel):
    """
    Schema for a note submitted by the frontend.  The primary field is
    `text`, the de‑identified clinical note.  Additional optional
    fields allow the client to provide context from an uploaded chart,
    user‑defined rules, or a transcript of a recorded visit.  These
    fields are appended to the note before sending to the AI model.
    """

    text: str
    chart: Optional[str] = None
    rules: Optional[List[str]] = None
    audio: Optional[str] = None
    lang: str = "en"
    specialty: Optional[str] = None
    payer: Optional[str] = None
    age: Optional[int] = Field(None, alias="patientAge")
    sex: Optional[str] = None
    region: Optional[str] = None
    useLocalModels: Optional[bool] = False
    useOfflineMode: Optional[bool] = False
    agencies: Optional[List[str]] = None
    beautifyModel: Optional[str] = None
    suggestModel: Optional[str] = None
    summarizeModel: Optional[str] = None

    class Config:
        populate_by_name = True



class CodesSuggestRequest(BaseModel):
    content: str
    patientData: Optional[Dict[str, Any]] = None
    useLocalModels: Optional[bool] = False
    useOfflineMode: Optional[bool] = False


class ComplianceCheckRequest(BaseModel):
    content: str
    codes: Optional[List[str]] = None
    useLocalModels: Optional[bool] = False
    useOfflineMode: Optional[bool] = False


class DifferentialsGenerateRequest(BaseModel):
    content: str
    symptoms: Optional[List[str]] = None
    patientData: Optional[Dict[str, Any]] = None
    useLocalModels: Optional[bool] = False
    useOfflineMode: Optional[bool] = False


class PreventionSuggestRequest(BaseModel):
    patientData: Optional[Dict[str, Any]] = None
    demographics: Optional[Dict[str, Any]] = None
    useLocalModels: Optional[bool] = False
    useOfflineMode: Optional[bool] = False


class RealtimeAnalyzeRequest(BaseModel):
    content: str
    patientContext: Optional[Dict[str, Any]] = None
    useLocalModels: Optional[bool] = False
    useOfflineMode: Optional[bool] = False

class VisitSessionModel(BaseModel):  # pragma: no cover - simple schema
    id: Optional[int] = None
    encounter_id: int
    data: Optional[str] = None


class AutoSaveModel(BaseModel):  # pragma: no cover - simple schema
    note_id: Optional[int] = None
    content: str
    beautifyModel: Optional[str] = None
    suggestModel: Optional[str] = None
    summarizeModel: Optional[str] = None

    class Config:
        populate_by_name = True



class CodeSuggestion(BaseModel):
    """Represents a single coding suggestion with rationale and upgrade."""

    code: str
    rationale: Optional[str] = None
    upgrade_to: Optional[str] = None
    upgradePath: Optional[str] = Field(None, alias="upgrade_path")


class PublicHealthSuggestion(BaseModel):
    """Preventative care recommendation with supporting reason."""

    recommendation: str
    reason: Optional[str] = None
    source: Optional[str] = None
    evidenceLevel: Optional[str] = None


class DifferentialSuggestion(BaseModel):
    """Potential differential diagnosis with likelihood score."""

    diagnosis: str
    # Use plain float optional; range validation can be enforced elsewhere.
    score: Optional[float] = None


class FollowUp(BaseModel):
    """Recommended follow-up interval and optional calendar event."""

    interval: Optional[str]
    ics: Optional[str] = None
    reason: Optional[str] = None


class SuggestionsResponse(BaseModel):
    """Schema for the suggestions returned to the frontend."""

    codes: List[CodeSuggestion]
    compliance: List[str]
    publicHealth: List[PublicHealthSuggestion]
    differentials: List[DifferentialSuggestion]
    followUp: Optional[FollowUp] = None



class PreFinalizeCheckRequest(BaseModel):
    """Payload for validating a note before finalization."""

    content: str
    codes: List[str] = Field(default_factory=list)
    prevention: List[str] = Field(default_factory=list)
    diagnoses: List[str] = Field(default_factory=list)
    differentials: List[str] = Field(default_factory=list)
    compliance: List[str] = Field(default_factory=list)


class FinalizeNoteRequest(PreFinalizeCheckRequest):
    """Request payload for completing note finalization."""
    pass

class CodeSuggestItem(BaseModel):
    code: str
    type: Optional[str] = None
    description: Optional[str] = None
    confidence: Optional[float] = None
    reasoning: Optional[str] = None


class CodesSuggestResponse(BaseModel):
    suggestions: List[CodeSuggestItem]


class ComplianceAlert(BaseModel):
    text: str
    category: Optional[str] = None
    priority: Optional[str] = None
    confidence: Optional[float] = None
    reasoning: Optional[str] = None


class ComplianceCheckResponse(BaseModel):
    alerts: List[ComplianceAlert]


class DifferentialItem(BaseModel):
    diagnosis: str
    confidence: Optional[float] = None
    reasoning: Optional[str] = None
    supportingFactors: Optional[List[str]] = None
    contradictingFactors: Optional[List[str]] = None
    testsToConfirm: Optional[List[str]] = None


class DifferentialsResponse(BaseModel):
    differentials: List[DifferentialItem]


class PreventionItem(BaseModel):
    recommendation: str
    priority: Optional[str] = None
    source: Optional[str] = None
    confidence: Optional[float] = None
    reasoning: Optional[str] = None
    ageRelevant: Optional[bool] = None


class PreventionResponse(BaseModel):
    recommendations: List[PreventionItem]


class RealtimeAnalysisResponse(BaseModel):
    analysisId: str
    extractedSymptoms: List[str]
    medicalHistory: List[str]
    currentMedications: List[str]
    confidence: Optional[float] = None
    reasoning: Optional[str] = None


class ScheduleRequest(BaseModel):
    """Request payload for the /schedule endpoint."""
    text: str
    codes: Optional[List[str]] = None
    specialty: Optional[str] = None
    payer: Optional[str] = None
    # Optional patient/reason for immediate appointment creation when exporting
    patient: Optional[str] = None
    reason: Optional[str] = None

class ScheduleResponse(FollowUp):
    """Response model containing recommended interval and optional ICS."""
    pass


# Schema for logging events from the frontend.  Each event should include
# an eventType (e.g., "note_started", "beautify", "suggest") and
# optional details (such as patient ID or note length).  The timestamp
# is optional; if not provided the current UTC time is used.
class EventModel(BaseModel):
    """Schema for analytics events sent from the frontend.

    In addition to a free-form ``details`` dictionary, several common
    analytics fields are exposed explicitly so clients can supply structured
    data without nesting.  These fields are merged back into ``details``
    when the event is stored.
    """

    eventType: str
    details: Optional[Dict[str, Any]] = None
    timestamp: Optional[float] = None
    codes: Optional[List[str]] = None
    revenue: Optional[float] = None
    denial: Optional[bool] = None
    timeToClose: Optional[float] = None
    clinician: Optional[str] = None
    deficiency: Optional[bool] = None
    compliance: Optional[List[str]] = None
    publicHealth: Optional[bool] = None
    satisfaction: Optional[int] = None
    baseline: Optional[bool] = None


class SurveyModel(BaseModel):
    """Schema for clinician feedback after completing a note."""

    rating: int = Field(..., ge=1, le=5)
    feedback: Optional[str] = None
    patientID: Optional[str] = None
    clinician: Optional[str] = None


# ------------------------- Dashboard models -------------------------------

class DailyOverviewModel(BaseModel):
    todaysNotes: int
    completedVisits: int
    pendingReviews: int
    complianceScore: float
    revenueToday: float


class QuickActionsModel(BaseModel):
    draftCount: int
    upcomingAppointments: int
    urgentReviews: int
    systemAlerts: List[Dict[str, Any]] = Field(default_factory=list)


class ActivityItemModel(BaseModel):
    id: int
    type: str
    timestamp: datetime
    description: Optional[str] = None
    userId: Optional[str] = None
    metadata: Dict[str, Any] = Field(default_factory=dict)


class SystemStatusModel(BaseModel):
    aiServicesStatus: str
    ehrConnectionStatus: str
    lastSyncTime: Optional[datetime] = None

# ------------------------- Dashboard endpoints ---------------------------


@app.get("/api/dashboard/daily-overview", response_model=DailyOverviewModel)
async def dashboard_daily_overview(user=Depends(require_role("user"))):
    def builder() -> Dict[str, Any]:
        now = datetime.now(timezone.utc)
        start = now.replace(hour=0, minute=0, second=0, microsecond=0)
        end = start + timedelta(days=1)
        row = db_conn.execute(
            """
            SELECT
                SUM(CASE WHEN eventType IN ('note_started','note_saved') THEN 1 ELSE 0 END) AS notes,
                SUM(CASE WHEN eventType='note_closed' THEN 1 ELSE 0 END) AS closed,
                SUM(CASE WHEN eventType='note_closed' AND (compliance_flags IS NULL OR compliance_flags='[]') THEN 1 ELSE 0 END) AS compliant,
                SUM(COALESCE(revenue,0)) AS revenue
            FROM events
            WHERE timestamp>=? AND timestamp<?
            """,
            (start.timestamp(), end.timestamp()),
        ).fetchone()
        notes = row["notes"] or 0
        closed = row["closed"] or 0
        compliant = row["compliant"] or 0
        revenue = row["revenue"] or 0.0
        pending = notes - closed
        score = 100.0 if closed == 0 else (compliant / closed) * 100.0
        return {
            "todaysNotes": int(notes),
            "completedVisits": int(closed),
            "pendingReviews": int(pending),
            "complianceScore": round(score, 2),
            "revenueToday": float(revenue),
        }

    return _cached_response("daily_overview", builder)


@app.get("/api/dashboard/quick-actions", response_model=QuickActionsModel)
async def dashboard_quick_actions(user=Depends(require_role("user"))):
    def builder() -> Dict[str, Any]:
        now = datetime.now(timezone.utc)
        start = now.replace(hour=0, minute=0, second=0, microsecond=0)
        end = start + timedelta(days=1)
        row = db_conn.execute(
            """
            SELECT
                SUM(CASE WHEN eventType IN ('note_started','note_saved') THEN 1 ELSE 0 END) AS notes,
                SUM(CASE WHEN eventType='note_closed' THEN 1 ELSE 0 END) AS closed,
                SUM(CASE WHEN eventType='note_closed' AND compliance_flags IS NOT NULL AND compliance_flags<>'[]' THEN 1 ELSE 0 END) AS urgent
            FROM events
            WHERE timestamp>=? AND timestamp<?
            """,
            (start.timestamp(), end.timestamp()),
        ).fetchone()
        notes = row["notes"] or 0
        closed = row["closed"] or 0
        urgent = row["urgent"] or 0
        now_dt = datetime.utcnow()
        upcoming = 0
        try:
            for appt in list_appointments():
                try:
                    if datetime.fromisoformat(appt["start"]) >= now_dt:
                        upcoming += 1
                except Exception:
                    continue
        except Exception:
            upcoming = 0
        return {
            "draftCount": int(max(notes - closed, 0)),
            "upcomingAppointments": int(upcoming),
            "urgentReviews": int(urgent),
        }

    data = _cached_response("quick_actions", builder)
    h = await health()
    alerts: List[Dict[str, Any]] = []
    if not h.get("db", True):
        alerts.append({"type": "db", "message": "Database unavailable"})
    data["systemAlerts"] = alerts
    return data


@app.get("/api/dashboard/activity", response_model=List[ActivityItemModel])
async def dashboard_activity(user=Depends(require_role("user"))):
    def builder() -> List[Dict[str, Any]]:
        cursor = db_conn.execute(
            "SELECT id, eventType, timestamp, details FROM events ORDER BY timestamp DESC LIMIT 20"
        )
        items: List[Dict[str, Any]] = []
        for row in cursor.fetchall():
            try:
                details = json.loads(row["details"] or "{}")
            except Exception:
                details = {}
            items.append(
                {
                    "id": row["id"],
                    "type": row["eventType"],
                    "timestamp": datetime.fromtimestamp(row["timestamp"], tz=timezone.utc),
                    "description": details.get("description"),
                    "userId": details.get("userId") or details.get("clinician"),
                    "metadata": details,
                }
            )
        return items

    return _cached_response("activity", builder)


@app.get("/api/system/status", response_model=SystemStatusModel, tags=["system"])
async def system_status():
    def builder() -> Dict[str, Any]:
        row = db_conn.execute("SELECT MAX(timestamp) as ts FROM events").fetchone()
        last_sync = (
            datetime.fromtimestamp(row["ts"], tz=timezone.utc) if row["ts"] else None
        )
        if USE_OFFLINE_MODEL:
            ai_status = "offline"
        elif get_api_key():
            ai_status = "online"
        else:
            ai_status = "degraded"
        ehr_url = os.getenv("FHIR_SERVER_URL", "https://fhir.example.com")
        ehr_status = (
            "connected" if ehr_url and "example.com" not in ehr_url else "disconnected"
        )
        return {
            "aiServicesStatus": ai_status,
            "ehrConnectionStatus": ehr_status,
            "lastSyncTime": last_sync,
        }

    return _cached_response("system_status", builder)

# The deidentify() implementation has been moved to backend.deid and is now
# exposed via the thin wrapper defined near the top of this file. Tests
# continue to monkeypatch symbols on backend.main (e.g. _DEID_ENGINE) which
# are forwarded to the modular implementation.

@app.get("/events")
async def get_events(user=Depends(require_role("admin"))) -> List[Dict[str, Any]]:
    try:
        cursor = db_conn.cursor()
        cursor.execute(
            "SELECT eventType, timestamp, details FROM events ORDER BY timestamp DESC LIMIT 200"
        )
        rows = cursor.fetchall()
        result: List[Dict[str, Any]] = []
        for row in rows:
            try:
                details = json.loads(row["details"] or "{}")
            except Exception:
                details = {}
            result.append(
                {
                    "eventType": row["eventType"],
                    "timestamp": row["timestamp"],
                    "details": details,
                }
            )
        return result
    except Exception as exc:
        logging.error("Error fetching events: %s", exc)
        # Return empty list on error
        return []


# Endpoint: log an event for analytics purposes.  The frontend should
# call this endpoint whenever a notable action occurs (e.g., starting
# a note, beautifying a note, requesting suggestions).  Events are
# stored in the global `events` list.  Returns a simple status.
@app.post("/event")
async def log_event(
    event: EventModel, user=Depends(require_role("user"))
) -> Dict[str, str]:
    data = {
        "eventType": event.eventType,
        "details": event.details or {},
        "timestamp": event.timestamp or datetime.utcnow().timestamp(),
    }

    # Merge structured fields into the details dict so downstream
    # aggregation queries can rely on a consistent schema regardless of
    # how the client supplied the data.
    for key in [
        "codes",
        "revenue",
        "denial",
        "timeToClose",
        "clinician",
        "deficiency",
        "compliance",
        "publicHealth",
        "satisfaction",
        "baseline",
    ]:
        value = getattr(event, key)
        if value is not None:
            data["details"][key] = value
    codes = data["details"].get("codes") or []
    if codes and "revenue" not in data["details"]:
        data["details"]["revenue"] = sum(
            CPT_REVENUE.get(str(c), 0.0) for c in codes
        )
    if "timeToClose" in data["details"]:
        try:
            data["details"]["timeToClose"] = float(data["details"]["timeToClose"])
        except (TypeError, ValueError):
            pass

    events.append(data)
    # Persist the event to the SQLite database.  Serialize the details
    # dictionary as JSON for storage.  Use a simple INSERT statement
    # and commit immediately because the volume of events is low in
    # this prototype.  In a production system, consider batching
    # writes or using an async database driver.
    try:
        db_conn.execute(
            "INSERT INTO events (eventType, timestamp, details, revenue, time_to_close, codes, compliance_flags, public_health, satisfaction) VALUES (?, ?, ?, ?, ?, ?, ?, ?, ?)",
            (
                data["eventType"],
                data["timestamp"],
                json.dumps(data["details"], ensure_ascii=False),
                data["details"].get("revenue"),
                data["details"].get("timeToClose"),
                (
                    json.dumps(data["details"].get("codes"))
                    if data["details"].get("codes") is not None
                    else None
                ),
                (
                    json.dumps(data["details"].get("compliance"))
                    if data["details"].get("compliance") is not None
                    else None
                ),
                (
                    1
                    if data["details"].get("publicHealth") is True
                    else 0 if data["details"].get("publicHealth") is False else None
                ),
                data["details"].get("satisfaction"),
            ),
        )
        db_conn.commit()
    except Exception as exc:
        logging.error("Error inserting event into database: %s", exc)
    return {"status": "logged"}


@app.post("/survey")
async def submit_survey(
    survey: SurveyModel, user=Depends(require_role("user"))
) -> Dict[str, str]:
    """Record a satisfaction survey with optional free-text feedback."""

    ts = datetime.utcnow().timestamp()
    details = {
        "satisfaction": survey.rating,
        "feedback": survey.feedback or "",
    }
    if survey.patientID:
        details["patientID"] = survey.patientID
    if survey.clinician:
        details["clinician"] = survey.clinician
    events.append({"eventType": "survey", "details": details, "timestamp": ts})
    try:
        db_conn.execute(
            "INSERT INTO events (eventType, timestamp, details, revenue, codes, compliance_flags, public_health, satisfaction) VALUES (?, ?, ?, ?, ?, ?, ?, ?)",
            (
                "survey",
                ts,
                json.dumps(details, ensure_ascii=False),
                None,
                None,
                None,
                None,
                survey.rating,
            ),
        )
        db_conn.commit()
    except Exception as exc:
        logging.error("Error inserting survey into database: %s", exc)
    return {"status": "recorded"}


def _validate_prompt_templates(data: Dict[str, Any]) -> None:
    """Ensure prompt template structure is a mapping of mappings."""
    if not isinstance(data, dict):
        raise HTTPException(status_code=400, detail="Template must be a JSON object")
    for key in ("default", "specialty", "payer"):
        if key in data and not isinstance(data[key], dict):
            raise HTTPException(
                status_code=400, detail=f"'{key}' section must be an object"
            )


@app.get("/prompt-templates", response_model=Dict[str, Any])
def get_prompt_templates(user=Depends(require_role("admin"))) -> Dict[str, Any]:
    """Return the current prompt templates file."""
    path = os.path.join(os.path.dirname(__file__), "prompt_templates.json")
    if os.path.exists(path):
        with open(path, "r", encoding="utf-8") as f:
            return json.load(f)
    return {}


@app.post("/prompt-templates", response_model=Dict[str, Any])
def save_prompt_templates(
    data: Dict[str, Any], user=Depends(require_role("admin"))
) -> Dict[str, Any]:
    """Validate and persist prompt templates supplied by an admin user."""
    _validate_prompt_templates(data)
    path = os.path.join(os.path.dirname(__file__), "prompt_templates.json")
    with open(path, "w", encoding="utf-8") as f:
        json.dump(data, f, ensure_ascii=False, indent=2)
    prompt_utils._load_custom_templates.cache_clear()
    return data


@app.get("/templates", response_model=List[TemplateModel])
@app.get("/api/templates/list", response_model=List[TemplateModel])
def get_templates(
    specialty: Optional[str] = None,
    payer: Optional[str] = None,
    user=Depends(require_role("user")),
) -> List[TemplateModel]:
    """Return templates for the current user and clinic, optionally filtered by specialty or payer."""

    return list_user_templates(
        db_conn, user["sub"], user.get("clinic"), specialty, payer
    )


@app.post("/templates", response_model=TemplateModel)
@app.post("/api/templates", response_model=TemplateModel)
def create_template(
    tpl: TemplateModel, user=Depends(require_role("user"))
) -> TemplateModel:
    """Create a new template for the user or clinic."""

    return create_user_template(
        db_conn,
        user["sub"],
        user.get("clinic"),
        tpl,
        user.get("role") == "admin",
    )


@app.put("/templates/{template_id}", response_model=TemplateModel)
@app.put("/api/templates/{template_id}", response_model=TemplateModel)
def update_template(
    template_id: int, tpl: TemplateModel, user=Depends(require_role("user"))
) -> TemplateModel:
    """Update an existing template owned by the user or clinic."""

    return update_user_template(
        db_conn,
        user["sub"],
        user.get("clinic"),
        template_id,
        tpl,
        user.get("role") == "admin",
    )


@app.delete("/templates/{template_id}")
@app.delete("/api/templates/{template_id}")
def delete_template(
    template_id: int, user=Depends(require_role("user"))
) -> Dict[str, str]:
    """Delete a template owned by the user or clinic."""

    delete_user_template(
        db_conn,
        user["sub"],
        user.get("clinic"),
        template_id,
        user.get("role") == "admin",
    )
    return {"status": "deleted"}


class AutoSaveRequest(BaseModel):
    noteId: str
    content: str


@app.post("/api/notes/auto-save")
def auto_save_note(
    req: AutoSaveRequest, user=Depends(require_role("user"))
) -> Dict[str, Any]:
    """Persist note content in-memory for versioning."""

    versions = NOTE_VERSIONS[req.noteId]
    versions.append(
        {"timestamp": datetime.now(timezone.utc).isoformat(), "content": req.content}
    )
    if len(versions) > 20:
        versions.pop(0)
    return {"status": "saved", "version": len(versions)}


@app.get("/api/notes/versions/{note_id}")
def get_note_versions(
    note_id: str, user=Depends(require_role("user"))
) -> List[Dict[str, str]]:
    """Return previously auto-saved versions for a note."""

    return NOTE_VERSIONS.get(note_id, [])


class ExportRequest(BaseModel):
    """Payload for exporting a note and codes to an external EHR system.

    ``codes`` are user‑selected billing / clinical codes. The backend will
    infer resource types (Condition, Procedure, Observation, MedicationStatement)
    and construct a FHIR Transaction Bundle containing:
      * Composition (summary + references)
      * Observation (raw note)
      * DocumentReference (base64 note)
      * Claim (billing items)
      * Condition / Procedure / Observation / MedicationStatement resources
        derived from supplied codes
    When the FHIR server is not configured the generated bundle is returned
    directly instead of being posted so the client can download it manually.
    """
    note: str
    codes: List[str] = Field(default_factory=list)
    procedures: List[str] = Field(default_factory=list)
    medications: List[str] = Field(default_factory=list)
    patientID: Optional[str] = None
    encounterID: Optional[str] = None
    ehrSystem: Optional[str] = None

async def _perform_ehr_export(req: ExportRequest) -> Dict[str, Any]:
    """Internal helper to post (or generate) a FHIR bundle."""
    try:
        from backend import ehr_integration  # absolute import for packaged mode
        result = ehr_integration.post_note_and_codes(
            req.note,
            req.codes,
            req.patientID,
            req.encounterID,
            req.procedures,
            req.medications,
        )
        if result.get("status") not in {"exported", "bundle"}:
            logger.error("EHR export failed: %s", result)
        return result
    except requests.exceptions.RequestException as exc:  # pragma: no cover - network failures
        logger.exception("Network error during EHR export")
        return {"status": "error", "detail": str(exc)}
    except Exception as exc:  # pragma: no cover - unexpected failures
        logger.exception("Unexpected error during EHR export")
        return {"status": "error", "detail": str(exc)}


@app.post("/export")
async def export_to_ehr(
    req: ExportRequest, user=Depends(require_role("user"))
) -> Dict[str, Any]:
    """Legacy endpoint for exporting a note to an external EHR."""
    return await _perform_ehr_export(req)


@app.post("/api/export/ehr")
async def export_to_ehr_api(
    req: ExportRequest, user=Depends(require_role("user"))
) -> Dict[str, Any]:
    """Export a note to an EHR system and track the result."""
    result = await _perform_ehr_export(req)
    try:
        cur = db_conn.cursor()
        cur.execute(
            "INSERT INTO exports (timestamp, ehr, note, status, detail) VALUES (?, ?, ?, ?, ?)",
            (
                time.time(),
                req.ehrSystem or "",
                req.note,
                result.get("status"),
                json.dumps(result),
            ),
        )
        db_conn.commit()
        export_id = cur.lastrowid
    except Exception:
        export_id = None
    progress = 1.0 if result.get("status") in {"exported", "bundle"} else 0.0
    resp: Dict[str, Any] = {"status": result.get("status"), "progress": progress}
    if export_id is not None:
        resp["exportId"] = export_id
    return resp


@app.get("/api/export/ehr/{export_id}")
async def get_export_status(
    export_id: int, user=Depends(require_role("user"))
) -> Dict[str, Any]:
    row = db_conn.execute(
        "SELECT id, status, ehr, timestamp, detail FROM exports WHERE id=?",
        (export_id,),
    ).fetchone()
    if not row:
        raise HTTPException(status_code=404, detail="Export not found")
    detail = json.loads(row["detail"]) if row["detail"] else None
    return {
        "exportId": row["id"],
        "status": row["status"],
        "ehrSystem": row["ehr"],
        "timestamp": row["timestamp"],
        "detail": detail,
    }


# Endpoint: aggregate metrics from the logged events.  Returns counts of
# notes created/saved, beautification actions and suggestions, as well
# as the average note length (in characters) if provided in event
# details.
@app.get("/metrics")
async def get_metrics(
    start: Optional[str] = None,
    end: Optional[str] = None,
    clinician: Optional[str] = None,
    daily: bool = True,
    weekly: bool = True,
    user=Depends(require_role("admin")),
) -> Dict[str, Any]:
    """Aggregate analytics separately for baseline and current events.

    Events with ``baseline=true`` represent pre‑implementation metrics.
    The response contains aggregates for both baseline and current periods
    plus percentage improvement of current over baseline."""

    cursor = db_conn.cursor()

    # Detect optional schema columns for backwards compatibility (older tests/DBs)
    try:
        event_columns = {row[1] for row in cursor.execute("PRAGMA table_info(events)")}
    except Exception:
        event_columns = set()
    has_time_to_close = "time_to_close" in event_columns
    # Build reusable fragments depending on column availability
    time_to_close_avg_expr = (
        "AVG(time_to_close) AS avg_time_to_close," if has_time_to_close else "NULL AS avg_time_to_close,"  # noqa: E501
    )

    cursor.execute(
        """
        SELECT DISTINCT json_extract(CASE WHEN json_valid(details) THEN details ELSE '{}' END, '$.clinician') AS clinician
        FROM events
        WHERE json_extract(CASE WHEN json_valid(details) THEN details ELSE '{}' END, '$.clinician') IS NOT NULL
        """
    )
    clinicians = [row["clinician"] for row in cursor.fetchall() if row["clinician"]]

    def _parse_iso_ts(value: str) -> float | None:
        try:
            dt = datetime.fromisoformat(value)
            # Treat naive datetimes as UTC (tests supply epoch-based times)
            if dt.tzinfo is None:
                dt = dt.replace(tzinfo=timezone.utc)
            return dt.timestamp()
        except Exception:
            return None

    base_conditions: List[str] = []
    base_params: List[Any] = []
    if start:
        ts = _parse_iso_ts(start)
        if ts is not None:
            base_conditions.append("timestamp >= ?")
            base_params.append(ts)
    if end:
        ts = _parse_iso_ts(end)
        if ts is not None:
            base_conditions.append("timestamp <= ?")
            base_params.append(ts)
    if clinician:
        base_conditions.append(
            "json_extract(CASE WHEN json_valid(details) THEN details ELSE '{}' END, '$.clinician') = ?"
        )
        base_params.append(clinician)

    baseline_cond = "json_extract(CASE WHEN json_valid(details) THEN details ELSE '{}' END, '$.baseline') = 1"
    current_cond = "(json_extract(CASE WHEN json_valid(details) THEN details ELSE '{}' END, '$.baseline') IS NULL OR json_extract(CASE WHEN json_valid(details) THEN details ELSE '{}' END, '$.baseline') = 0)"

    current_conditions = base_conditions + [current_cond]
    baseline_conditions = base_conditions + [baseline_cond]

    where_current = (
        f"WHERE {' AND '.join(current_conditions)}" if current_conditions else ""
    )
    where_baseline = (
        f"WHERE {' AND '.join(baseline_conditions)}" if baseline_conditions else ""
    )

    def compute_basic(
        where_clause: str, params: List[Any], collect_timeseries: bool = False
    ) -> Dict[str, Any]:
        totals_query = f"""
            SELECT
                SUM(CASE WHEN eventType IN ('note_started','note_saved') THEN 1 ELSE 0 END) AS total_notes,
                SUM(CASE WHEN eventType='beautify' THEN 1 ELSE 0 END)        AS beautify,
                SUM(CASE WHEN eventType='suggest' THEN 1 ELSE 0 END)         AS suggest,
                SUM(CASE WHEN eventType='summary' THEN 1 ELSE 0 END)         AS total_summary,
                SUM(CASE WHEN eventType='chart_upload' THEN 1 ELSE 0 END)    AS total_chart_upload,
                SUM(CASE WHEN eventType='audio_recorded' THEN 1 ELSE 0 END)  AS total_audio,
                AVG(CAST(json_extract(CASE WHEN json_valid(details) THEN details ELSE '{{}}' END, '$.length') AS REAL)) AS avg_note_length,
                SUM(revenue) AS revenue_projection,
                AVG(revenue) AS revenue_per_visit,
                {time_to_close_avg_expr}
                AVG(satisfaction) AS avg_satisfaction,
                AVG(public_health) AS public_health_rate
            FROM events {where_clause}
        """.replace("\n                {time_to_close_avg_expr}\n", f"\n                {time_to_close_avg_expr}\n")
        cursor.execute(totals_query, params)
        row = cursor.fetchone()
        totals = dict(row) if row else {}
        metrics: Dict[str, Any] = {
            "total_notes": totals.get("total_notes", 0) or 0,
            "beautify": totals.get("beautify", 0) or 0,
            "suggest": totals.get("suggest", 0) or 0,
            "total_summary": totals.get("total_summary", 0) or 0,
            "total_chart_upload": totals.get("total_chart_upload", 0) or 0,
            "total_audio": totals.get("total_audio", 0) or 0,
            "avg_note_length": totals.get("avg_note_length") or 0,
            "revenue_projection": totals.get("revenue_projection") or 0,
            "revenue_per_visit": totals.get("revenue_per_visit") or 0,
            "avg_time_to_close": totals.get("avg_time_to_close") or 0,
        }

        cursor.execute(
            f"SELECT eventType, timestamp, details, codes, compliance_flags, public_health, satisfaction FROM events {where_clause} ORDER BY timestamp",
            params,
        )
        rows = cursor.fetchall()
        code_counts: Dict[str, int] = {}
        denial_counts: Dict[str, List[int]] = {}
        denial_totals = [0, 0]
        deficiency_totals = [0, 0]
        compliance_counts: Dict[str, int] = {}
        public_health_totals = [0, 0]
        satisfaction_sum = satisfaction_count = 0
        beautify_time_sum = beautify_time_count = 0.0
        beautify_daily: Dict[str, List[float]] = {} if collect_timeseries else {}
        beautify_weekly: Dict[str, List[float]] = {} if collect_timeseries else {}
        last_start_for_patient: Dict[str, float] = {}
        template_counts: Dict[str, int] = {}
        beautify_weekly: Dict[str, List[float]] = {} if collect_timeseries else {}
        last_start_for_patient: Dict[str, float] = {}
        template_counts: Dict[str, int] = {}

        for r in rows:
            evt = r["eventType"]
            ts = r["timestamp"]
            try:
                details = json.loads(r["details"] or "{}")
            except Exception:
                details = {}

            codes_val = r["codes"]
            try:
                codes = json.loads(codes_val) if codes_val else []
            except Exception:
                codes = []
            if isinstance(codes, list):
                denial_flag = (
                    details.get("denial")
                    if isinstance(details.get("denial"), bool)
                    else None
                )
                for code in codes:
                    code_counts[code] = code_counts.get(code, 0) + 1
                    if denial_flag is not None:
                        totals_d = denial_counts.get(code, [0, 0])
                        totals_d[0] += 1
                        if denial_flag:
                            totals_d[1] += 1
                        denial_counts[code] = totals_d

            comp_val = r["compliance_flags"]
            try:
                comp_list = json.loads(comp_val) if comp_val else []
            except Exception:
                comp_list = []
            for flag in comp_list:
                compliance_counts[flag] = compliance_counts.get(flag, 0) + 1

            public_health = r["public_health"]
            if isinstance(public_health, int):
                public_health_totals[0] += 1
                if public_health:
                    public_health_totals[1] += 1

            satisfaction = r["satisfaction"]
            if isinstance(satisfaction, (int, float)):
                satisfaction_sum += float(satisfaction)
                satisfaction_count += 1

            denial = details.get("denial")
            if isinstance(denial, bool):
                denial_totals[0] += 1
                if denial:
                    denial_totals[1] += 1

            deficiency = details.get("deficiency")
            if isinstance(deficiency, bool):
                deficiency_totals[0] += 1
                if deficiency:
                    deficiency_totals[1] += 1

            if evt == "template_use":
                tpl_id = details.get("templateId") or details.get("template_id")
                if tpl_id is not None:
                    template_counts[str(tpl_id)] = template_counts.get(str(tpl_id), 0) + 1

            patient_id = (
                details.get("patientID")
                or details.get("patientId")
                or details.get("patient_id")
            )
            if evt == "note_started" and patient_id:
                last_start_for_patient[patient_id] = ts
            if (
                evt == "beautify"
                and patient_id
                and patient_id in last_start_for_patient
            ):
                duration = ts - last_start_for_patient[patient_id]
                beautify_time_sum += duration
                beautify_time_count += 1
                if collect_timeseries:
                    day = datetime.utcfromtimestamp(ts).strftime("%Y-%m-%d")
                    week = datetime.utcfromtimestamp(ts).strftime("%Y-%W")
                    drec = beautify_daily.setdefault(day, [0.0, 0])
                    drec[0] += duration
                    drec[1] += 1
                    wrec = beautify_weekly.setdefault(week, [0.0, 0])
                    wrec[0] += duration
                    wrec[1] += 1

        avg_beautify_time = (
            beautify_time_sum / beautify_time_count if beautify_time_count else 0
        )
        denial_rates = {
            c: (v[1] / v[0] if v[0] else 0) for c, v in denial_counts.items()
        }
        overall_denial = denial_totals[1] / denial_totals[0] if denial_totals[0] else 0
        deficiency_rate = (
            deficiency_totals[1] / deficiency_totals[0] if deficiency_totals[0] else 0
        )
        public_health_rate = (
            public_health_totals[1] / public_health_totals[0]
            if public_health_totals[0]
            else 0
        )
        avg_satisfaction = (
            satisfaction_sum / satisfaction_count if satisfaction_count else 0
        )

        sorted_compliance = sorted(
            compliance_counts.items(), key=lambda x: x[1], reverse=True
        )
        metrics.update(
            {
                "avg_beautify_time": avg_beautify_time,
                "coding_distribution": code_counts,
                "denial_rate": overall_denial,
                "denial_rates": denial_rates,
                "deficiency_rate": deficiency_rate,
                "compliance_counts": compliance_counts,
                "top_compliance": [
                    {"flag": f, "count": c} for f, c in sorted_compliance[:5]
                ],
                "public_health_rate": public_health_rate,
                "avg_satisfaction": avg_satisfaction,
                "template_counts": template_counts,
            }
        )
        if collect_timeseries:
            metrics["beautify_daily"] = beautify_daily
            metrics["beautify_weekly"] = beautify_weekly
        return metrics

    current_metrics = compute_basic(where_current, base_params, collect_timeseries=True)
    baseline_metrics = compute_basic(where_baseline, base_params)

    beautify_daily = current_metrics.pop("beautify_daily")
    beautify_weekly = current_metrics.pop("beautify_weekly")
    coding_distribution = current_metrics.pop("coding_distribution")
    denial_rates = current_metrics.pop("denial_rates")
    compliance_counts = current_metrics.pop("compliance_counts")
    top_compliance = current_metrics.pop("top_compliance")
    public_health_rate = current_metrics.pop("public_health_rate")
    avg_satisfaction = current_metrics.pop("avg_satisfaction")
    template_counts = current_metrics.pop("template_counts")
    baseline_template_counts = baseline_metrics.pop("template_counts")
    top_compliance = sorted(
        compliance_counts.items(), key=lambda x: x[1], reverse=True
    )[:5]


    top_compliance = [
        k for k, _ in sorted(compliance_counts.items(), key=lambda kv: kv[1], reverse=True)[:5]
    ]

    top_compliance = [
        k
        for k, _ in sorted(
            compliance_counts.items(), key=lambda x: x[1], reverse=True
        )[:5]
    ]

    top_compliance = [
        k
        for k, _ in sorted(
            compliance_counts.items(), key=lambda kv: kv[1], reverse=True
        )[:5]
    ]

    daily_list: List[Dict[str, Any]] = []
    if daily:
        daily_query = f"""
            SELECT
                date(datetime(timestamp, 'unixepoch')) AS date,
                SUM(CASE WHEN eventType IN ('note_started','note_saved') THEN 1 ELSE 0 END) AS notes,
                SUM(CASE WHEN eventType='beautify' THEN 1 ELSE 0 END)   AS beautify,
                SUM(CASE WHEN eventType='suggest' THEN 1 ELSE 0 END)    AS suggest,
                SUM(CASE WHEN eventType='summary' THEN 1 ELSE 0 END)    AS summary,
                SUM(CASE WHEN eventType='chart_upload' THEN 1 ELSE 0 END) AS chart_upload,
                SUM(CASE WHEN eventType='audio_recorded' THEN 1 ELSE 0 END) AS audio,
                AVG(CAST(json_extract(CASE WHEN json_valid(details) THEN details ELSE '{{}}' END, '$.length') AS REAL)) AS avg_note_length,
                SUM(revenue) AS revenue_projection,
                AVG(revenue) AS revenue_per_visit,
                {('AVG(time_to_close) AS avg_time_to_close,' if has_time_to_close else 'NULL AS avg_time_to_close,')}
                SUM(CASE WHEN eventType='note_closed' AND json_extract(CASE WHEN json_valid(details) THEN details ELSE '{{}}' END, '$.denial') = 1 THEN 1 ELSE 0 END) AS denials,
                SUM(CASE WHEN eventType='note_closed' AND json_extract(CASE WHEN json_valid(details) THEN details ELSE '{{}}' END, '$.deficiency') = 1 THEN 1 ELSE 0 END) AS deficiencies,
                SUM(json_array_length(CASE WHEN json_valid(compliance_flags) THEN compliance_flags ELSE '[]' END)) AS compliance_flags
            FROM events {where_current}
            GROUP BY date
            ORDER BY date
        """
        cursor.execute(daily_query, base_params)
        daily_list = [dict(r) for r in cursor.fetchall()]
    weekly_list: List[Dict[str, Any]] = []
    if weekly:
        weekly_query = f"""
            SELECT
                strftime('%Y-%W', datetime(timestamp, 'unixepoch')) AS week,
                SUM(CASE WHEN eventType IN ('note_started','note_saved') THEN 1 ELSE 0 END) AS notes,
                SUM(CASE WHEN eventType='beautify' THEN 1 ELSE 0 END)   AS beautify,
                SUM(CASE WHEN eventType='suggest' THEN 1 ELSE 0 END)    AS suggest,
                SUM(CASE WHEN eventType='summary' THEN 1 ELSE 0 END)    AS summary,
                SUM(CASE WHEN eventType='chart_upload' THEN 1 ELSE 0 END) AS chart_upload,
                SUM(CASE WHEN eventType='audio_recorded' THEN 1 ELSE 0 END) AS audio,
                AVG(CAST(json_extract(CASE WHEN json_valid(details) THEN details ELSE '{{}}' END, '$.length') AS REAL)) AS avg_note_length,
                SUM(revenue) AS revenue_projection,
                AVG(revenue) AS revenue_per_visit,
                {('AVG(time_to_close) AS avg_time_to_close,' if has_time_to_close else 'NULL AS avg_time_to_close,')}
                SUM(CASE WHEN eventType='note_closed' AND json_extract(CASE WHEN json_valid(details) THEN details ELSE '{{}}' END, '$.denial') = 1 THEN 1 ELSE 0 END) AS denials,
                SUM(CASE WHEN eventType='note_closed' AND json_extract(CASE WHEN json_valid(details) THEN details ELSE '{{}}' END, '$.deficiency') = 1 THEN 1 ELSE 0 END) AS deficiencies,
                SUM(json_array_length(CASE WHEN json_valid(compliance_flags) THEN compliance_flags ELSE '[]' END)) AS compliance_flags
            FROM events {where_current}
            GROUP BY week
            ORDER BY week
        """
        cursor.execute(weekly_query, base_params)
        weekly_list = [dict(r) for r in cursor.fetchall()]
    # attach beautify averages to the SQL-produced time series
    if daily:
        for entry in daily_list:
            bt = beautify_daily.get(entry["date"])
            entry["avg_beautify_time"] = bt[0] / bt[1] if bt and bt[1] else 0
            notes = entry.get("notes") or 0
            entry["denial_rate"] = (entry.get("denials", 0) / notes) if notes else 0
            entry["deficiency_rate"] = (entry.get("deficiencies", 0) / notes) if notes else 0
    if weekly:
        for entry in weekly_list:
            bt = beautify_weekly.get(entry["week"])
            entry["avg_beautify_time"] = bt[0] / bt[1] if bt and bt[1] else 0
            notes = entry.get("notes") or 0
            entry["denial_rate"] = (entry.get("denials", 0) / notes) if notes else 0
            entry["deficiency_rate"] = (entry.get("deficiencies", 0) / notes) if notes else 0

    def _add_rolling(records: List[Dict[str, Any]], window: int) -> None:
        """Attach rolling averages for key metrics."""
        fields = [
            "notes",
            "beautify",
            "suggest",
            "summary",
            "chart_upload",
            "audio",
            "avg_note_length",
            "avg_beautify_time",
            "avg_time_to_close",
            "revenue_per_visit",
            "revenue_projection",
            "denials",
            "deficiencies",
            "compliance_flags",
        ]
        sums: Dict[str, float] = {f: 0.0 for f in fields}
        queues: Dict[str, deque] = {f: deque() for f in fields}
        for rec in records:
            for f in fields:
                val = float(rec.get(f, 0) or 0)
                q = queues[f]
                q.append(val)
                sums[f] += val
                if len(q) > window:
                    sums[f] -= q.popleft()
                rec[f"rolling_{f}"] = sums[f] / len(q) if q else 0

    if daily:
        _add_rolling(daily_list, 7)
    if weekly:
        _add_rolling(weekly_list, 4)

    def _code_timeseries(period_sql: str) -> Dict[str, Dict[str, int]]:
        # Reformatted to avoid multiline f-string indentation issues seen in some Python versions.
        base_select = (
            "SELECT "
            + period_sql
            + " AS period, json_each.value AS code, COUNT(*) AS count FROM events "
            "JOIN json_each(COALESCE(events.codes, '[]')) "
        )
        query = (
            base_select
            + (where_current + " " if where_current else "")
            + "GROUP BY period, code ORDER BY period"
        )
        cursor.execute(query, base_params)
        result: Dict[str, Dict[str, int]] = {}
        for r in cursor.fetchall():
            period = r["period"]
            code_map = result.setdefault(period, {})
            code_map[r["code"]] = r["count"]
        return result

    codes_daily: Dict[str, Dict[str, int]] = {}
    codes_weekly: Dict[str, Dict[str, int]] = {}
    if daily:
        codes_daily = _code_timeseries("date(datetime(timestamp, 'unixepoch'))")
    if weekly:
        codes_weekly = _code_timeseries("strftime('%Y-%W', datetime(timestamp, 'unixepoch'))")

    timeseries: Dict[str, List[Dict[str, Any]]] = {}
    if daily:
        timeseries["daily"] = daily_list
        timeseries["codes_daily"] = codes_daily
    if weekly:
        timeseries["weekly"] = weekly_list
        timeseries["codes_weekly"] = codes_weekly

    def pct_change(b: float, c: float) -> float | None:
        return ((c - b) / b * 100) if b else None

    keys = [
        "total_notes",
        "beautify",
        "suggest",
        "total_summary",
        "total_chart_upload",
        "total_audio",
        "avg_note_length",
        "avg_beautify_time",
        "avg_time_to_close",
        "revenue_per_visit",
        "revenue_projection",
        "denial_rate",
        "deficiency_rate",
    ]
    improvement = {
        k: pct_change(baseline_metrics.get(k, 0), current_metrics.get(k, 0))
        for k in keys
    }

    top_compliance = [
        k
        for k, _ in sorted(
            compliance_counts.items(), key=lambda kv: kv[1], reverse=True
        )[:5]

    ]

    return {
        "baseline": baseline_metrics,
        "current": current_metrics,
        "improvement": improvement,
        "coding_distribution": coding_distribution,
        "denial_rates": denial_rates,
        "compliance_counts": compliance_counts,
        "top_compliance": top_compliance,
        "public_health_rate": public_health_rate,
        "avg_satisfaction": avg_satisfaction,
        "template_usage": {
            "current": template_counts,
            "baseline": baseline_template_counts,
        },
        "clinicians": clinicians,
        "timeseries": timeseries,
        "top_compliance": top_compliance,

    }


def _analytics_where(user: Dict[str, Any]) -> tuple[str, List[Any]]:
    """Return a WHERE clause limiting events based on user role."""
    if user.get("role") == "admin":
        return "", []
    return (
        "WHERE json_extract(CASE WHEN json_valid(details) THEN details ELSE '{}' END, '$.clinician') = ?",
        [user["sub"]],
    )


@app.get("/api/analytics/usage")
async def analytics_usage(user=Depends(require_role("user"))) -> Dict[str, Any]:
    """Basic usage analytics aggregated from events."""
    where, params = _analytics_where(user)
    cursor = db_conn.cursor()
    cursor.execute(
        f"""
        SELECT
            SUM(CASE WHEN eventType IN ('note_started','note_saved','note_closed') THEN 1 ELSE 0 END) AS total_notes,
            SUM(CASE WHEN eventType='beautify' THEN 1 ELSE 0 END) AS beautify,
            SUM(CASE WHEN eventType='suggest' THEN 1 ELSE 0 END) AS suggest,
            SUM(CASE WHEN eventType='summary' THEN 1 ELSE 0 END) AS summary,
            SUM(CASE WHEN eventType='chart_upload' THEN 1 ELSE 0 END) AS chart_upload,
            SUM(CASE WHEN eventType='audio_recorded' THEN 1 ELSE 0 END) AS audio,
            AVG(CAST(json_extract(CASE WHEN json_valid(details) THEN details ELSE '{{}}' END, '$.length') AS REAL)) AS avg_note_length
        FROM events {where}
        """,
        params,
    )
    row = cursor.fetchone()
    data = dict(row) if row else {}
    return {
        "total_notes": data.get("total_notes", 0) or 0,
        "beautify": data.get("beautify", 0) or 0,
        "suggest": data.get("suggest", 0) or 0,
        "summary": data.get("summary", 0) or 0,
        "chart_upload": data.get("chart_upload", 0) or 0,
        "audio": data.get("audio", 0) or 0,
        "avg_note_length": data.get("avg_note_length", 0) or 0,
    }


@app.get("/api/analytics/coding-accuracy")
async def analytics_coding_accuracy(user=Depends(require_role("user"))) -> Dict[str, Any]:
    """Coding accuracy metrics derived from events and billing codes."""
    where, params = _analytics_where(user)
    cursor = db_conn.cursor()
    cursor.execute(
        f"""
        SELECT
            SUM(CASE WHEN eventType='note_closed' THEN 1 ELSE 0 END) AS total_notes,
            SUM(CASE WHEN eventType='note_closed' AND json_extract(CASE WHEN json_valid(details) THEN details ELSE '{{}}' END, '$.denial') = 1 THEN 1 ELSE 0 END) AS denials,
            SUM(CASE WHEN eventType='note_closed' AND json_extract(CASE WHEN json_valid(details) THEN details ELSE '{{}}' END, '$.deficiency') = 1 THEN 1 ELSE 0 END) AS deficiencies
        FROM events {where}
        """,
        params,
    )
    row = cursor.fetchone()
    data = dict(row) if row else {}
    total = data.get("total_notes", 0) or 0
    denials = data.get("denials", 0) or 0
    deficiencies = data.get("deficiencies", 0) or 0
    accuracy = (total - denials - deficiencies) / total if total else 0
    cursor.execute(
        "SELECT json_each.value AS code, COUNT(*) AS count FROM events "
        "JOIN json_each(COALESCE(events.codes, '[]')) "
        f"{where} GROUP BY code",
        params,
    )
    distribution = {r["code"]: r["count"] for r in cursor.fetchall()}
    return {
        "total_notes": total,
        "denials": denials,
        "deficiencies": deficiencies,
        "accuracy": accuracy,
        "coding_distribution": distribution,
    }


@app.get("/api/analytics/revenue")
async def analytics_revenue(user=Depends(require_role("user"))) -> Dict[str, Any]:
    """Revenue analytics aggregated from event billing data."""
    where, params = _analytics_where(user)
    cursor = db_conn.cursor()
    cursor.execute(
        f"SELECT SUM(revenue) AS total, AVG(revenue) AS average FROM events {where}",
        params,
    )
    row = cursor.fetchone()
    data = dict(row) if row else {}
    cursor.execute(
        "SELECT json_each.value AS code, SUM(events.revenue) AS revenue FROM events "
        "JOIN json_each(COALESCE(events.codes, '[]')) "
        f"{where} GROUP BY code",
        params,
    )
    by_code = {r["code"]: r["revenue"] for r in cursor.fetchall()}
    return {
        "total_revenue": data.get("total", 0) or 0,
        "average_revenue": data.get("average", 0) or 0,
        "revenue_by_code": by_code,
    }


@app.get("/api/analytics/compliance")
async def analytics_compliance(user=Depends(require_role("user"))) -> Dict[str, Any]:
    """Compliance analytics derived from logged events."""
    where, params = _analytics_where(user)
    cursor = db_conn.cursor()
    cursor.execute(
        "SELECT json_each.value AS flag, COUNT(*) AS count FROM events "
        "JOIN json_each(COALESCE(events.compliance_flags, '[]')) "
        f"{where} GROUP BY flag",
        params,
    )
    flags = {r["flag"]: r["count"] for r in cursor.fetchall()}
    cursor.execute(
        f"SELECT SUM(CASE WHEN compliance_flags IS NOT NULL AND compliance_flags != '[]' THEN 1 ELSE 0 END) AS notes_with_flags FROM events {where}",
        params,
    )
    notes_row = cursor.fetchone()
    cursor.execute(
        f"SELECT SUM(json_array_length(COALESCE(compliance_flags, '[]'))) AS total_flags FROM events {where}",
        params,
    )
    flags_row = cursor.fetchone()
    return {
        "compliance_counts": flags,
        "notes_with_flags": (dict(notes_row).get("notes_with_flags", 0) if notes_row else 0),
        "total_flags": (dict(flags_row).get("total_flags", 0) if flags_row else 0),
    }


@app.get("/api/user/permissions")
async def get_user_permissions(user=Depends(require_role("user"))) -> Dict[str, Any]:
    """Return the current user's role."""
    return {"role": user["role"]}


@app.post("/summarize")
async def summarize(
    req: NoteRequest, user=Depends(require_role("user"))
) -> Dict[str, Any]:
    """
    Generate a patient‑friendly summary of a clinical note.  This endpoint
    combines the draft text with any optional chart and audio transcript,
    de‑identifies the content and calls an LLM to rewrite it in plain
    language suitable for patients.  If the LLM call fails, it returns
    a truncated version of the de‑identified note as a fallback.

    Args:
        req: NoteRequest with the clinical note and optional context.
    Returns:
        A dictionary containing "summary", "patient_friendly", "recommendations", "warnings".
    """
    combined = req.text or ""
    if req.chart:
        combined += "\n\n" + str(req.chart)
    if req.audio:
        combined += "\n\n" + str(req.audio)
    cleaned = deidentify(combined)
    offline_active = req.useOfflineMode if req.useOfflineMode is not None else False
    if not offline_active:
        # check user stored preference (table may not exist in some test fixtures)
        try:
            row = db_conn.execute("SELECT use_offline_mode FROM settings WHERE user_id=(SELECT id FROM users WHERE username=?)", (user["sub"],)).fetchone()
            if row:
                offline_active = bool(row["use_offline_mode"])
        except sqlite3.OperationalError:
            # settings table not present; ignore
            pass
    if offline_active or USE_OFFLINE_MODEL:
        from backend.offline_model import summarize as offline_summarize

        data = offline_summarize(
            cleaned,
            req.lang,
            req.specialty,
            req.payer,
            req.age,
            use_local=req.useLocalModels,
            model_path=req.summarizeModel,
        )
        # Ensure patient_friendly key present
        if "patient_friendly" not in data:
            data["patient_friendly"] = data.get("summary", "")
    else:
        try:
            messages = build_summary_prompt(
                cleaned, req.lang, req.specialty, req.payer, req.age
            )
            response_content = call_openai(messages)
            data = json.loads(response_content)
            # If model returns only summary, mirror into patient_friendly
            if "patient_friendly" not in data and "summary" in data:
                data["patient_friendly"] = data["summary"]
        except Exception as exc:
            logging.error("Error during summary LLM call: %s", exc)
            summary = cleaned[:200]
            if len(cleaned) > 200:
                summary += "..."
            data = {
                "summary": summary,
                "patient_friendly": summary,
                "recommendations": [],
                "warnings": [],
            }
    return data


@app.post("/transcribe")
async def transcribe(
    file: UploadFile = File(...),
    diarise: bool = False,
    lang: Optional[str] = None,
    user=Depends(require_role("user")),
) -> Dict[str, Any]:
    """Transcribe uploaded audio.

    The endpoint accepts an audio file (e.g. from the browser's
    ``MediaRecorder`` API) and returns a JSON object with separate
    ``provider`` and ``patient`` transcripts.  When ``diarise`` is false,
    the full transcription is returned under ``provider`` and ``patient``
    is left empty.  Actual transcription is delegated to
    :mod:`backend.audio_processing`.
    """

    audio_bytes = await file.read()
    if diarise:
        result = diarize_and_transcribe(audio_bytes, language=lang)

    else:
        text = simple_transcribe(audio_bytes, language=lang)
        result = {
            "provider": text,
            "patient": "",
            "segments": [
                {"speaker": "provider", "start": 0.0, "end": 0.0, "text": text}
            ],
        }
    # Store the transcript in the user's history so it can be revisited
    transcript_history[user["sub"]].append(result)
    return result


@app.get("/transcribe")
async def get_last_transcript(user=Depends(require_role("user"))) -> Dict[str, Any]:
    """Return recent audio transcripts for the current user."""

    history = list(transcript_history.get(user["sub"], []))
    return {"history": history}


@app.get("/api/patients/search")  # pragma: no cover - not exercised in tests
async def search_patients(q: str, user=Depends(require_role("user"))):
    """Search patients by name."""

    cursor = db_conn.execute(
        "SELECT id, name, dob FROM patients WHERE name LIKE ?",
        (f"%{q}%",),
    )
    rows = [dict(r) for r in cursor.fetchall()]
    return {"patients": rows}


@app.get("/api/encounters/validate/{encounter_id}")  # pragma: no cover - not exercised in tests
async def validate_encounter(encounter_id: int, user=Depends(require_role("user"))):
    """Validate that an encounter exists."""

    cur = db_conn.execute(
        "SELECT 1 FROM encounters WHERE id = ?",
        (encounter_id,),
    )
    return {"id": encounter_id, "valid": cur.fetchone() is not None}


@app.post("/api/visits/session")  # pragma: no cover - not exercised in tests
async def create_visit_session(
    session: VisitSessionModel, user=Depends(require_role("user"))
):
    """Create a new visit session."""

    cur = db_conn.execute(
        "INSERT INTO visit_sessions (encounter_id, data, updated_at) VALUES (?, ?, ?)",
        (session.encounter_id, session.data or "", time.time()),
    )
    db_conn.commit()
    return {"id": cur.lastrowid}


@app.put("/api/visits/session")  # pragma: no cover - not exercised in tests
async def update_visit_session(
    session: VisitSessionModel, user=Depends(require_role("user"))
):
    """Update an existing visit session."""

    if session.id is None:
        raise HTTPException(status.HTTP_400_BAD_REQUEST, "id required")
    db_conn.execute(
        "UPDATE visit_sessions SET encounter_id = ?, data = ?, updated_at = ? WHERE id = ?",
        (session.encounter_id, session.data or "", time.time(), session.id),
    )
    db_conn.commit()
    return {"status": "ok"}


@app.websocket("/api/transcribe/stream")  # pragma: no cover - not exercised in tests
async def transcribe_stream(websocket: WebSocket):
    """Stream transcription via WebSocket."""

    await websocket.accept()
    try:
        while True:
            chunk = await websocket.receive_bytes()
            text = simple_transcribe(chunk)
            await websocket.send_json(
                {"transcript": text, "confidence": 1.0, "isInterim": False}
            )
    except WebSocketDisconnect:
        pass


# Endpoint: set the OpenAI API key.  Accepts a JSON body with a single
# field "key" and stores it in a local file.  Also updates the
# environment variable OPENAI_API_KEY so future requests in this
# process use the new key.  This enables users to configure the key
# through the UI without editing environment variables directly.
@app.post("/apikey")
async def set_api_key(model: ApiKeyModel, user=Depends(require_role("admin"))):
    """
    Store and validate an OpenAI API key.  Accepts a JSON body with a
    single field "key" and writes it to a local file.  Validation is
    performed using a simple format check rather than a live API call so
    that newer project‑scoped keys (e.g. ``sk-proj-``) are accepted even
    when the SDK's built-in regex is out of date.  Returns JSON with
    status ``saved`` on success or an error message on failure.
    """
    key = model.key.strip()
    if not key:
        return JSONResponse(
            {"status": "error", "message": "Key cannot be empty"}, status_code=400
        )

    # Basic format validation: accept keys starting with ``sk-`` and at
    # least 20 additional non‑whitespace characters.  This intentionally
    # permits new project‑scoped keys such as ``sk-proj-`` which may
    # include hyphens or colons in their suffix without relying on the
    # OpenAI SDK's pattern enforcement.
    import re

    if not re.fullmatch(r"sk-\S{20,}", key):
        return JSONResponse(
            {"status": "error", "message": "Key not in expected format"},
            status_code=400,
        )

    try:
        save_api_key(key)
        return {"status": "saved"}
    except Exception as exc:
        return JSONResponse(
            {"status": "error", "message": f"Failed to save API key: {exc}"},
            status_code=400,
        )


@app.post("/beautify")
async def beautify_note(req: NoteRequest, user=Depends(require_role("user"))) -> dict:
    """
    Beautify (reformat) a clinical note.  This endpoint de‑identifies the
    incoming note and then calls an LLM to rephrase it into a professional
    format. If the model call fails, the cleaned text is returned with each
    sentence capitalised as a fallback.

    Args:
        req: NoteRequest with a raw clinical note.
    Returns:
        A dictionary with the beautified note as a string.
    """
    cleaned = deidentify(req.text)
    offline_active = req.useOfflineMode if req.useOfflineMode is not None else False
    if not offline_active:
        # check user stored preference (table may not exist in some test fixtures)
        try:
            row = db_conn.execute("SELECT use_offline_mode FROM settings WHERE user_id=(SELECT id FROM users WHERE username=?)", (user["sub"],)).fetchone()
            if row:
                offline_active = bool(row["use_offline_mode"])
        except sqlite3.OperationalError:
            pass
    if offline_active or USE_OFFLINE_MODEL:
        from backend.offline_model import beautify as offline_beautify

        beautified = offline_beautify(
            cleaned,
            req.lang,
            req.specialty,
            req.payer,
            use_local=req.useLocalModels,
            model_path=req.beautifyModel,
        )
        return {"beautified": beautified}

    # Attempt to call the LLM to beautify the note. If the call
    # fails for any reason (e.g., missing API key, network error), fall
    # back to returning the trimmed note with only the first letter of
    # each sentence capitalised so the endpoint still returns something useful.
    try:
        messages = build_beautify_prompt(cleaned, req.lang, req.specialty, req.payer)
        response_content = call_openai(messages)
        # The assistant's reply is expected to contain only the
        # beautified note text. We strip any leading/trailing
        # whitespace to tidy the result.
        beautified = response_content.strip()
        return {"beautified": beautified}
    except Exception as exc:
        # Log the exception and fall back to a basic transformation.
        logging.error("Error during beautify LLM call: %s", exc)
        sentences = re.split(r"(?<=[.!?])\s+", cleaned.strip())
        beautified = " ".join(s[:1].upper() + s[1:] for s in sentences if s)
        return {"beautified": beautified, "error": str(exc)}


@app.post("/api/ai/beautify")
async def beautify_note_api(req: NoteRequest, user=Depends(require_role("user"))) -> dict:
    """Alias for ``/beautify`` to support ``/api/ai/beautify`` path."""
    return await beautify_note(req, user)


@app.post("/suggest", response_model=SuggestionsResponse, response_model_exclude_none=True)
async def suggest(
    req: NoteRequest, user=Depends(require_role("user"))
) -> SuggestionsResponse:
    """
    Generate coding and compliance suggestions for a clinical note.  This
    endpoint de‑identifies the text and then calls an AI model to
    determine relevant CPT/ICD codes, compliance prompts, public health
    reminders, and differential diagnoses.  Falls back to rule-based
    suggestions if the model call fails.

    Args:
        req: NoteRequest with a raw clinical note.
    Returns:
        SuggestionsResponse with four categories of suggestions.
    """
    # Combine the main note with any optional chart text or audio transcript
    combined = req.text or ""
    if req.chart:
        combined += "\n\n" + str(req.chart)
    if req.audio:
        combined += "\n\n" + str(req.audio)
    # Apply de-identification to the combined text
    cleaned = deidentify(combined)
    # If the client provided custom rules, append them as a guidance section
    if req.rules:
        # Join rules into a bulleted list
        rules_section = "\n\nUser‑defined rules:\n" + "\n".join(
            f"- {r}" for r in req.rules
        )
        cleaned_for_prompt = cleaned + rules_section
    else:
        cleaned_for_prompt = cleaned
    offline_active = req.useOfflineMode if req.useOfflineMode is not None else False
    if not offline_active:
        # check user stored preference (table may not exist in some test fixtures)
        try:
            row = db_conn.execute("SELECT use_offline_mode FROM settings WHERE user_id=(SELECT id FROM users WHERE username=?)", (user["sub"],)).fetchone()
            if row:
                offline_active = bool(row["use_offline_mode"])
        except sqlite3.OperationalError:
            pass
    if offline_active or USE_OFFLINE_MODEL:
        from backend.offline_model import suggest as offline_suggest

        data = offline_suggest(
            cleaned_for_prompt,
            req.lang,
            req.specialty,
            req.payer,
            req.age,
            req.sex,
            req.region,
            use_local=req.useLocalModels,
            model_path=req.suggestModel,
        )
        # Ensure evidenceLevel is preserved regardless of key style.
        public_health = [
            PublicHealthSuggestion(
                recommendation=p.get("recommendation"),
                reason=p.get("reason"),
                source=p.get("source"),
                evidenceLevel=p.get("evidenceLevel") or p.get("evidence_level"),
            )
            for p in data["publicHealth"]
        ]
        try:
            extra_ph = public_health_api.get_public_health_suggestions(
                req.age, req.sex, req.region, req.agencies
            )
        except Exception as exc:  # pragma: no cover - network errors
            logging.warning("Public health fetch failed: %s", exc)
            extra_ph = []
        if extra_ph:
            existing = {p.recommendation for p in public_health}
            for rec in extra_ph:
                rec_name = rec.get("recommendation") if isinstance(rec, dict) else rec
                if rec_name and rec_name not in existing:
                    if isinstance(rec, dict):
                        public_health.append(PublicHealthSuggestion(**rec))
                    else:
                        public_health.append(
                            PublicHealthSuggestion(recommendation=str(rec))
                        )
        return SuggestionsResponse(
            codes=[CodeSuggestion(**c) for c in data["codes"]],
            compliance=data["compliance"],
            publicHealth=public_health,
            differentials=[DifferentialSuggestion(**d) for d in data["differentials"]],
        )
    # Try to call the LLM to generate structured suggestions.  The prompt
    # instructs the model to return JSON with keys codes, compliance,
    # public_health and differentials.  We parse the JSON into the
    # SuggestionsResponse schema.  If anything fails, we fall back to
    # the simple rule-based engine defined previously.
    try:
        messages = build_suggest_prompt(
            cleaned_for_prompt,
            req.lang,
            req.specialty,
            req.payer,
            req.age,
            req.sex,
            req.region,
        )
        response_content = call_openai(messages)
        # The model should return raw JSON.  Parse it into a Python dict.
        data = json.loads(response_content)
        # Convert codes list of dicts into CodeSuggestion objects.  Provide
        # defaults for missing fields.
        codes_list: List[CodeSuggestion] = []
        for item in data.get("codes", []):
            code_str = item.get("code") or item.get("Code") or ""
            rationale = item.get("rationale") or item.get("Rationale") or None
            upgrade = item.get("upgrade_to") or item.get("upgradeTo") or None
            upgrade_path = item.get("upgrade_path") or item.get("upgradePath") or None
            if code_str:
                codes_list.append(
                    CodeSuggestion(
                        code=code_str,
                        rationale=rationale,
                        upgrade_to=upgrade,
                        upgradePath=upgrade_path,
                    )
                )
        # Extract compliance as list of strings
        compliance = [str(x) for x in data.get("compliance", [])]
        # Public health objects
        public_health: List[PublicHealthSuggestion] = []
        for item in data.get("publicHealth", data.get("public_health", [])):
            if isinstance(item, dict):
                rec = item.get("recommendation") or item.get("Recommendation") or ""
                reason = item.get("reason") or item.get("Reason") or None
                source = item.get("source") or item.get("Source")
                evidence = (
                    item.get("evidenceLevel")
                    or item.get("evidence_level")
                    or item.get("evidence")
                )
                if rec:
                    public_health.append(
                        PublicHealthSuggestion(
                            recommendation=rec,
                            reason=reason,
                            source=source,
                            evidenceLevel=evidence,
                        )
                    )
            else:
                public_health.append(
                    PublicHealthSuggestion(recommendation=str(item), reason=None)
                )
        # Differential diagnoses with scores
        diffs: List[DifferentialSuggestion] = []
        for item in data.get("differentials", []):
            if isinstance(item, dict):
                diag = item.get("diagnosis") or item.get("Diagnosis") or ""
                raw_score = item.get("score")
                score_val: Optional[float] = None
                if isinstance(raw_score, (int, float)):
                    score_val = float(raw_score)
                    if score_val > 1:
                        score_val /= 100.0
                    if not 0 <= score_val <= 1:
                        score_val = None
                elif isinstance(raw_score, str):
                    try:
                        score_val = float(raw_score.strip().rstrip("%"))
                        if score_val > 1:
                            score_val /= 100.0
                        if not 0 <= score_val <= 1:
                            score_val = None
                    except Exception:
                        score_val = None
                if diag:
                    diffs.append(
                        DifferentialSuggestion(diagnosis=diag, score=score_val)
                    )
            else:
                diffs.append(DifferentialSuggestion(diagnosis=str(item), score=None))
        # Augment public health suggestions with external guidelines
        try:
            extra_ph = public_health_api.get_public_health_suggestions(
                req.age, req.sex, req.region, req.agencies
            )
        except Exception as exc:  # pragma: no cover - network errors
            logging.warning("Public health fetch failed: %s", exc)
            extra_ph = []
        if extra_ph:
            existing = {p.recommendation for p in public_health}
            for rec in extra_ph:
                rec_name = rec.get("recommendation") if isinstance(rec, dict) else rec
                if rec_name and rec_name not in existing:
                    if isinstance(rec, dict):
                        public_health.append(PublicHealthSuggestion(**rec))
                    else:
                        public_health.append(
                            PublicHealthSuggestion(recommendation=str(rec))
                        )
        # If all categories are empty, raise an error to fall back to rule-based suggestions.
        if not (codes_list or compliance or public_health or diffs):
            raise ValueError("No suggestions returned from LLM")
        follow_up = recommend_follow_up(
            [c.code for c in codes_list],
            [d.diagnosis for d in diffs],
            req.specialty,
            req.payer,
        )
        return SuggestionsResponse(
            codes=codes_list,
            compliance=compliance,
            publicHealth=public_health,
            differentials=diffs,
            followUp=follow_up,
        )
    except Exception as exc:
        # Log error and use rule-based fallback suggestions.
        logging.error("Error during suggest LLM call or parsing JSON: %s", exc)
        codes: List[CodeSuggestion] = []  # fixed invalid generic syntax
        compliance: List[str] = []
        public_health: List[PublicHealthSuggestion] = []
        diffs: List[DifferentialSuggestion] = []
        # Respiratory symptoms
        if any(
            keyword in cleaned.lower() for keyword in ["cough", "fever", "cold", "sore throat"]
        ):
            codes.append(
                CodeSuggestion(
                    code="99213",
                    rationale="Established patient with respiratory symptoms",
                )
            )
            codes.append(
                CodeSuggestion(
                    code="J06.9", rationale="Upper respiratory infection, unspecified"
                )
            )
            compliance.append("Document duration of fever and associated symptoms")
            public_health.append(
                PublicHealthSuggestion(
                    recommendation="Consider influenza vaccine", reason=None
                )
            )
            diffs.extend(
                [
                    DifferentialSuggestion(diagnosis="Common cold"),
                    DifferentialSuggestion(diagnosis="COVID-19"),
                    DifferentialSuggestion(diagnosis="Influenza"),
                ]
            )
        # Diabetes management
        if "diabetes" in cleaned.lower():
            codes.append(
                CodeSuggestion(
                    code="E11.9",
                    rationale="Type 2 diabetes mellitus without complications",
                )
            )
            compliance.append("Include latest HbA1c results and medication list")
            public_health.append(
                PublicHealthSuggestion(
                    recommendation="Remind patient about foot and eye exams",
                    reason=None,
                )
            )
            diffs.append(DifferentialSuggestion(diagnosis="Impaired glucose tolerance"))
        # Hypertension
        if "hypertension" in cleaned.lower() or "high blood pressure" in cleaned.lower():
            codes.append(
                CodeSuggestion(code="I10", rationale="Essential (primary) hypertension")
            )
            compliance.append(
                "Document blood pressure readings and lifestyle counselling"
            )
            public_health.append(
                PublicHealthSuggestion(
                    recommendation="Discuss sodium restriction and exercise",
                    reason=None,
                )
            )
            diffs.append(DifferentialSuggestion(diagnosis="White coat hypertension"))
        # Preventive visit
        if "annual" in cleaned.lower() or "wellness" in cleaned.lower():
            codes.append(
                CodeSuggestion(
                    code="99395", rationale="Periodic comprehensive preventive visit"
                )
            )
            compliance.append("Ensure all preventive screenings are up to date")
            public_health.append(
                PublicHealthSuggestion(
                    recommendation="Screen for depression and alcohol use", reason=None
                )
            )
            diffs.append(DifferentialSuggestion(diagnosis="–"))
        # Mental health
        if any(word in cleaned.lower() for word in ["depression", "anxiety", "sad", "depressed"]):
            codes.append(
                CodeSuggestion(
                    code="F32.9", rationale="Major depressive disorder, unspecified"
                )
            )
            compliance.append(
                "Assess severity and suicidal ideation; document mental status exam"
            )
            public_health.append(
                PublicHealthSuggestion(
                    recommendation="Offer referral to counselling or psychotherapy",
                    reason=None,
                )
            )
            diffs.append(DifferentialSuggestion(diagnosis="Adjustment disorder"))
        # Musculoskeletal pain
        if any(
            word in cleaned.lower()
            for word in [
                "back pain",
                "low back",
                "joint pain",
                "knee pain",
                "shoulder pain",
            ]
        ):
            codes.append(CodeSuggestion(code="M54.5", rationale="Low back pain"))
            compliance.append(
                "Document onset, aggravating/relieving factors, and functional limitations"
            )
            public_health.append(
                PublicHealthSuggestion(
                    recommendation="Recommend stretching and physical therapy",
                    reason=None,
                )
            )
            diffs.append(DifferentialSuggestion(diagnosis="Lumbar strain"))
        # Default suggestions if nothing matched
        if not codes:
            codes.append(
                CodeSuggestion(
                    code="99212", rationale="Established patient, straightforward"
                )
            )
        if not compliance:
            compliance.append("Ensure chief complaint and history are complete")
        if not public_health:
            public_health.append(
                PublicHealthSuggestion(
                    recommendation="Consider influenza vaccine", reason=None
                )
            )
        if not diffs:
            diffs.append(DifferentialSuggestion(diagnosis="Routine follow-up"))
        try:
            extra_ph = public_health_api.get_public_health_suggestions(
                req.age, req.sex, req.region, req.agencies
            )
        except Exception as exc:  # pragma: no cover - network errors
            logging.warning("Public health fetch failed: %s", exc)
            extra_ph = []
        if extra_ph:
            existing = {p.recommendation for p in public_health}
            for rec in extra_ph:
                rec_name = rec.get("recommendation") if isinstance(rec, dict) else rec
                if rec_name and rec_name not in existing:
                    if isinstance(rec, dict):
                        public_health.append(PublicHealthSuggestion(**rec))
                    else:
                        public_health.append(
                            PublicHealthSuggestion(recommendation=str(rec))
                        )
        follow_up = recommend_follow_up(
            [c.code for c in codes],
            [d.diagnosis for d in diffs],
            req.specialty,
            req.payer,
        )

        return SuggestionsResponse(
            codes=codes,
            compliance=compliance,
            publicHealth=public_health,
            differentials=diffs,
            followUp=follow_up,
        )



def _validate_note(req: PreFinalizeCheckRequest) -> Tuple[Dict[str, List[str]], List[Dict[str, float]], float]:
    """Perform simple validation on a draft note and its metadata."""

    issues: Dict[str, List[str]] = {
        "content": [],
        "codes": [],
        "prevention": [],
        "diagnoses": [],
        "differentials": [],
        "compliance": [],
    }

    content = req.content or ""
    if not content.strip():
        issues["content"].append("Content is empty")
    if len(content.strip()) < 20:
        issues["content"].append("Content too short")

    details: List[Dict[str, float]] = []
    total = 0.0
    for code in req.codes:
        if not re.fullmatch(r"\d{4,5}", code):
            issues["codes"].append(f"Invalid code {code}")
            continue
        amt = CPT_REVENUE.get(code)
        if amt is None:
            issues["codes"].append(f"Unknown code {code}")
        else:
            details.append({"code": code, "amount": amt})
            total += amt

    if not req.prevention:
        issues["prevention"].append("No prevention documented")
    if not req.diagnoses:
        issues["diagnoses"].append("No diagnoses provided")
    if not req.differentials:
        issues["differentials"].append("No differentials provided")
    if not req.compliance:
        issues["compliance"].append("No compliance checks provided")

    return issues, details, total


@app.post("/api/notes/pre-finalize-check")
async def pre_finalize_check(
    req: PreFinalizeCheckRequest, user=Depends(require_role("user"))
):
    """Validate a draft note before allowing finalization."""

    issues, details, total = _validate_note(req)
    can_finalize = all(len(v) == 0 for v in issues.values())
    return {
        "canFinalize": can_finalize,
        "issues": issues,
        "estimatedReimbursement": total,
        "reimbursementSummary": {"total": total, "codes": details},
    }


@app.post("/api/notes/finalize")
async def finalize_note(
    req: FinalizeNoteRequest, user=Depends(require_role("user"))
):
    """Finalize a note and report export readiness and reimbursement."""

    issues, details, total = _validate_note(req)
    export_ready = all(len(v) == 0 for v in issues.values())
    return {
        "finalizedContent": req.content.strip(),
        "codesSummary": details,
        "reimbursementSummary": {"total": total, "codes": details},
        "exportReady": export_ready,
        "issues": issues,
    }


async def _codes_suggest(req: CodesSuggestRequest) -> CodesSuggestResponse:
    cleaned = deidentify(req.content or "")
    offline = req.useOfflineMode or USE_OFFLINE_MODEL
    if offline:
        from backend.offline_model import suggest as offline_suggest

        data = offline_suggest(cleaned)
        suggestions = [
            CodeSuggestItem(
                code=item.get("code", ""),
                type=item.get("type"),
                description=item.get("rationale"),
                confidence=1.0,
                reasoning=item.get("rationale"),
            )
            for item in data.get("codes", [])
        ]
        return CodesSuggestResponse(suggestions=suggestions)
    try:
        patient = json.dumps(req.patientData or {})
        messages = [
            {
                "role": "system",
                "content": (
                    "You are an expert medical coder. Return JSON with key 'suggestions' "
                    "as an array of {code,type,description,confidence,reasoning}. Confidence in 0-1."
                ),
            },
            {
                "role": "user",
                "content": f"Note:\n{cleaned}\nPatient data:{patient}",
            },
        ]
        resp = call_openai(messages)
        data = json.loads(resp)
        suggestions = [CodeSuggestItem(**s) for s in data.get("suggestions", [])]
        return CodesSuggestResponse(suggestions=suggestions)
    except Exception as exc:
        logging.error("codes suggest failed: %s", exc)
        return CodesSuggestResponse(suggestions=[])


@app.post("/api/ai/codes/suggest", response_model=CodesSuggestResponse)
async def codes_suggest(
    req: CodesSuggestRequest, user=Depends(require_role("user"))
) -> CodesSuggestResponse:
    return await _codes_suggest(req)


@app.websocket("/ws/api/ai/codes/suggest")
async def ws_codes_suggest(websocket: WebSocket):
    await websocket.accept()
    data = await websocket.receive_json()
    resp = await _codes_suggest(CodesSuggestRequest(**data))
    await websocket.send_json(resp.model_dump())
    await websocket.close()


async def _compliance_check(req: ComplianceCheckRequest) -> ComplianceCheckResponse:
    cleaned = deidentify(req.content or "")
    offline = req.useOfflineMode or USE_OFFLINE_MODEL
    if offline:
        from backend.offline_model import suggest as offline_suggest

        data = offline_suggest(cleaned)
        alerts = [
            ComplianceAlert(
                text=str(item),
                confidence=1.0,
                reasoning=str(item),
            )
            for item in data.get("compliance", [])
        ]
        return ComplianceCheckResponse(alerts=alerts)
    try:
        codes = json.dumps(req.codes or [])
        messages = [
            {
                "role": "system",
                "content": (
                    "You are a compliance assistant. Return JSON {alerts:[{text,category,priority,confidence,reasoning}]}."
                ),
            },
            {
                "role": "user",
                "content": f"Note:\n{cleaned}\nCodes:{codes}",
            },
        ]
        resp = call_openai(messages)
        data = json.loads(resp)
        alerts = [ComplianceAlert(**a) for a in data.get("alerts", [])]
        return ComplianceCheckResponse(alerts=alerts)
    except Exception as exc:
        logging.error("compliance check failed: %s", exc)
        return ComplianceCheckResponse(alerts=[])


@app.post("/api/ai/compliance/check", response_model=ComplianceCheckResponse)
async def compliance_check(
    req: ComplianceCheckRequest, user=Depends(require_role("user"))
) -> ComplianceCheckResponse:
    return await _compliance_check(req)


@app.websocket("/ws/api/ai/compliance/check")
async def ws_compliance_check(websocket: WebSocket):
    await websocket.accept()
    data = await websocket.receive_json()
    resp = await _compliance_check(ComplianceCheckRequest(**data))
    await websocket.send_json(resp.model_dump())
    await websocket.close()


async def _differentials_generate(
    req: DifferentialsGenerateRequest,
) -> DifferentialsResponse:
    cleaned = deidentify(req.content or "")
    offline = req.useOfflineMode or USE_OFFLINE_MODEL
    if offline:
        from backend.offline_model import suggest as offline_suggest

        data = offline_suggest(cleaned)
        diffs = [
            DifferentialItem(
                diagnosis=item.get("diagnosis", ""),
                confidence=item.get("score"),
                reasoning="offline",
            )
            for item in data.get("differentials", [])
        ]
        return DifferentialsResponse(differentials=diffs)
    try:
        symptoms = json.dumps(req.symptoms or [])
        patient = json.dumps(req.patientData or {})
        messages = [
            {
                "role": "system",
                "content": (
                    "You are a clinical decision support system. Return JSON {differentials:[{diagnosis,confidence,reasoning,supportingFactors,contradictingFactors,testsToConfirm}]}. Confidence 0-1."
                ),
            },
            {
                "role": "user",
                "content": f"Note:\n{cleaned}\nSymptoms:{symptoms}\nPatient:{patient}",
            },
        ]
        resp = call_openai(messages)
        data = json.loads(resp)
        diffs = [DifferentialItem(**d) for d in data.get("differentials", [])]
        return DifferentialsResponse(differentials=diffs)
    except Exception as exc:
        logging.error("differentials generate failed: %s", exc)
        return DifferentialsResponse(differentials=[])


@app.post("/api/ai/differentials/generate", response_model=DifferentialsResponse)
async def differentials_generate(
    req: DifferentialsGenerateRequest, user=Depends(require_role("user"))
) -> DifferentialsResponse:
    return await _differentials_generate(req)


@app.websocket("/ws/api/ai/differentials/generate")
async def ws_differentials_generate(websocket: WebSocket):
    await websocket.accept()
    data = await websocket.receive_json()
    resp = await _differentials_generate(DifferentialsGenerateRequest(**data))
    await websocket.send_json(resp.model_dump())
    await websocket.close()


async def _prevention_suggest(req: PreventionSuggestRequest) -> PreventionResponse:
    offline = req.useOfflineMode or USE_OFFLINE_MODEL
    if offline:
        from backend.offline_model import suggest as offline_suggest

        data = offline_suggest("")
        recs = [
            PreventionItem(
                recommendation=item.get("recommendation", ""),
                priority="routine",
                source=item.get("source"),
                confidence=1.0,
                reasoning=item.get("reason"),
            )
            for item in data.get("publicHealth", [])
        ]
        return PreventionResponse(recommendations=recs)
    try:
        patient = json.dumps(req.patientData or {})
        demo = json.dumps(req.demographics or {})
        messages = [
            {
                "role": "system",
                "content": (
                    "You are a preventative care assistant. Return JSON {recommendations:[{recommendation,priority,source,confidence,reasoning}]}."
                ),
            },
            {
                "role": "user",
                "content": f"Patient:{patient}\nDemographics:{demo}",
            },
        ]
        resp = call_openai(messages)
        data = json.loads(resp)
        recs = [PreventionItem(**r) for r in data.get("recommendations", [])]
        return PreventionResponse(recommendations=recs)
    except Exception as exc:
        logging.error("prevention suggest failed: %s", exc)
        return PreventionResponse(recommendations=[])


@app.post("/api/ai/prevention/suggest", response_model=PreventionResponse)
async def prevention_suggest(
    req: PreventionSuggestRequest, user=Depends(require_role("user"))
) -> PreventionResponse:
    return await _prevention_suggest(req)


@app.websocket("/ws/api/ai/prevention/suggest")
async def ws_prevention_suggest(websocket: WebSocket):
    await websocket.accept()
    data = await websocket.receive_json()
    resp = await _prevention_suggest(PreventionSuggestRequest(**data))
    await websocket.send_json(resp.model_dump())
    await websocket.close()


async def _realtime_analyze(req: RealtimeAnalyzeRequest) -> RealtimeAnalysisResponse:
    cleaned = deidentify(req.content or "")
    offline = req.useOfflineMode or USE_OFFLINE_MODEL
    if offline:
        return RealtimeAnalysisResponse(
            analysisId="offline",
            extractedSymptoms=[],
            medicalHistory=[],
            currentMedications=[],
            confidence=1.0,
            reasoning="offline",
        )
    try:
        context = json.dumps(req.patientContext or {})
        messages = [
            {
                "role": "system",
                "content": (
                    "You analyse clinical text. Return JSON with keys analysisId (string), extractedSymptoms (array), medicalHistory (array), currentMedications (array), confidence (0-1), reasoning (string)."
                ),
            },
            {
                "role": "user",
                "content": f"Content:\n{cleaned}\nContext:{context}",
            },
        ]
        resp = call_openai(messages)
        data = json.loads(resp)
        if not data.get("analysisId"):
            data["analysisId"] = str(uuid4())
        return RealtimeAnalysisResponse(**data)
    except Exception as exc:
        logging.error("realtime analysis failed: %s", exc)
        return RealtimeAnalysisResponse(
            analysisId=str(uuid4()),
            extractedSymptoms=[],
            medicalHistory=[],
            currentMedications=[],
            confidence=None,
            reasoning=str(exc),
        )


@app.post("/api/ai/analyze/realtime", response_model=RealtimeAnalysisResponse)
async def realtime_analyze(
    req: RealtimeAnalyzeRequest, user=Depends(require_role("user"))
) -> RealtimeAnalysisResponse:
    return await _realtime_analyze(req)


@app.websocket("/ws/api/ai/analyze/realtime")
async def ws_realtime_analyze(websocket: WebSocket):
    await websocket.accept()
    data = await websocket.receive_json()
    resp = await _realtime_analyze(RealtimeAnalyzeRequest(**data))
    await websocket.send_json(resp.model_dump())
    await websocket.close()


@app.post("/api/compliance/analyze")  # pragma: no cover - not exercised in tests
async def analyze_compliance(
    req: NoteRequest, user=Depends(require_role("user"))
):
    """Analyze compliance issues in a note using an AI model."""

    cleaned = deidentify(req.text or "")
    messages = [
        {
            "role": "system",
            "content": "Return JSON with key 'compliance' listing documentation issues.",
        },
        {"role": "user", "content": cleaned},
    ]
    try:
        response_content = call_openai(messages)
        data = json.loads(response_content)
        compliance = [str(x) for x in data.get("compliance", [])]
    except Exception:
        try:
            from backend.offline_model import suggest as offline_suggest

            data = offline_suggest(
                cleaned,
                req.lang,
                req.specialty,
                req.payer,
                req.age,
                req.sex,
                req.region,
                use_local=req.useLocalModels,
                model_path=req.suggestModel,
            )
            compliance = [str(x) for x in data.get("compliance", [])]
        except Exception:
            compliance = ["offline compliance"]
    return {"compliance": compliance}


@app.put("/api/notes/auto-save")  # pragma: no cover - not exercised in tests
async def auto_save_note(note: AutoSaveModel, user=Depends(require_role("user"))):
    """Persist a draft note for the current user."""

    row = db_conn.execute(
        "SELECT id FROM users WHERE username=?",
        (user["sub"],),
    ).fetchone()
    uid = row["id"] if row else None
    db_conn.execute(
        "INSERT INTO note_auto_saves (user_id, note_id, content, updated_at) VALUES (?, ?, ?, ?)",
        (uid, note.note_id, note.content, time.time()),
    )
    db_conn.commit()
    return {"status": "saved"}


@app.post("/api/notes/finalize-check")  # pragma: no cover - not exercised in tests
async def finalize_check(req: NoteRequest, user=Depends(require_role("user"))):
    """Use an AI model to check if a note is ready for finalization."""

    cleaned = deidentify(req.text or "")
    messages = [
        {
            "role": "system",
            "content": "Return JSON {\"ok\": bool, \"issues\": []} indicating remaining problems.",

class AnalyzeRequest(BaseModel):
    text: str
    model: Optional[str] = None


@app.post("/api/ai/analyze")
async def analyze_note(
    req: AnalyzeRequest, user=Depends(require_role("user"))
) -> Dict[str, Any]:
    """Extract structured content from a note via the LLM."""

    cleaned = deidentify(req.text or "")
    if USE_OFFLINE_MODEL:
        return {"analysis": {}}
    messages = [
        {
            "role": "system",
            "content": "Extract key medical facts as JSON with any fields you find relevant.",
        },
        {"role": "user", "content": cleaned},
    ]
    try:

        response_content = call_openai(messages)
        data = json.loads(response_content)
        ok = bool(data.get("ok", True))
        issues = [str(x) for x in data.get("issues", [])]
    except Exception:
        ok = True
        issues = []
    return {"ok": ok, "issues": issues}



@app.post("/followup", response_model=ScheduleResponse)
async def followup(req: ScheduleRequest, user=Depends(require_role("user"))) -> ScheduleResponse:
    """Return a recommended follow-up interval (no persistence)."""
    cleaned = deidentify(req.text or "")
    follow = recommend_follow_up(
        req.codes or [],
        [cleaned],
        req.specialty,
        req.payer,
    )
    return ScheduleResponse(**follow)

# ------------------- Appointment CRUD & ICS export -------------------------
class AppointmentCreate(BaseModel):
    patient: str
    reason: str
    start: datetime
    end: Optional[datetime] = None

class Appointment(BaseModel):
    id: int
    patient: str
    reason: str
    start: datetime
    end: datetime

class AppointmentList(BaseModel):
    appointments: List[Appointment]

@app.post("/schedule", response_model=Appointment)
async def create_schedule_appointment(appt: AppointmentCreate, user=Depends(require_role("user"))):
    rec = create_appointment(appt.patient, appt.reason, appt.start, appt.end)
    return Appointment(**{**rec, "start": rec["start"], "end": rec["end"]})

@app.get("/schedule", response_model=AppointmentList)
async def list_schedule_appointments(user=Depends(require_role("user"))):
    items = list_appointments()
    parsed: List[Appointment] = []
    for item in items:
        parsed.append(
            Appointment(
                **{
                    **item,
                    "start": datetime.fromisoformat(item["start"]),
                    "end": datetime.fromisoformat(item["end"]),
                }
            )
        )
    return AppointmentList(appointments=parsed)

class ScheduleExportRequest(BaseModel):
    id: int

@app.post("/schedule/export")
async def export_schedule_appointment(req: ScheduleExportRequest, user=Depends(require_role("user"))):
    appt = get_appointment(req.id)
    if not appt:
        raise HTTPException(status_code=404, detail="appointment not found")
    return {"ics": export_appointment_ics(appt)}
<<<<<<< HEAD
# ---------------------------------------------------------------------------


# ---------------------- Code validation & billing -------------------------
class CombinationRequest(BaseModel):
    cpt: List[str] = Field(default_factory=list)
    icd10: List[str] = Field(default_factory=list)


@app.get("/api/codes/validate/cpt/{code}")
async def validate_cpt_code(code: str, user=Depends(require_role("user"))):
    """Validate a CPT code."""
    return code_tables.validate_cpt(code)


@app.get("/api/codes/validate/icd10/{code}")
async def validate_icd10_code(code: str, user=Depends(require_role("user"))):
    """Validate an ICD-10 code."""
    return code_tables.validate_icd10(code)


@app.post("/api/codes/validate/combination")
async def validate_code_combination(
    req: CombinationRequest, user=Depends(require_role("user"))
):
    """Validate CPT/ICD-10 code combinations for medical necessity."""
    cpt_codes = [c.upper() for c in req.cpt]
    icd10_codes = [c.upper() for c in req.icd10]
    return code_tables.validate_combination(cpt_codes, icd10_codes)


class BillingRequest(BaseModel):
    cpt: List[str]
    payerType: str = "commercial"
    location: Optional[str] = None


@app.post("/api/billing/calculate")
async def billing_calculate(
    req: BillingRequest, user=Depends(require_role("user"))
):
    """Return estimated reimbursement for CPT codes."""
    cpt_codes = [c.upper() for c in req.cpt]
    return code_tables.calculate_billing(cpt_codes, req.payerType, req.location)


@app.get("/api/codes/documentation/{code}")
async def get_code_documentation(code: str, user=Depends(require_role("user"))):
    """Return documentation requirements for a CPT or ICD-10 code."""
    return code_tables.get_documentation(code)

# ---------------------------------------------------------------------------
=======
# ------------------- Additional API endpoints ------------------------------


class Patient(BaseModel):
    patientId: str
    name: str
    age: int
    gender: str
    insurance: str
    lastVisit: str
    allergies: List[str]
    medications: List[str]


@app.get("/api/patients/{patient_id}", response_model=Patient)
async def get_patient_api(patient_id: str, user=Depends(require_role("user"))):
    rec = patients.get_patient(patient_id)
    if not rec:
        raise HTTPException(status_code=404, detail="patient not found")
    return Patient(**rec)


@app.get("/api/schedule/appointments", response_model=AppointmentList)
async def api_list_appointments(user=Depends(require_role("user"))):
    items = list_appointments()
    parsed: List[Appointment] = []
    for item in items:
        parsed.append(
            Appointment(
                **{
                    **item,
                    "start": datetime.fromisoformat(item["start"]),
                    "end": datetime.fromisoformat(item["end"]),
                }
            )
        )
    return AppointmentList(appointments=parsed)


class VisitManageRequest(BaseModel):
    encounterId: str
    action: Literal["start", "complete"]


class VisitState(BaseModel):
    encounterId: str
    visitStatus: str
    startTime: Optional[str] = None
    duration: int = 0
    documentationComplete: bool = False


@app.post("/api/visits/manage", response_model=VisitState)
async def manage_visit_state(
    req: VisitManageRequest,
    background_tasks: BackgroundTasks,
    user=Depends(require_role("user")),
):
    background_tasks.add_task(visits.update_visit_state, req.encounterId, req.action)
    state = visits.peek_state(req.encounterId, req.action)
    return VisitState(**state)


@app.post("/api/charts/upload")
async def upload_chart(
    background_tasks: BackgroundTasks,
    file: UploadFile = File(...),
    user=Depends(require_role("user")),
):
    data = await file.read()
    background_tasks.add_task(process_chart, file.filename, data)
    return {"status": "processing"}
# ---------------------------------------------------------------------------
# WebSocket endpoints
# ---------------------------------------------------------------------------


class ConnectionManager:
    """Track active WebSocket sessions and replay missed events on reconnect."""

    def __init__(self) -> None:
        self.active: Dict[str, WebSocket] = {}
        self.history: Dict[str, deque[dict]] = defaultdict(deque)
        self.counters: Dict[str, int] = defaultdict(int)

    async def connect(
        self,
        websocket: WebSocket,
        session_id: Optional[str],
        last_event_id: Optional[int],
    ) -> str:
        await websocket.accept()
        if not session_id or session_id not in self.history:
            session_id = str(uuid.uuid4())
        self.active[session_id] = websocket
        await websocket.send_json({"event": "connected", "sessionId": session_id})
        events = list(self.history[session_id])
        if last_event_id is not None:
            events = [e for e in events if e["eventId"] > last_event_id]
        for payload in events:
            await websocket.send_json(payload)
        return session_id

    def disconnect(self, session_id: str) -> None:
        self.active.pop(session_id, None)

    async def push(self, session_id: str, payload: Dict[str, Any]) -> None:
        self.counters[session_id] += 1
        enriched = {"event": "message", "eventId": self.counters[session_id], **payload}
        self.history[session_id].append(enriched)
        if len(self.history[session_id]) > 50:
            self.history[session_id].popleft()
        ws = self.active.get(session_id)
        if ws is not None:
            await ws.send_json(enriched)


async def _ws_endpoint(manager: ConnectionManager, websocket: WebSocket) -> None:
    """Common WebSocket connection handler with reconnect support."""

    params = websocket.query_params
    session_id = params.get("session_id")
    last_event_id = params.get("last_event_id")
    last_event = int(last_event_id) if last_event_id is not None else None
    session_id = await manager.connect(websocket, session_id, last_event)
    try:
        while True:
            data = await websocket.receive_json()
            await manager.push(session_id, data)
    except WebSocketDisconnect:
        manager.disconnect(session_id)


transcription_manager = ConnectionManager()
compliance_manager = ConnectionManager()
collaboration_manager = ConnectionManager()
codes_manager = ConnectionManager()
notifications_manager = ConnectionManager()


@app.websocket("/ws/transcription")
async def ws_transcription(websocket: WebSocket) -> None:
    """Live speech-to-text stream.

    Expected payload: ``{"transcript", "confidence", "isInterim", "timestamp", "speakerLabel"}``
    """

    await _ws_endpoint(transcription_manager, websocket)


@app.websocket("/ws/compliance")
async def ws_compliance(websocket: WebSocket) -> None:
    """Real-time compliance alerts.

    Expected payload: ``{"analysisId", "issues", "severity", "timestamp"}``
    """

    await _ws_endpoint(compliance_manager, websocket)


@app.websocket("/ws/collaboration")
async def ws_collaboration(websocket: WebSocket) -> None:
    """Collaborative editing channel.

    Expected payload: ``{"noteId", "changes", "userId", "timestamp", "conflicts"}``
    """

    await _ws_endpoint(collaboration_manager, websocket)


@app.websocket("/ws/codes")
async def ws_codes(websocket: WebSocket) -> None:
    """Streaming coding suggestions.

    Expected payload: ``{"code", "type", "description", "rationale", "confidence", "timestamp"}``
    """

    await _ws_endpoint(codes_manager, websocket)


@app.websocket("/ws/notifications")
async def ws_notifications(websocket: WebSocket) -> None:
    """System notification channel.

    Expected payload: ``{"type", "message", "priority", "userId", "timestamp"}``
    """

    await _ws_endpoint(notifications_manager, websocket)

# ---------------------------------------------------------------------------



class VisitSessionCreate(BaseModel):
    encounter_id: int


class VisitSessionUpdate(BaseModel):
    session_id: int
    action: str


@app.get("/api/patients/search")
async def search_patients(q: str, user=Depends(require_role("user"))):
    like = f"%{q}%"
    rows = db_conn.execute(
        "SELECT id, first_name, last_name, dob, mrn FROM patients WHERE first_name LIKE ? OR last_name LIKE ? OR mrn LIKE ? LIMIT 10",
        (like, like, like),
    ).fetchall()
    return [
        {
            "patientId": r["id"],
            "name": f"{r['first_name']} {r['last_name']}",
            "dob": r["dob"],
            "mrn": r["mrn"],
        }
        for r in rows
    ]


@app.get("/api/patients/{patient_id}")
async def get_patient(patient_id: int, user=Depends(require_role("user"))):
    row = db_conn.execute("SELECT * FROM patients WHERE id=?", (patient_id,)).fetchone()
    if not row:
        raise HTTPException(status_code=404, detail="patient not found")
    return {
        "demographics": {
            "patientId": row["id"],
            "name": f"{row['first_name']} {row['last_name']}",
            "dob": row["dob"],
            "gender": row["gender"],
        },
        "allergies": json.loads(row["allergies"] or "[]"),
        "medications": json.loads(row["medications"] or "[]"),
        "lastVisit": row["last_visit"],
        "insurance": row["insurance"],
    }


@app.get("/api/encounters/validate/{encounter_id}")
async def validate_encounter(encounter_id: int, user=Depends(require_role("user"))):
    row = db_conn.execute("SELECT * FROM encounters WHERE id=?", (encounter_id,)).fetchone()
    if not row:
        return {"valid": False, "error": "Encounter not found"}
    return {
        "valid": True,
        "patientId": row["patient_id"],
        "date": row["date"],
        "type": row["type"],
        "provider": row["provider"],
    }


@app.post("/api/visits/session")
async def start_visit_session(model: VisitSessionCreate, user=Depends(require_role("user"))):
    now = datetime.utcnow().isoformat()
    cursor = db_conn.cursor()
    cursor.execute(
        "INSERT INTO visit_sessions (encounter_id, status, start_time) VALUES (?, ?, ?)",
        (model.encounter_id, "started", now),
    )
    session_id = cursor.lastrowid
    db_conn.commit()
    return {"sessionId": session_id, "status": "started", "startTime": now}


@app.put("/api/visits/session")
async def update_visit_session(model: VisitSessionUpdate, user=Depends(require_role("user"))):
    row = db_conn.execute("SELECT * FROM visit_sessions WHERE id=?", (model.session_id,)).fetchone()
    if not row:
        raise HTTPException(status_code=404, detail="session not found")
    end_time = row["end_time"]
    status = model.action
    if model.action == "complete":
        end_time = datetime.utcnow().isoformat()
    db_conn.execute(
        "UPDATE visit_sessions SET status=?, end_time=? WHERE id=?",
        (status, end_time, model.session_id),
    )
    db_conn.commit()
    updated = db_conn.execute("SELECT * FROM visit_sessions WHERE id=?", (model.session_id,)).fetchone()
    return {
        "sessionId": updated["id"],
        "status": updated["status"],
        "startTime": updated["start_time"],
        "endTime": updated["end_time"],
    }


@app.post("/api/charts/upload")
async def upload_chart(file: UploadFile = File(...), user=Depends(require_role("user"))):
    UPLOAD_DIR.mkdir(parents=True, exist_ok=True)
    contents = await file.read()
    dest = UPLOAD_DIR / file.filename
    with open(dest, "wb") as f:
        f.write(contents)
    return {"filename": file.filename, "size": len(contents)}


# Notes and drafts management

class BulkNotesRequest(BaseModel):
    ids: List[int]
    status: Optional[str] = None
    delete: StrictBool = False


@app.get("/api/notes/drafts")
async def list_draft_notes(user=Depends(require_role("user"))):
    cur = db_conn.execute(
        "SELECT id, content, status, created_at, updated_at FROM notes WHERE status = 'draft' ORDER BY id"
    )
    return [dict(row) for row in cur.fetchall()]


@app.get("/api/notes/search")
async def search_notes(
    q: str,
    status: Optional[str] = None,
    user=Depends(require_role("user")),
):
    params: List[Any] = [f"%{q}%"]
    query = "SELECT id, content, status, created_at, updated_at FROM notes WHERE content LIKE ?"
    if status:
        query += " AND status = ?"
        params.append(status)
    cur = db_conn.execute(query, params)
    return [dict(row) for row in cur.fetchall()]


@app.get("/api/analytics/drafts")
async def draft_analytics(user=Depends(require_role("user"))):
    total = db_conn.execute(
        "SELECT COUNT(*) FROM notes WHERE status='draft'"
    ).fetchone()[0]
    return {"drafts": total}


@app.post("/api/notes/bulk-operations")
async def notes_bulk_operations(
    req: BulkNotesRequest, user=Depends(require_role("user"))
):
    if not req.ids:
        return {"updated": 0}
    placeholders = ",".join("?" for _ in req.ids)
    cur = db_conn.cursor()
    if req.delete:
        cur.execute(f"DELETE FROM notes WHERE id IN ({placeholders})", req.ids)
        db_conn.commit()
        return {"deleted": cur.rowcount}
    if req.status is not None:
        params: List[Any] = [req.status, time.time()] + list(req.ids)
        cur.execute(
            f"UPDATE notes SET status=?, updated_at=? WHERE id IN ({placeholders})",
            params,
        )
        db_conn.commit()
        return {"updated": cur.rowcount}
    return {"updated": 0}

# ------------------------- Coding & Billing APIs ---------------------------


class CodesRequest(BaseModel):
    codes: List[str]


class BillingRequest(CodesRequest):
    payerType: Optional[str] = None
    location: Optional[str] = None


@app.post("/api/codes/details/batch")
async def code_details_batch(
    req: CodesRequest, user=Depends(require_role("user"))
) -> List[Dict[str, Any]]:
    """Return metadata for a batch of billing/clinical codes."""

    metadata = load_code_metadata()
    details: List[Dict[str, Any]] = []
    for code in req.codes:
        info = metadata.get(code)
        if info:
            details.append(
                {
                    "code": code,
                    "type": info["type"],
                    "category": info["category"],
                    "description": info["description"],
                    "rationale": "Selected by user",
                    "confidence": 100,
                    "reimbursement": info.get("reimbursement"),
                    "rvu": info.get("rvu"),
                }
            )
        else:
            details.append(
                {
                    "code": code,
                    "type": "unknown",
                    "category": "codes",
                    "description": "Unknown code",
                    "rationale": "Not found",
                    "confidence": 0,
                    "reimbursement": 0.0,
                    "rvu": 0.0,
                }
            )
    return details


@app.post("/api/billing/calculate")
async def billing_calculate(
    req: BillingRequest, user=Depends(require_role("user"))
) -> Dict[str, Any]:
    """Calculate total reimbursement and RVUs for provided codes."""

    metadata = load_code_metadata()
    breakdown: List[Dict[str, Any]] = []
    total_amount = 0.0
    total_rvu = 0.0
    for code in req.codes:
        info = metadata.get(code)
        amount = float(info.get("reimbursement", 0.0)) if info else 0.0
        rvu = float(info.get("rvu", 0.0)) if info else 0.0
        breakdown.append({"code": code, "amount": amount, "rvu": rvu})
        total_amount += amount
        total_rvu += rvu
    return {
        "totalEstimated": round(total_amount, 2),
        "totalRvu": round(total_rvu, 2),
        "breakdown": breakdown,
    }


@app.post("/api/codes/validate/combination")
async def validate_code_combination(
    req: CodesRequest, user=Depends(require_role("user"))
) -> Dict[str, Any]:
    """Check a set of codes for known conflicts."""

    conflicts: List[Dict[str, str]] = []
    conflict_defs = load_conflicts()
    codes_set = set(req.codes)
    for c1, c2, reason in conflict_defs:
        if c1 in codes_set and c2 in codes_set:
            conflicts.append({"code1": c1, "code2": c2, "reason": reason})
    return {
        "validCombinations": not conflicts,
        "conflicts": conflicts,
        "warnings": [],
    }



>>>>>>> 0885d3c3
<|MERGE_RESOLUTION|>--- conflicted
+++ resolved
@@ -119,15 +119,11 @@
     export_appointment_ics,
     get_appointment,
 )
-<<<<<<< HEAD
 from backend import code_tables  # type: ignore
-=======
-
 from backend import patients  # type: ignore
 from backend import visits  # type: ignore
 from backend.charts import process_chart  # type: ignore
 from backend.codes_data import load_code_metadata, load_conflicts  # type: ignore
->>>>>>> 0885d3c3
 from backend.auth import (  # type: ignore
     authenticate_user,
     hash_password,
@@ -4114,60 +4110,6 @@
     if not appt:
         raise HTTPException(status_code=404, detail="appointment not found")
     return {"ics": export_appointment_ics(appt)}
-<<<<<<< HEAD
-# ---------------------------------------------------------------------------
-
-
-# ---------------------- Code validation & billing -------------------------
-class CombinationRequest(BaseModel):
-    cpt: List[str] = Field(default_factory=list)
-    icd10: List[str] = Field(default_factory=list)
-
-
-@app.get("/api/codes/validate/cpt/{code}")
-async def validate_cpt_code(code: str, user=Depends(require_role("user"))):
-    """Validate a CPT code."""
-    return code_tables.validate_cpt(code)
-
-
-@app.get("/api/codes/validate/icd10/{code}")
-async def validate_icd10_code(code: str, user=Depends(require_role("user"))):
-    """Validate an ICD-10 code."""
-    return code_tables.validate_icd10(code)
-
-
-@app.post("/api/codes/validate/combination")
-async def validate_code_combination(
-    req: CombinationRequest, user=Depends(require_role("user"))
-):
-    """Validate CPT/ICD-10 code combinations for medical necessity."""
-    cpt_codes = [c.upper() for c in req.cpt]
-    icd10_codes = [c.upper() for c in req.icd10]
-    return code_tables.validate_combination(cpt_codes, icd10_codes)
-
-
-class BillingRequest(BaseModel):
-    cpt: List[str]
-    payerType: str = "commercial"
-    location: Optional[str] = None
-
-
-@app.post("/api/billing/calculate")
-async def billing_calculate(
-    req: BillingRequest, user=Depends(require_role("user"))
-):
-    """Return estimated reimbursement for CPT codes."""
-    cpt_codes = [c.upper() for c in req.cpt]
-    return code_tables.calculate_billing(cpt_codes, req.payerType, req.location)
-
-
-@app.get("/api/codes/documentation/{code}")
-async def get_code_documentation(code: str, user=Depends(require_role("user"))):
-    """Return documentation requirements for a CPT or ICD-10 code."""
-    return code_tables.get_documentation(code)
-
-# ---------------------------------------------------------------------------
-=======
 # ------------------- Additional API endpoints ------------------------------
 
 
@@ -4240,6 +4182,56 @@
     data = await file.read()
     background_tasks.add_task(process_chart, file.filename, data)
     return {"status": "processing"}
+# ---------------------------------------------------------------------------
+# ---------------------- Code validation & billing -------------------------
+          
+class CombinationRequest(BaseModel):
+    cpt: List[str] = Field(default_factory=list)
+    icd10: List[str] = Field(default_factory=list)
+
+
+@app.get("/api/codes/validate/cpt/{code}")
+async def validate_cpt_code(code: str, user=Depends(require_role("user"))):
+    """Validate a CPT code."""
+    return code_tables.validate_cpt(code)
+
+
+@app.get("/api/codes/validate/icd10/{code}")
+async def validate_icd10_code(code: str, user=Depends(require_role("user"))):
+    """Validate an ICD-10 code."""
+    return code_tables.validate_icd10(code)
+
+
+@app.post("/api/codes/validate/combination")
+async def validate_code_combination(
+    req: CombinationRequest, user=Depends(require_role("user"))
+):
+    """Validate CPT/ICD-10 code combinations for medical necessity."""
+    cpt_codes = [c.upper() for c in req.cpt]
+    icd10_codes = [c.upper() for c in req.icd10]
+    return code_tables.validate_combination(cpt_codes, icd10_codes)
+
+
+class BillingRequest(BaseModel):
+    cpt: List[str]
+    payerType: str = "commercial"
+    location: Optional[str] = None
+
+
+@app.post("/api/billing/calculate")
+async def billing_calculate(
+    req: BillingRequest, user=Depends(require_role("user"))
+):
+    """Return estimated reimbursement for CPT codes."""
+    cpt_codes = [c.upper() for c in req.cpt]
+    return code_tables.calculate_billing(cpt_codes, req.payerType, req.location)
+
+
+@app.get("/api/codes/documentation/{code}")
+async def get_code_documentation(code: str, user=Depends(require_role("user"))):
+    """Return documentation requirements for a CPT or ICD-10 code."""
+    return code_tables.get_documentation(code)
+
 # ---------------------------------------------------------------------------
 # WebSocket endpoints
 # ---------------------------------------------------------------------------
@@ -4619,8 +4611,4 @@
         "validCombinations": not conflicts,
         "conflicts": conflicts,
         "warnings": [],
-    }
-
-
-
->>>>>>> 0885d3c3
+    }