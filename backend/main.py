--- conflicted
+++ resolved
@@ -73,14 +73,14 @@
     ensure_settings_table,
     ensure_templates_table,
     ensure_events_table,
-<<<<<<< HEAD
+
     ensure_patients_table,
     ensure_encounters_table,
     ensure_visit_sessions_table,
     ensure_note_auto_saves_table,
-=======
+
     ensure_user_profile_table,
->>>>>>> a9344e15
+
 )
 from backend.templates import TemplateModel, load_builtin_templates  # type: ignore
 from backend.scheduling import DEFAULT_EVENT_SUMMARY, export_ics, recommend_follow_up  # type: ignore
