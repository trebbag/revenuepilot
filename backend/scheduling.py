"""Tools for recommending follow-up intervals and calendar exports.

This module contains lightweight heuristics for deriving a follow-up interval
from clinical codes and diagnoses.  It also includes an ``export_ics`` utility
which creates a minimal ICS string for the recommended interval so the result
can be added to a calendar client.
"""
from __future__ import annotations


import re
from contextlib import contextmanager
from datetime import datetime, timedelta, timezone
from typing import Any, Dict, Iterable, Iterator, Mapping, Optional, Sequence, Tuple
import json
import os
import sqlite3
import re
from datetime import datetime, timedelta
from typing import Any, Dict, Iterable, Mapping, Optional, Sequence, Tuple

from backend.time_utils import ensure_utc, from_epoch_seconds, to_epoch_seconds, utc_now

import sqlalchemy as sa
from sqlalchemy import case, select
from sqlalchemy.engine import Engine
from sqlalchemy.orm import Session, sessionmaker
from sqlalchemy.pool import StaticPool

from backend import db


# Default intervals for broad condition categories.  These are defined as
# constants so they can be reused when configuring or overriding mappings.
DEFAULT_CHRONIC_INTERVAL = "3 months"
DEFAULT_ACUTE_INTERVAL = "2 weeks"
DEFAULT_GENERIC_INTERVAL = "4 weeks"


CODE_INTERVALS = {
    "E11": DEFAULT_CHRONIC_INTERVAL,
    "I10": DEFAULT_CHRONIC_INTERVAL,
    "J45": DEFAULT_CHRONIC_INTERVAL,
    "J06": DEFAULT_ACUTE_INTERVAL,
    "S93": DEFAULT_ACUTE_INTERVAL,
}

# Specialty and payer specific mappings.  These can be loaded from a JSON
# configuration file pointed to by the ``CODE_INTERVALS_FILE`` environment
# variable.  The structure is ``{"specialty": {"CODE": {"default": interval,
# "payer_overrides": {"payer": interval}}}}``.  A small built-in mapping is
# provided as a fallback to demonstrate functionality.
_DEFAULT_SPECIALTY_MAP = {
    "cardiology": {"E11": {"default": "1 month", "payer_overrides": {"medicare": "6 weeks"}}}
}

_CONFIG_PATH = os.environ.get("CODE_INTERVALS_FILE")
try:
    if _CONFIG_PATH:
        with open(_CONFIG_PATH, "r", encoding="utf-8") as fh:
            CODE_INTERVALS_BY_SPECIALTY = json.load(fh)
    else:
        CODE_INTERVALS_BY_SPECIALTY = _DEFAULT_SPECIALTY_MAP
except Exception:
    CODE_INTERVALS_BY_SPECIALTY = _DEFAULT_SPECIALTY_MAP

# Prefixes of ICD-10 codes considered indicative of chronic or acute
# conditions.  These are used as a lightweight heuristic for determining the
# recommended follow-up interval.
CHRONIC_CODE_PREFIXES = ["E11", "I10", "J45"]
ACUTE_CODE_PREFIXES = ["J06", "S93"]

CHRONIC_KEYWORDS = {"chronic", "diabetes", "hypertension", "asthma"}
ACUTE_KEYWORDS = {"sprain", "acute", "infection", "injury"}


# Clinicians sometimes specify an explicit follow-up interval in their note.
# This regex attempts to capture phrases like "follow up in 2 weeks" or
# "return in 10 days" and override any heuristic recommendations.
CLINICIAN_OVERRIDE_RE = re.compile(
    r"(?:follow(?:-|\s)?up|return(?:\s+visit)?)\s+(?:in|after)\s+(\d+\s*(?:day|week|month|year)s?)",
    re.I,
)


def _has_prefix(codes: Iterable[str], prefixes: Iterable[str]) -> bool:
    """Return ``True`` if any code starts with one of the given prefixes."""

    prefixes = tuple(prefixes)
    return any(code.startswith(prefixes) for code in codes)

def recommend_follow_up(
    codes: Sequence[str],
    diagnoses: Optional[Sequence[str]] = None,
    specialty: Optional[str] = None,
    payer: Optional[str] = None,
    code_intervals: Optional[Mapping[str, str]] = None,
) -> dict:
    """Return a follow-up interval, rationale and ICS string.

    The function applies several layers of heuristics.  Custom mappings can be
    supplied via ``CODE_INTERVALS_FILE`` or directly via ``code_intervals``.  A
    rationale string describing which rule fired is returned so that the UI can
    display why a recommendation was made.
    """

    diag_text = " ".join(diagnoses or [])
    diag_text_lower = diag_text.lower()
    codes = [c.upper() for c in codes if c]

    reason: Optional[str] = None

    # Allow caller to provide custom code-to-interval mappings.  These override
    # the defaults defined in ``CODE_INTERVALS``.
    mapping = CODE_INTERVALS.copy()
    if code_intervals:
        mapping.update({k.upper(): v for k, v in code_intervals.items()})

    # Clinician-provided interval overrides any heuristics.
    override = CLINICIAN_OVERRIDE_RE.search(diag_text)
    if override:
        interval = override.group(1)
        reason = "clinician override"
    else:
        interval = None

        # Specialty/payer specific overrides from configuration file.
        spec_key = (specialty or "").lower()
        payer_key = (payer or "").lower()
        spec_map = CODE_INTERVALS_BY_SPECIALTY.get(spec_key, {})
        for code in codes:
            for prefix, entry in spec_map.items():
                if not code.startswith(prefix):
                    continue
                if isinstance(entry, dict):
                    # Payer-specific override takes precedence.
                    if payer_key and entry.get("payer_overrides", {}).get(payer_key):
                        interval = entry["payer_overrides"][payer_key]
                        reason = f"specialty {spec_key} payer {payer_key} override"
                        break
                    if entry.get("default"):
                        interval = entry["default"]
                        reason = f"specialty {spec_key} override"
                        break
                else:
                    interval = entry
                    reason = f"specialty {spec_key} override"
                    break
            if interval:
                break

        # Explicit code mappings if no specialty rule matched.
        if not interval:
            for code in codes:
                for prefix, value in mapping.items():
                    if code.startswith(prefix):
                        interval = value
                        reason = f"code mapping {prefix}"
                        break
                if interval:
                    break

        # Fall back to heuristic prefixes/keywords.
        if not interval:
            if _has_prefix(codes, CHRONIC_CODE_PREFIXES) or any(
                kw in diag_text_lower for kw in CHRONIC_KEYWORDS
            ):
                interval = DEFAULT_CHRONIC_INTERVAL
                reason = "chronic heuristic"
            elif _has_prefix(codes, ACUTE_CODE_PREFIXES) or any(
                kw in diag_text_lower for kw in ACUTE_KEYWORDS
            ):
                interval = DEFAULT_ACUTE_INTERVAL
                reason = "acute heuristic"
            else:
                interval = DEFAULT_GENERIC_INTERVAL
                reason = "generic heuristic"

    return {"interval": interval, "ics": export_ics(interval), "reason": reason}


# Summary used for exported calendar events.
DEFAULT_EVENT_SUMMARY = "Follow-up appointment"


def export_ics(interval: str, summary: str = DEFAULT_EVENT_SUMMARY) -> Optional[str]:
    """Return an ICS string for the provided interval.

    Parameters
    ----------
    interval:
        Textual interval such as ``"2 weeks"``.
    summary:
        Event summary to place in the ICS file.
    """
    match = re.match(r"(\d+)\s*(day|week|month|year)s?", interval or "", re.I)
    if not match:
        return None

    value = int(match.group(1))
    unit = match.group(2).lower()
    now = utc_now()
    if unit.startswith("day"):
        dt = now + timedelta(days=value)
    elif unit.startswith("week"):
        dt = now + timedelta(weeks=value)
    elif unit.startswith("month"):
        # naive month handling
        month = now.month - 1 + value
        year = now.year + month // 12
        month = month % 12 + 1
        day = min(now.day, [31, 29 if year % 4 == 0 and (year % 100 != 0 or year % 400 == 0) else 28, 31, 30, 31, 30, 31, 31, 30, 31, 30, 31][month - 1])
        dt = now.replace(year=year, month=month, day=day)
    else:  # year
        try:
            dt = now.replace(year=now.year + value)
        except ValueError:
            dt = now + timedelta(days=365 * value)

    dt_utc = ensure_utc(dt)
    fmt = dt_utc.strftime("%Y%m%dT%H%M%SZ")
    lines = [
        "BEGIN:VCALENDAR",
        "VERSION:2.0",
        "BEGIN:VEVENT",
        f"SUMMARY:{summary}",
        f"DTSTART:{fmt}",
        f"DTEND:{fmt}",
        "END:VEVENT",
        "END:VCALENDAR",
    ]
    return "\n".join(lines)

# ---------------- Appointment storage & helpers -----------------
# In-memory appointment registry. Persistent storage is out of scope for the
# lightweight scheduling demo and test coverage. The main API imports the
# following helper functions; previously they were missing causing ImportError
# during test collection.
from threading import Lock

_APPOINTMENTS: list[dict] = []
_APPT_LOCK = Lock()
_NEXT_ID = 1000

_ENGINE: Optional[Engine] = None
_SESSION_FACTORY: Optional[sessionmaker[Session]] = None


_METADATA = sa.MetaData()

_PATIENTS_TABLE = sa.Table(
    "patients",
    _METADATA,
    sa.Column("id", sa.Integer),
    sa.Column("first_name", sa.String),
    sa.Column("last_name", sa.String),
    sa.Column("mrn", sa.String),
    sa.Column("last_visit", sa.String),
    sa.Column("insurance", sa.String),
)

_ENCOUNTERS_TABLE = sa.Table(
    "encounters",
    _METADATA,
    sa.Column("id", sa.Integer),
    sa.Column("patient_id", sa.Integer),
    sa.Column("date", sa.String),
    sa.Column("type", sa.String),
    sa.Column("provider", sa.String),
    sa.Column("description", sa.Text),
)

_VISIT_SESSIONS_TABLE = sa.Table(
    "visit_sessions",
    _METADATA,
    sa.Column("id", sa.Integer),
    sa.Column("encounter_id", sa.Integer),
    sa.Column("status", sa.String),
    sa.Column("start_time", sa.DateTime(timezone=True)),
    sa.Column("end_time", sa.DateTime(timezone=True)),
    sa.Column("data", sa.JSON),
    sa.Column("updated_at", sa.DateTime(timezone=True)),
)

<<<<<<< HEAD
def reset_state() -> None:
    """Reset in-memory appointment caches (primarily for tests)."""

    global _NEXT_ID
    with _APPT_LOCK:
        _APPOINTMENTS.clear()
        _NEXT_ID = 1000


def _resolve_connection(conn: Optional[sqlite3.Connection] = None) -> Optional[sqlite3.Connection]:
    """Return an active SQLite connection if available."""
=======
>>>>>>> e8d6ad87

    if conn is not None:
        return conn
    if _DB_CONN is not None:
        return _DB_CONN
    try:
        candidate = db.get_sync_connection()
    except Exception:
        return None
    return candidate if isinstance(candidate, sqlite3.Connection) else None


def configure_database(
    conn: sqlite3.Connection | sessionmaker[Session] | Engine,
) -> None:
    """Configure the session factory used for scheduling helpers."""

    global _ENGINE, _SESSION_FACTORY

    if isinstance(conn, sessionmaker):
        _SESSION_FACTORY = conn
        _ENGINE = None
        return

    engine: Engine
    if isinstance(conn, Engine):
        engine = conn
    else:
        def _creator(connection: sqlite3.Connection = conn) -> sqlite3.Connection:
            return connection

        engine = sa.create_engine(
            "sqlite://",
            creator=_creator,
            poolclass=StaticPool,
            future=True,
        )

    if _ENGINE is not None and _ENGINE is not engine:
        _ENGINE.dispose()

    _ENGINE = engine
    _SESSION_FACTORY = sessionmaker(
        bind=engine,
        autoflush=False,
        expire_on_commit=False,
        future=True,
    )


@contextmanager
def _optional_session(provided: Optional[Session] = None) -> Iterator[Optional[Session]]:
    """Yield *provided* or a configured session if available."""

    if provided is not None:
        yield provided
        return

    if _SESSION_FACTORY is None:
        yield None
        return

    session = _SESSION_FACTORY()
    try:
        yield session
    finally:
        session.close()


@contextmanager
def schedule_session_scope(session: Optional[Session] = None) -> Iterator[Session]:
    """Context manager yielding a scheduling session."""

    if session is not None:
        yield session
        return

    if _SESSION_FACTORY is None:
        raise RuntimeError("Scheduling session factory is not configured")

    scoped = _SESSION_FACTORY()
    try:
        yield scoped
    finally:
        scoped.close()


_DEFAULT_APPOINTMENT_DURATION = timedelta(minutes=30)

_STATUS_ACTION_MAP = {
    "check-in": "in-progress",
    "checkin": "in-progress",
    "start": "in-progress",
    "begin": "in-progress",
    "complete": "completed",
    "completed": "completed",
    "cancel": "cancelled",
    "cancelled": "cancelled",
}

_ALLOWED_STATUSES = {"scheduled", "in-progress", "completed", "cancelled"}


def _parse_datetime(value: Any) -> Optional[datetime]:
    """Coerce *value* into a ``datetime`` when possible."""

    if value in (None, "", b""):
        return None
    if isinstance(value, datetime):
        return ensure_utc(value)
    if isinstance(value, (int, float)):
        dt_epoch = from_epoch_seconds(value)
        if dt_epoch is not None:
            return dt_epoch
    if isinstance(value, (bytes, bytearray)):
        try:
            value = value.decode("utf-8")
        except Exception:
            value = value.decode("utf-8", errors="ignore")
    if isinstance(value, str):
        text = value.strip()
        if not text:
            return None
        dt_epoch = from_epoch_seconds(text)
        if dt_epoch is not None:
            return dt_epoch
        normalised = text[:-1] + "+00:00" if text.endswith("Z") else text
        try:
            return ensure_utc(datetime.fromisoformat(normalised))
        except ValueError:
            pass
        for fmt in ("%Y-%m-%d %H:%M", "%Y-%m-%d %H:%M:%S", "%Y-%m-%d"):
            try:
                dt = datetime.strptime(text, fmt)
                if fmt == "%Y-%m-%d":
                    dt = dt.replace(hour=9, minute=0, second=0, microsecond=0)
                return ensure_utc(dt)
            except ValueError:
                continue
    return None


def _serialize_datetime(dt: Optional[datetime]) -> Optional[str]:
    if not isinstance(dt, datetime):
        return None
    dt_utc = ensure_utc(dt).replace(microsecond=0)
    text = dt_utc.isoformat()
    if text.endswith("+00:00"):
        return text[:-6] + "Z"
    return text


_STATUS_REMAP = {
    "started": "in-progress",
    "start": "in-progress",
    "active": "in-progress",
    "in_progress": "in-progress",
    "checkin": "check-in",
    "checked-in": "check-in",
    "checked_in": "check-in",
    "check-in": "check-in",
    "complete": "completed",
    "finished": "completed",
    "cancel": "cancelled",
    "canceled": "cancelled",
    "no-show": "no show",
    "no_show": "no show",
}


def _normalise_status(value: Optional[str]) -> str:
    if not value:
        return "scheduled"
    normalised = value.strip().lower().replace(" ", "-")
    return _STATUS_REMAP.get(normalised, normalised or "scheduled")


def _visit_session_sort_key(value: Optional[datetime]) -> float:
    if isinstance(value, datetime):
        if value.tzinfo is None:
            value = value.replace(tzinfo=timezone.utc)
        return value.timestamp()
    return float("-inf")


def _load_visit_sessions(session: Session) -> Dict[int, Mapping[str, Any]]:
    """Return a mapping of encounter_id -> latest visit session row."""

    rows = session.execute(select(_VISIT_SESSIONS_TABLE)).mappings().all()
    latest: Dict[int, Mapping[str, Any]] = {}
    for row in rows:
        encounter_id = row.get("encounter_id")
        if encounter_id is None:
            continue
        existing = latest.get(encounter_id)
        candidate_ts = _visit_session_sort_key(row.get("updated_at"))
        if existing is None:
            latest[encounter_id] = dict(row)
            continue
        existing_ts = _visit_session_sort_key(existing.get("updated_at"))
        if candidate_ts > existing_ts:
            latest[encounter_id] = dict(row)
        elif candidate_ts == existing_ts and row.get("id", 0) > existing.get("id", 0):
            latest[encounter_id] = dict(row)
    return latest


def _build_visit_summary(
    encounter_id: int,
    patient_id: Optional[int],
    patient_name: str,
    provider: Optional[str],
    reason: str,
    start: Optional[datetime],
    end: Optional[datetime],
    status: str,
    *,
    last_visit: Optional[str] = None,
    encounter_type: Optional[str] = None,
    insurance: Optional[str] = None,
    session_row: Optional[Mapping[str, Any]] = None,
) -> Dict[str, Any]:
    """Assemble a structured visit summary payload."""

    duration_minutes: Optional[int] = None
    if start and end:
        delta = end - start
        duration_minutes = max(0, int(delta.total_seconds() // 60))

    summary: Dict[str, Any] = {
        "encounterId": str(encounter_id),
        "patientId": str(patient_id) if patient_id is not None else None,
        "patientName": patient_name,
        "provider": provider,
        "chiefComplaint": reason,
        "status": status,
        "startTime": _serialize_datetime(start),
        "endTime": _serialize_datetime(end),
        "durationMinutes": duration_minutes,
        "documentationComplete": status in {"completed", "cancelled"},
        "lastVisit": last_visit,
        "encounterType": encounter_type,
    }

    if insurance:
        summary["insurance"] = insurance

    if session_row is not None:
        session_data = session_row.get("data")
        if session_data:
            if isinstance(session_data, Mapping):
                summary["session"] = dict(session_data)
            else:
                try:
                    parsed = json.loads(session_data)
                    if isinstance(parsed, dict):
                        summary["session"] = parsed
                except json.JSONDecodeError:
                    summary["session"] = session_data
        updated_at = session_row.get("updated_at")
        if updated_at is not None:
            summary["sessionUpdatedAt"] = _serialize_datetime(
                _parse_datetime(updated_at)
            )

    return {key: value for key, value in summary.items() if value is not None}


def _load_db_appointments(session: Session) -> list[dict]:
    """Return appointments derived from persisted encounter data."""

    encounter_rows = session.execute(
        select(
            _ENCOUNTERS_TABLE.c.id.label("encounter_id"),
            _ENCOUNTERS_TABLE.c.patient_id,
            _ENCOUNTERS_TABLE.c.date,
            _ENCOUNTERS_TABLE.c.type,
            _ENCOUNTERS_TABLE.c.provider,
            _ENCOUNTERS_TABLE.c.description,
            _PATIENTS_TABLE.c.first_name,
            _PATIENTS_TABLE.c.last_name,
            _PATIENTS_TABLE.c.mrn,
            _PATIENTS_TABLE.c.last_visit,
            _PATIENTS_TABLE.c.insurance,
        )
        .select_from(_ENCOUNTERS_TABLE)
        .join(
            _PATIENTS_TABLE,
            _PATIENTS_TABLE.c.id == _ENCOUNTERS_TABLE.c.patient_id,
            isouter=True,
        )
        .order_by(
            case((_ENCOUNTERS_TABLE.c.date.is_(None), 1), else_=0),
            _ENCOUNTERS_TABLE.c.date.asc(),
            _ENCOUNTERS_TABLE.c.id.asc(),
        )
    ).mappings().all()

    sessions = _load_visit_sessions(session)
    appointments: list[dict] = []

    for row in encounter_rows:
        encounter_id = row["encounter_id"]
        patient_id = row["patient_id"]
        session_row = sessions.get(encounter_id)

        start_dt = _parse_datetime(
            session_row.get("start_time") if session_row else row["date"]
        )
        end_dt = _parse_datetime(session_row.get("end_time") if session_row else None)
        if start_dt is None:
            # Default to encounter date at 9am when only the date is provided.
            start_dt = _parse_datetime(row["date"])
        if start_dt is None:
            start_dt = ensure_utc(utc_now()).replace(microsecond=0)
        if end_dt is None:
            end_dt = start_dt + _DEFAULT_APPOINTMENT_DURATION

        patient_first = row.get("first_name") or ""
        patient_last = row.get("last_name") or ""
        name_parts = [part for part in (patient_first, patient_last) if part]
        patient_name = " ".join(name_parts) if name_parts else (
            row.get("mrn") or f"Patient {encounter_id}"
        )

        provider = (row.get("provider") or "").strip() or None
        reason = (row.get("description") or row.get("type") or "Follow-up").strip()
        status_raw = session_row.get("status") if session_row else None
        status = _normalise_status(status_raw)
        encounter_type = (row.get("type") or "").strip() or None

        location = "Virtual" if (
            encounter_type and encounter_type.lower().startswith("tele")
        ) else "Main Clinic"

        summary = _build_visit_summary(
            encounter_id,
            patient_id,
            patient_name,
            provider,
            reason,
            start_dt,
            end_dt,
            status,
            last_visit=row.get("last_visit"),
            encounter_type=encounter_type,
            insurance=row.get("insurance"),
            session_row=session_row,
        )

        appointments.append(
            {
                "id": int(encounter_id),
                "patient": patient_name,
                "patientId": str(patient_id) if patient_id is not None else None,
                "encounterId": str(encounter_id),
                "reason": reason,
                "start": _serialize_datetime(start_dt) or start_dt.isoformat(),
                "end": _serialize_datetime(end_dt) or end_dt.isoformat(),
                "provider": provider,
                "status": status,
                "location": location,
                "visitSummary": summary,
            }
        )

    return appointments


def create_appointment(
    patient: str,
    reason: str,
    start: datetime,
    end: Optional[datetime] = None,
    provider: Optional[str] = None,
    *,
    patient_id: Optional[str] = None,
    encounter_id: Optional[str] = None,
    location: Optional[str] = None,
    visit_summary: Optional[Mapping[str, Any]] = None,
) -> dict:
    """Create an appointment record and return it.

    A minimal in-memory implementation. ``end`` defaults to 30 minutes after
    ``start`` to keep logic deterministic for tests. Datetimes are stored as ISO
    strings for JSON serialisation.
    """
    global _NEXT_ID
    start = ensure_utc(start)
    if end is None:
        end = start + _DEFAULT_APPOINTMENT_DURATION
    else:
        end = ensure_utc(end)
    if end < start:
        # Normalise invalid ranges by swapping; keeps function total.
        start, end = end, start
    location_normalised = (location or "").strip() or "Main Clinic"
    rec = {
        "id": _NEXT_ID,
        "patient": patient,
        "reason": reason,
        "start": _serialize_datetime(start) or ensure_utc(start).replace(microsecond=0).isoformat(),
        "end": _serialize_datetime(end) or ensure_utc(end).replace(microsecond=0).isoformat(),
        "provider": provider,
        "status": "scheduled",
        "patientId": patient_id,
        "encounterId": encounter_id,
        "location": location_normalised,
        "visitSummary": None,
    }
    summary_payload: Optional[Mapping[str, Any]]
    if visit_summary is not None:
        summary_payload = visit_summary
    else:
        summary_payload = _build_visit_summary(
            _NEXT_ID,
            None,
            patient,
            provider,
            reason,
            start,
            end,
            "scheduled",
            encounter_type=None,
        )
    if summary_payload:
        rec["visitSummary"] = dict(summary_payload)
    with _APPT_LOCK:
        _APPOINTMENTS.append(rec)
        _NEXT_ID += 1
    return rec


def list_appointments(*, session: Optional[Session] = None) -> list[dict]:
    """Return all appointments sorted by start time."""

    records: list[dict] = []
    with _optional_session(session) as db_session:
        if db_session is not None:
            try:
                records.extend(_load_db_appointments(db_session))
            except Exception:
                # Fall back to in-memory records if the query fails.
                pass

    with _APPT_LOCK:
        for rec in _APPOINTMENTS:
            records.append(dict(rec))

    return sorted(records, key=lambda r: r.get("start") or "")


def get_appointment(appt_id: int) -> Optional[dict]:
    with _APPT_LOCK:
        for rec in _APPOINTMENTS:
            if rec["id"] == appt_id:
                return rec
    return None


def export_appointment_ics(appt: Mapping[str, Any]) -> Optional[str]:  # type: ignore[name-defined]
    """Produce an ICS string for a stored appointment.

    Falls back to ``export_ics`` using a generic interval if parsing fails.
    """
    start = _parse_datetime(appt.get("start"))
    end = _parse_datetime(appt.get("end"))
    if start is None or end is None:
        # Use generic follow-up export for robustness.
        return export_ics(DEFAULT_GENERIC_INTERVAL)

    def _fmt(dt: datetime) -> str:
        dt_utc = ensure_utc(dt)
        return dt_utc.strftime("%Y%m%dT%H%M%SZ")

    summary = f"{DEFAULT_EVENT_SUMMARY}: {appt.get('reason','')}".strip()
    lines = [
        "BEGIN:VCALENDAR",
        "VERSION:2.0",
        "BEGIN:VEVENT",
        f"SUMMARY:{summary}",
        f"DTSTART:{_fmt(start)}",
        f"DTEND:{_fmt(end)}",
        f"DESCRIPTION:Patient {appt.get('patient','')}",
        "END:VEVENT",
        "END:VCALENDAR",
    ]
    return "\n".join(lines)


def _normalise_provider(provider: Optional[str]) -> Optional[str]:
    if not provider:
        return None
    provider = provider.strip()
    return provider or None


def _find_appointment_locked(appt_id: int) -> Optional[dict]:
    for rec in _APPOINTMENTS:
        if rec.get("id") == appt_id:
            return rec
    return None


def _reschedule_locked(rec: dict, new_start: datetime) -> bool:
    try:
        old_start = _parse_datetime(rec["start"])
        old_end = _parse_datetime(rec["end"])
        if old_start is None or old_end is None:
            raise ValueError
        duration = old_end - old_start
    except Exception:
        duration = _DEFAULT_APPOINTMENT_DURATION

    if duration.total_seconds() <= 0:
        duration = _DEFAULT_APPOINTMENT_DURATION

    new_start_utc = ensure_utc(new_start)
    rec["start"] = _serialize_datetime(new_start_utc) or new_start_utc.replace(microsecond=0).isoformat()
    end_utc = ensure_utc(new_start_utc + duration)
    rec["end"] = _serialize_datetime(end_utc) or end_utc.replace(microsecond=0).isoformat()
    rec["status"] = "scheduled"
    return True


def _apply_in_memory_operation(
    rec: dict,
    action: str,
    provider: Optional[str],
    new_start: Optional[datetime],
) -> bool:
    existing_provider = _normalise_provider(rec.get("provider"))
    if provider:
        if existing_provider and existing_provider.casefold() != provider.casefold():
            return False
        if not existing_provider:
            rec["provider"] = provider

    if not rec.get("status"):
        rec["status"] = "scheduled"

    action_lower = action.lower()
    if action_lower == "reschedule":
        if new_start is None:
            return False
        return _reschedule_locked(rec, ensure_utc(new_start))

    status = _STATUS_ACTION_MAP.get(action_lower)
    if status:
        rec["status"] = status
        return True

    if action_lower in _ALLOWED_STATUSES:
        rec["status"] = action_lower
        return True

    return False


def _apply_db_bulk_operation(
    session: Session,
    encounter_id: int,
    action: str,
    provider: Optional[str],
    new_start: Optional[datetime],
) -> bool:
    try:
        encounter = (
            session.execute(
                select(
                    _ENCOUNTERS_TABLE.c.id,
                    _ENCOUNTERS_TABLE.c.provider,
                ).where(_ENCOUNTERS_TABLE.c.id == encounter_id)
            )
            .mappings()
            .first()
        )
    except Exception:
        session.rollback()
        return False

    if encounter is None:
        return False

    existing_provider = _normalise_provider(encounter.get("provider"))
    if provider:
        if existing_provider and existing_provider.casefold() != provider.casefold():
            return False
        if not existing_provider:
            session.execute(
                _ENCOUNTERS_TABLE.update()
                .where(_ENCOUNTERS_TABLE.c.id == encounter_id)
                .values(provider=provider)
            )
            existing_provider = provider

    action_lower = action.lower()
    if action_lower == "reschedule":
        if new_start is None:
            session.commit()
            return False

        session_row = (
            session.execute(
                select(_VISIT_SESSIONS_TABLE)
                .where(_VISIT_SESSIONS_TABLE.c.encounter_id == encounter_id)
                .order_by(
                    _VISIT_SESSIONS_TABLE.c.updated_at.desc().nulls_last(),
                    _VISIT_SESSIONS_TABLE.c.id.desc(),
                )
                .limit(1)
            )
            .mappings()
            .first()
        )


        duration = _DEFAULT_APPOINTMENT_DURATION
        if session_row:
            start_dt = _parse_datetime(session_row.get("start_time"))
            end_dt = _parse_datetime(session_row.get("end_time"))
            if start_dt and end_dt and end_dt > start_dt:
                duration = end_dt - start_dt


        end_dt = new_start + duration
        now_dt = datetime.utcnow()

        start_iso = _serialize_datetime(new_start) or new_start.replace(microsecond=0).isoformat()
        end_dt = ensure_utc(new_start + duration)
        end_iso = _serialize_datetime(end_dt) or end_dt.replace(microsecond=0).isoformat()
        now_ts = to_epoch_seconds(utc_now())

        if session_row:
            session.execute(
                _VISIT_SESSIONS_TABLE.update()
                .where(_VISIT_SESSIONS_TABLE.c.id == session_row["id"])
                .values(
                    start_time=new_start,
                    end_time=end_dt,
                    status="scheduled",
                    updated_at=now_dt,
                )
            )
        else:
            session.execute(
                _VISIT_SESSIONS_TABLE.insert().values(
                    encounter_id=encounter_id,
                    status="scheduled",
                    start_time=new_start,
                    end_time=end_dt,
                    updated_at=now_dt,
                )
            )

        encounter_date = (
            _serialize_datetime(new_start)
            or new_start.replace(microsecond=0).isoformat()
        )
        session.execute(
            _ENCOUNTERS_TABLE.update()
            .where(_ENCOUNTERS_TABLE.c.id == encounter_id)
            .values(date=encounter_date)
        )
        session.commit()
        return True

    status = _STATUS_ACTION_MAP.get(action_lower)
    if not status and action_lower in _ALLOWED_STATUSES:
        status = action_lower
    if not status:
        session.commit()
        return False


    now_dt = datetime.utcnow()
    session_row = (
        session.execute(
            select(_VISIT_SESSIONS_TABLE)
            .where(_VISIT_SESSIONS_TABLE.c.encounter_id == encounter_id)
            .order_by(
                _VISIT_SESSIONS_TABLE.c.updated_at.desc().nulls_last(),
                _VISIT_SESSIONS_TABLE.c.id.desc(),
            )
            .limit(1)

    now_ts = to_epoch_seconds(utc_now())
    session_row = conn.execute(
        """
        SELECT id
        FROM visit_sessions
        WHERE encounter_id=?
        ORDER BY updated_at DESC, id DESC
        LIMIT 1
        """,
        (encounter_id,),
    ).fetchone()
    if session_row:
        session_id = (
            session_row["id"]
            if hasattr(session_row, "keys")
            else session_row[0]  # type: ignore[index]

        )
        .mappings()
        .first()
    )
    if session_row:
        session.execute(
            _VISIT_SESSIONS_TABLE.update()
            .where(_VISIT_SESSIONS_TABLE.c.id == session_row["id"])
            .values(status=status, updated_at=now_dt)
        )
    else:
        session.execute(
            _VISIT_SESSIONS_TABLE.insert().values(
                encounter_id=encounter_id,
                status=status,
                start_time=None,
                end_time=None,
                updated_at=now_dt,
            )
        )
    session.commit()
    return True


def apply_bulk_operations(
    updates: Sequence[Mapping[str, Any]],
    provider: Optional[str] = None,
    *,
    session: Optional[Session] = None,
) -> Tuple[int, int]:
    """Apply a series of bulk schedule operations.

    Parameters
    ----------
    updates:
        Sequence of mappings containing ``id``, ``action`` and optional ``time``.
    provider:
        Provider identifier to scope updates to. When provided, appointments with
        an existing provider mismatch are ignored. Appointments without a
        provider will adopt the supplied value.

    Returns
    -------
    Tuple[int, int]
        ``(succeeded, failed)`` counts for reporting back to the API caller.
    """

    succeeded = 0
    failed = 0
    provider_normalised = _normalise_provider(provider)

    with _optional_session(session) as db_session:
        for update in updates:
            if not isinstance(update, Mapping):
                failed += 1
                continue

            try:
                appt_id = int(update["id"])
            except Exception:

        time_value = update.get("time")
        if time_value is None:
            new_start = None
        else:
            new_start = _parse_datetime(time_value)
            if new_start is None:
                failed += 1
                continue

            action_raw = update.get("action")
            if not action_raw:
                failed += 1
                continue
            action = str(action_raw).strip()
            if not action:
                failed += 1
                continue

            time_value = update.get("time")
            new_start: Optional[datetime]
            if time_value is None:
                new_start = None
            elif isinstance(time_value, datetime):
                new_start = time_value
            elif isinstance(time_value, str):
                try:
                    new_start = datetime.fromisoformat(time_value)
                except ValueError:
                    failed += 1
                    continue
            else:
                failed += 1
                continue

            handled = False
            success = False
            with _APPT_LOCK:
                rec = _find_appointment_locked(appt_id)
                if rec is not None:
                    handled = True
                    success = _apply_in_memory_operation(
                        rec, action, provider_normalised, new_start
                    )

            if handled:
                if success:
                    succeeded += 1
                else:
                    failed += 1
                continue

            if db_session is not None:
                try:
                    if _apply_db_bulk_operation(
                        db_session, appt_id, action, provider_normalised, new_start
                    ):
                        succeeded += 1
                        continue
                except Exception:
                    db_session.rollback()
                failed += 1
                continue

            failed += 1

    return succeeded, failed

# Re-export public API surface for explicit imports elsewhere.
__all__ = [
    "configure_database",
    "recommend_follow_up",
    "export_ics",
    "create_appointment",
    "list_appointments",
    "get_appointment",
    "export_appointment_ics",
    "apply_bulk_operations",
    "schedule_session_scope",
    "DEFAULT_EVENT_SUMMARY",
    "DEFAULT_CHRONIC_INTERVAL",
    "DEFAULT_ACUTE_INTERVAL",
    "DEFAULT_GENERIC_INTERVAL",
]<|MERGE_RESOLUTION|>--- conflicted
+++ resolved
@@ -282,7 +282,7 @@
     sa.Column("updated_at", sa.DateTime(timezone=True)),
 )
 
-<<<<<<< HEAD
+
 def reset_state() -> None:
     """Reset in-memory appointment caches (primarily for tests)."""
 
@@ -294,8 +294,7 @@
 
 def _resolve_connection(conn: Optional[sqlite3.Connection] = None) -> Optional[sqlite3.Connection]:
     """Return an active SQLite connection if available."""
-=======
->>>>>>> e8d6ad87
+
 
     if conn is not None:
         return conn
