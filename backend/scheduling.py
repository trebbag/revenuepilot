"""Tools for recommending follow-up intervals and calendar exports.

This module contains lightweight heuristics for deriving a follow-up interval
from clinical codes and diagnoses.  It also includes an ``export_ics`` utility
which creates a minimal ICS string for the recommended interval so the result
can be added to a calendar client.
"""
from __future__ import annotations

import re
from datetime import datetime, timedelta
from typing import Iterable, Optional, Sequence

CODE_INTERVALS = {
    "E11": "3 months",
    "I10": "3 months",
    "J45": "3 months",
    "J06": "2 weeks",
    "S93": "2 weeks",
}

CHRONIC_KEYWORDS = {"chronic", "diabetes", "hypertension", "asthma"}
ACUTE_KEYWORDS = {"sprain", "acute", "infection", "injury"}

def recommend_follow_up(
    codes: Sequence[str],
    diagnoses: Optional[Sequence[str]] = None,
    specialty: Optional[str] = None,
    payer: Optional[str] = None,
) -> dict:
    """Return a follow-up interval and ICS string.

    The current implementation uses simple keyword and code-prefix heuristics
    to derive a recommended interval.  ``specialty`` and ``payer`` are accepted
    for future expansion but currently unused.
    """

    diag_text = " ".join(diagnoses or []).lower()
    codes = [c.upper() for c in codes if c]

<<<<<<< HEAD
    if _has_prefix(codes, CHRONIC_CODE_PREFIXES) or any(
        kw in diag_text for kw in CHRONIC_KEYWORDS
    ):
        interval = "3 months"
    elif _has_prefix(codes, ACUTE_CODE_PREFIXES) or any(
        kw in diag_text for kw in ACUTE_KEYWORDS
    ):
        interval = "2 weeks"
    else:
        interval = "4 weeks"
=======
    for code in codes:
        for prefix, interval in CODE_INTERVALS.items():
            if code.startswith(prefix):
                return interval

    if any(kw in lower for kw in CHRONIC_KEYWORDS):
        return "3 months"

    if any(kw in lower for kw in ACUTE_KEYWORDS):
        return "2 weeks"

    return None
>>>>>>> 7711873f

    return {"interval": interval, "ics": export_ics(interval)}


def export_ics(interval: str, summary: str = "Follow-up appointment") -> Optional[str]:
    """Return an ICS string for the provided interval.

    Parameters
    ----------
    interval:
        Textual interval such as ``"2 weeks"``.
    summary:
        Event summary to place in the ICS file.
    """
    match = re.match(r"(\d+)\s*(day|week|month|year)s?", interval or "", re.I)
    if not match:
        return None

    value = int(match.group(1))
    unit = match.group(2).lower()
    now = datetime.utcnow()
    if unit.startswith("day"):
        dt = now + timedelta(days=value)
    elif unit.startswith("week"):
        dt = now + timedelta(weeks=value)
    elif unit.startswith("month"):
        # naive month handling
        month = now.month - 1 + value
        year = now.year + month // 12
        month = month % 12 + 1
        day = min(now.day, [31, 29 if year % 4 == 0 and (year % 100 != 0 or year % 400 == 0) else 28, 31, 30, 31, 30, 31, 31, 30, 31, 30, 31][month - 1])
        dt = now.replace(year=year, month=month, day=day)
    else:  # year
        try:
            dt = now.replace(year=now.year + value)
        except ValueError:
            dt = now + timedelta(days=365 * value)

    fmt = dt.strftime("%Y%m%dT%H%M%SZ")
    lines = [
        "BEGIN:VCALENDAR",
        "VERSION:2.0",
        "BEGIN:VEVENT",
        f"SUMMARY:{summary}",
        f"DTSTART:{fmt}",
        f"DTEND:{fmt}",
        "END:VEVENT",
        "END:VCALENDAR",
    ]
    return "\n".join(lines)<|MERGE_RESOLUTION|>--- conflicted
+++ resolved
@@ -38,7 +38,7 @@
     diag_text = " ".join(diagnoses or []).lower()
     codes = [c.upper() for c in codes if c]
 
-<<<<<<< HEAD
+
     if _has_prefix(codes, CHRONIC_CODE_PREFIXES) or any(
         kw in diag_text for kw in CHRONIC_KEYWORDS
     ):
@@ -49,20 +49,7 @@
         interval = "2 weeks"
     else:
         interval = "4 weeks"
-=======
-    for code in codes:
-        for prefix, interval in CODE_INTERVALS.items():
-            if code.startswith(prefix):
-                return interval
 
-    if any(kw in lower for kw in CHRONIC_KEYWORDS):
-        return "3 months"
-
-    if any(kw in lower for kw in ACUTE_KEYWORDS):
-        return "2 weeks"
-
-    return None
->>>>>>> 7711873f
 
     return {"interval": interval, "ics": export_ics(interval)}
 
