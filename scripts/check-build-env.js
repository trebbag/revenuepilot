--- conflicted
+++ resolved
@@ -1,9 +1,8 @@
-<<<<<<< HEAD
+
 require('dotenv').config();
 
 const required = ['UPDATE_SERVER_URL'];
-=======
->>>>>>> 8bb0f13b
+
 const signing = ['CSC_LINK', 'CSC_KEY_PASSWORD'];
 
 if (!process.env.UPDATE_SERVER_URL) {
