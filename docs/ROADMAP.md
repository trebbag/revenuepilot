# RevenuePilot Roadmap

This roadmap reflects the outstanding bugs, missing features and future enhancements discussed in the planning chats.  Each item is grouped by priority (P0–P2).  P0 items are blockers that should be tackled before new feature work; P1 items are important but not immediately blocking; P2 items are nice‑to‑haves or longer‑term goals.

## P0 – Blockers

- **Speech‑to‑Text & Diarisation:** Replace the stubs in `backend/audio_processing.py` with real transcription (e.g. OpenAI Whisper) and speaker separation.  Expose a `/transcribe` endpoint and update the UI to display transcripts.
- **Advanced PHI Scrubbing:** Upgrade `backend/main.py`’s `deidentify` function to a ML‑based scrubber that detects names, dates and other PHI beyond simple regexes.  Consider integrating a library such as Philter.
- **Role‑Based Authentication:** Implement a simple login with JWT tokens.  Distinguish clinician and admin roles and restrict sensitive endpoints (e.g. `/metrics`, `/events`) to authorised users.
<<<<<<< HEAD
- **Packaging & Distribution:** Create an Electron builder configuration, handle code signing and implement an auto‑update mechanism.  Ensure the backend is bundled alongside the frontend.
=======
- **Analytics Visualisation:** Expand `Dashboard.jsx` to render time‑series charts for each metric using Chart.js or Recharts.  Enhance `/metrics` to return aggregated data by day/week.
>>>>>>> f9b5d344
- **Test Coverage:** Establish unit and integration tests for both backend and frontend.  Cover all endpoints, UI flows and edge cases.  Integrate `pytest`, `pytest‑asyncio`, `pytest‑cov` and React Testing Library.

## P1 – Important Enhancements

- **EHR Integration:** Plan and implement FHIR POST of the final note and codes into supported EHRs.  Provide an optional backend integration layer for clinics that prefer direct insertion over copy‑paste.
- **User Settings & Preferences:** Persist user settings (theme, enabled suggestion categories, custom rules) in a database so that they travel with the user rather than being stored solely in the browser.
- **Internationalisation:** Add support for multiple locales and languages in the UI and prompts, starting with Spanish.
- **Refined Prompts:** Continuously improve prompt templates based on pilot feedback.  Allow dynamic prompt injection for different specialties and payers.

## P2 – Longer‑Term / Nice‑to‑Haves

- **Specialty Templates and Workflows:** Add note templates for paediatrics, geriatrics, psychiatry and other specialties.  Allow clinics to define their own templates.
- **Smart Suggestions for Public Health:** Integrate external guidelines to recommend region‑specific vaccinations, screenings and chronic disease management programmes.
- **Offline Mode:** Investigate offline LLM inference for beautification and suggestions to avoid network dependence.
- **AI‑Driven Scheduling:** Suggest follow‑up appointment intervals and automatically populate a calendar based on recommended care plans.<|MERGE_RESOLUTION|>--- conflicted
+++ resolved
@@ -7,11 +7,7 @@
 - **Speech‑to‑Text & Diarisation:** Replace the stubs in `backend/audio_processing.py` with real transcription (e.g. OpenAI Whisper) and speaker separation.  Expose a `/transcribe` endpoint and update the UI to display transcripts.
 - **Advanced PHI Scrubbing:** Upgrade `backend/main.py`’s `deidentify` function to a ML‑based scrubber that detects names, dates and other PHI beyond simple regexes.  Consider integrating a library such as Philter.
 - **Role‑Based Authentication:** Implement a simple login with JWT tokens.  Distinguish clinician and admin roles and restrict sensitive endpoints (e.g. `/metrics`, `/events`) to authorised users.
-<<<<<<< HEAD
-- **Packaging & Distribution:** Create an Electron builder configuration, handle code signing and implement an auto‑update mechanism.  Ensure the backend is bundled alongside the frontend.
-=======
 - **Analytics Visualisation:** Expand `Dashboard.jsx` to render time‑series charts for each metric using Chart.js or Recharts.  Enhance `/metrics` to return aggregated data by day/week.
->>>>>>> f9b5d344
 - **Test Coverage:** Establish unit and integration tests for both backend and frontend.  Cover all endpoints, UI flows and edge cases.  Integrate `pytest`, `pytest‑asyncio`, `pytest‑cov` and React Testing Library.
 
 ## P1 – Important Enhancements
