# RevenuePilot Handbook

This handbook provides the canonical overview for the RevenuePilot
application. It consolidates the previous planning notes into a single
reference covering the product surface, the development workflow and the
supporting tooling.

## Product snapshot

RevenuePilot is a desktop-ready clinical documentation assistant built
with React, FastAPI and Electron. It lets clinicians capture notes,
receive coding/compliance guidance, manage reusable templates, record
visit audio, and export finalized encounters while administrators manage
users, notifications and analytics.

Key capabilities include:

- **Rich clinical workspace** with draft and beautified tabs, template
  insertion, chart uploads, transcript review and clipboard/export
  helpers.【F:src/App.jsx†L1-L118】【F:src/components/NoteEditor.jsx†L1-L120】
- **Finalization workflow** guiding six-step validation, attestation and
  dispatch from a dedicated view that persists session context per
  patient encounter.【F:src/components/WorkflowView.jsx†L1-L420】【F:src/App.jsx†L600-L840】
- **AI assistance** for beautification, coding, compliance, public health,
  differential diagnoses and follow-up scheduling, with offline and local
  model fallbacks.【F:backend/main.py†L9755-L11904】【F:backend/openai_client.py†L1-L117】
- **Operational tooling** such as analytics dashboards, audit logs,
  notifications, workflow finalisation APIs and schedule management for
  administrators.【F:src/components/Dashboard.jsx†L1-L120】【F:backend/main.py†L7536-L12239】
- **Packaging support** for Electron builds with code signing and update
  testing, plus scripts for fetching icons and bundling the backend.【F:package.json†L11-L94】【F:docs/DESKTOP_BUILD.md†L1-L68】

## Repository layout

```
revenuepilot/
├── backend/                # FastAPI application, data models and seeds
├── docs/                   # Handbook (this file) and focused guides
├── revenuepilot-frontend/  # Standalone workspace for Vite development
├── src/                    # React application consumed by Electron
├── tests/                  # Backend regression, workflow and API tests
├── scripts/                # Build helpers, icon fetcher and update server
└── electron/               # Electron shell entrypoints
```

Important directories and files are cross-linked throughout this handbook
and the specialised documents listed in [Additional references](#additional-references).

## Development workflow

### Install dependencies

Run the platform-aware installer once. It sets up Node workspaces and a
Python virtual environment for the FastAPI backend.

```bash
./install.sh          # macOS/Linux
# or
./install.ps1         # Windows PowerShell
```

The script installs frontend packages, creates `backend/venv`, and
installs backend requirements including spaCy’s English model.【F:install.sh†L1-L55】

### Start the full stack

Use the helper script to launch FastAPI and the Vite frontend together.

```bash
./start.sh            # macOS/Linux
# or
./start.ps1           # Windows PowerShell
```

The script provisions local JWT and mock OpenAI secrets via the backend
secrets manager, runs `backend/venv/bin/uvicorn backend.main:app
--reload` on port 8000, exports `VITE_API_URL` and starts the frontend
dev server. Stopping the frontend terminates the backend process
automatically.【F:start.sh†L1-L48】

For manual startup, activate the virtualenv and run the servers
separately:

```bash
source backend/venv/bin/activate
uvicorn backend.main:app --reload --port 8000

VITE_API_URL=http://localhost:8000 npm run dev
```

### Run tests and quality checks

The repository ships with Python, JavaScript and end-to-end suites.
Execute them from the project root:

```bash
# Backend unit/integration tests with coverage
backend/venv/bin/pytest

# Frontend unit tests & coverage
npm run test:coverage

# Playwright e2e smoke tests (requires browsers installed once)
npm run test:e2e
```

The CI pipeline mirrors these commands and enforces linting via ESLint
and Prettier for the frontend plus Ruff/pytest on the backend.【F:package.json†L13-L36】【F:ci.sh†L1-L80】

## Feature tour

### Clinical documentation workspace

- **Tabbed note editor** – Draft and beautified tabs share a rich-text
  editor with toolbar controls, patient/encounter tracking, chart upload
  support and audio transcription. Auto-save persists per patient and
  encounter, with server-side versions tracked through the notes API.【F:src/App.jsx†L34-L236】【F:backend/main.py†L7970-L8046】
- **Templates and snippets** – Base templates load from the backend with
  offline caching and CRUD actions for user-defined templates. Templates
  can be filtered by specialty and payer context.【F:src/components/TemplatesModal.jsx†L1-L200】【F:backend/templates.py†L1-L160】
- **Suggestion panel** – Categorised AI suggestions (codes, compliance,
  public health, differentials, follow-up) respond to note edits,
  specialty and payer selections, and can export calendar events.【F:src/components/SuggestionPanel.jsx†L1-L160】【F:backend/main.py†L11348-L12124】
- **Transcription tools** – Optional visit recording captures diarised
  transcripts and merges segments into the note. The backend supports
  Whisper, local models and offline fallbacks.【F:src/components/TranscriptView.jsx†L1-L200】【F:backend/audio_processing.py†L1-L200】

### Finalisation workflow

- **Session orchestration** – Launch the workflow view from the toolbar or
  sidebar to create sessions, inspect step status and sync progress with
  the backend state machine.【F:src/App.jsx†L600-L880】【F:src/components/WorkflowView.jsx†L1-L420】
- **Validation & attestation panels** – Trigger note validation, review
  reimbursement details, record attestation metadata and monitor dispatch
  results without leaving the workspace.【F:src/components/WorkflowView.jsx†L130-L370】

### Administrative & operational views

- **Dashboard** – Admin-only charts summarise baseline vs current usage,
  revenue metrics and denial rates, with export to PDF support.【F:src/components/Dashboard.jsx†L1-L160】
- **Audit & activity logs** – Recent events stream from `/events` while
  structured audit entries are available under `/api/activity/log`.【F:src/components/Logs.jsx†L1-L160】【F:backend/main.py†L7664-L8912】
- **User management** – Admins invite, update and deactivate users via
  JWT-protected endpoints. MFA, refresh tokens and session validation are
  handled by the backend auth module.【F:src/components/AdminUsers.jsx†L1-L120】【F:backend/main.py†L3199-L4079】
- **Notifications & surveys** – Persistent notifications, unread counts
  and satisfaction surveys are surfaced in the React shell and persisted
  through `/api/notifications` endpoints.【F:src/components/Notifications.jsx†L1-L200】【F:backend/main.py†L6530-L6636】
- **Scheduling** – The Scheduler view combines follow-up recommendations with
  appointment creation, exports and bulk status updates backed by the scheduling module.【F:src/components/Scheduler.tsx†L1-L260】【F:backend/scheduling.py†L500-L980】

### Backend services

- **AI orchestration** – `backend/main.py` exposes REST and WebSocket
  endpoints for beautify, suggestions, compliance checks, real-time
  analysis and note summarisation. Each call de-identifies input, caches
  guidelines and records analytics events.【F:backend/main.py†L9755-L12124】
- **OpenAI/local model selection** – The client wrapper supports
  deterministic offline placeholders, llama.cpp local models and remote
  OpenAI Chat Completions with per-request key lookup.【F:backend/openai_client.py†L1-L117】
- **FHIR export** – Finalized notes and selected codes convert to FHIR
  transaction bundles and optionally post to configured EHR endpoints.
  OAuth2 credentials are cached and fall back to basic/token auth.【F:backend/main.py†L8141-L8198】【F:backend/ehr_integration.py†L1-L240】
- **Persistence** – SQLite tables maintain users, settings, templates,
  analytics events, notifications, compliance rules and visit sessions via
  idempotent migrations triggered on startup.【F:backend/migrations.py†L1-L360】【F:backend/main.py†L2700-L2820】

### Frontend infrastructure

- **Internationalisation** – `react-i18next` powers localisation with
  JSON translation bundles stored under `src/locales/`. The language can
  be selected in user settings and prompts honour `lang` fields.【F:src/i18n.js†L1-L120】【F:backend/main.py†L4239-L4333】
- **Offline resilience** – Local caches retain templates, notes and code
  metadata, while an offline queue replays mutations once connectivity is
  restored.【F:src/api.js†L1-L170】【F:src/api.js†L170-L320】
- **Authentication context** – JWT access and refresh tokens persist in
  localStorage with automatic refresh handled by `refreshAccessToken` and
  guarded routes in the React shell.【F:src/api.js†L320-L520】【F:src/components/Login.jsx†L1-L200】

## Environment configuration

Key environment variables can be supplied via `.env` or exported before
runtime:

- `VITE_API_URL` – Frontend API base URL (set automatically by `start.sh`).
- `OPENAI_API_KEY` and `OPENAI_API_KEY_ROTATED_AT` – Backend OpenAI key
  plus ISO-8601 rotation timestamp supplied by the external secrets
  manager. `/apikey` persists development overrides through the secrets
  repository.
- `USE_OFFLINE_MODEL`, `USE_LOCAL_MODELS`, `LOCAL_*_MODEL` – Offline/local
  AI behaviour toggles.【F:backend/openai_client.py†L1-L117】
- `FHIR_SERVER_URL` and related auth variables – Configure FHIR export
  destinations.【F:backend/ehr_integration.py†L30-L180】
- `REVENUEPILOT_DB_PATH`, `JWT_SECRET`, `JWT_SECRET_ROTATED_AT`,
  `METRICS_LOOKBACK_DAYS` – Database location, token signing secret with
  rotation metadata, and analytics retention window.【F:backend/main.py†L600-L760】
- `SECRETS_BACKEND`, `SECRETS_FALLBACK`, `SECRET_MAX_AGE_DAYS` – Control
  whether secrets are loaded from environment managers only or allow the
  encrypted local fallback, and configure stale-secret enforcement.【F:backend/key_manager.py†L85-L230】

See `docs/LOCAL_MODELS.md` for detailed offline model guidance and
`docs/DESKTOP_BUILD.md` for packaging environment variables.

## Deployment notes

Electron packaging bundles the React build, backend virtualenv and assets
into signed installers. After setting up `.env`, run:

```bash
npm run electron:build
npm run update-server   # optional local auto-update feed
```

The generated artifacts live in `dist/` and can be distributed per
platform. Refer to [Desktop Build and Auto-Update Guide](DESKTOP_BUILD.md)
for certificate management and smoke tests.【F:docs/DESKTOP_BUILD.md†L1-L80】

<<<<<<< HEAD
## Monitoring and observability

The backend now emits JSON structured logs via `structlog`, automatically
including a per-request trace identifier propagated through the
`X-Trace-Id` header for correlation with frontend events. Prometheus
metrics are exposed from FastAPI at `/metrics`; request the endpoint with
`format=prometheus` or an `Accept: text/plain` header to retrieve scrape-
ready output containing request/latency histograms and business counters
for workflow completions, AI failures and EHR export issues. An
aggregated operational summary is available at `/status/alerts` and is
surfaced on the admin dashboard for quick triage. Deployment pipelines
should configure log shipping to handle JSON payloads and register the
Prometheus endpoint with the monitoring stack.【F:backend/main.py†L231-L362】【F:src/components/Dashboard.jsx†L1-L220】
=======
Production deployments should source `OPENAI_API_KEY`, `JWT_SECRET` and
other credentials from an external secrets manager (Vault, SSM, etc.)
and provide the corresponding `*_ROTATED_AT` metadata so the backend can
enforce rotation policies. Set `SECRETS_BACKEND=env` and leave
`SECRETS_FALLBACK=never` in hosted environments; the development scripts
only provision local fallbacks when `ENVIRONMENT` is a development value.【F:backend/key_manager.py†L85-L230】【F:start.sh†L1-L48】
>>>>>>> 3556e447

## Additional references

- [ARCHITECTURE.md](ARCHITECTURE.md) – Deep dive into module
  responsibilities and data flow.
- [LOCAL_MODELS.md](LOCAL_MODELS.md) – Offline/edge model setup.
- [PROMPT_TEMPLATES.md](PROMPT_TEMPLATES.md) – Customising prompt
  instructions.
- [finalization_workflow_regression.md](finalization_workflow_regression.md) –
  Step-by-step API regression guide.
- [SOP.md](SOP.md) – Day-to-day development process and CI expectations.
- [`docs/archive/`](archive/README.md) – Historical planning documents kept
  for context.

This handbook should be treated as the single source of truth; update it
whenever behaviour or tooling changes.<|MERGE_RESOLUTION|>--- conflicted
+++ resolved
@@ -215,7 +215,6 @@
 platform. Refer to [Desktop Build and Auto-Update Guide](DESKTOP_BUILD.md)
 for certificate management and smoke tests.【F:docs/DESKTOP_BUILD.md†L1-L80】
 
-<<<<<<< HEAD
 ## Monitoring and observability
 
 The backend now emits JSON structured logs via `structlog`, automatically
@@ -229,14 +228,14 @@
 surfaced on the admin dashboard for quick triage. Deployment pipelines
 should configure log shipping to handle JSON payloads and register the
 Prometheus endpoint with the monitoring stack.【F:backend/main.py†L231-L362】【F:src/components/Dashboard.jsx†L1-L220】
-=======
+
 Production deployments should source `OPENAI_API_KEY`, `JWT_SECRET` and
 other credentials from an external secrets manager (Vault, SSM, etc.)
 and provide the corresponding `*_ROTATED_AT` metadata so the backend can
 enforce rotation policies. Set `SECRETS_BACKEND=env` and leave
 `SECRETS_FALLBACK=never` in hosted environments; the development scripts
 only provision local fallbacks when `ENVIRONMENT` is a development value.【F:backend/key_manager.py†L85-L230】【F:start.sh†L1-L48】
->>>>>>> 3556e447
+
 
 ## Additional references
 
