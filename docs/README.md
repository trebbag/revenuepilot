# RevenuePilot Handbook

This handbook provides the canonical overview for the RevenuePilot
application. It consolidates the previous planning notes into a single
reference covering the product surface, the development workflow and the
supporting tooling.

## Product snapshot

RevenuePilot is a desktop-ready clinical documentation assistant built
with React, FastAPI and Electron. It lets clinicians capture notes,
receive coding/compliance guidance, manage reusable templates, record
visit audio, and export finalized encounters while administrators manage
users, notifications and analytics.

Key capabilities include:

- **Rich clinical workspace** with draft and beautified tabs, template
  insertion, chart uploads, transcript review and clipboard/export
  helpers.【F:revenuepilot-frontend/src/App.tsx†L1-L69】【F:revenuepilot-frontend/src/components/NoteEditor.tsx†L800-L870】
- **Finalization workflow** guiding validation, attestation and dispatch
  from a dedicated wizard that preserves encounter context and returns the
  clinician to the previous view when complete.【F:revenuepilot-frontend/src/ProtectedApp.tsx†L785-L820】【F:revenuepilot-frontend/src/components/FinalizationWizardAdapter.tsx†L1433-L1479】
- **AI assistance** for beautification, coding, compliance, public health,
  differential diagnoses and follow-up scheduling, with offline and local
  model fallbacks.【F:backend/main.py†L9755-L11904】【F:backend/openai_client.py†L1-L117】
- **Operational tooling** such as analytics dashboards, audit logs,
  notifications, workflow finalisation APIs and schedule management for
  administrators.【F:revenuepilot-frontend/src/components/Dashboard.tsx†L1-L192】【F:backend/main.py†L7536-L12239】
- **Packaging support** for Electron builds with code signing and update
  testing, plus scripts for fetching icons and bundling the backend.【F:package.json†L11-L94】【F:docs/DESKTOP_BUILD.md†L1-L68】

## Repository layout

```
revenuepilot/
├── backend/                # FastAPI application, data models and seeds
├── docs/                   # Handbook (this file) and focused guides
├── revenuepilot-frontend/  # TypeScript workspace that builds the React UI
├── src/                    # Legacy JavaScript shell retained for reference
├── tests/                  # Backend regression, workflow and API tests
├── scripts/                # Build helpers, icon fetcher and update server
└── electron/               # Electron shell entrypoints
```

Important directories and files are cross-linked throughout this handbook
and the specialised documents listed in [Additional references](#additional-references).

## Development workflow

### Install dependencies

Run the platform-aware installer once. It sets up Node workspaces and a
Python virtual environment for the FastAPI backend.

```bash
./install.sh          # macOS/Linux
# or
./install.ps1         # Windows PowerShell
```

The script installs frontend packages, creates `backend/venv`, and
installs backend requirements including spaCy’s English model.【F:install.sh†L1-L55】

### Start the full stack

Use the helper script to launch FastAPI and the Vite frontend together.

```bash
./start.sh            # macOS/Linux
# or
./start.ps1           # Windows PowerShell
```

The script provisions local JWT and mock OpenAI secrets via the backend
secrets manager, runs `backend/venv/bin/uvicorn backend.main:app
--reload` on port 8000, exports `VITE_API_URL` and starts the frontend
dev server. Stopping the frontend terminates the backend process
automatically.【F:start.sh†L1-L48】

For manual startup, activate the virtualenv and run the servers
separately:

```bash
source backend/venv/bin/activate
uvicorn backend.main:app --reload --port 8000

VITE_API_URL=http://localhost:8000 npm run dev
```

### Run tests and quality checks

The repository ships with Python, JavaScript and end-to-end suites.
Execute them from the project root:

```bash
# Backend unit/integration tests with coverage
backend/venv/bin/pytest

# Frontend unit tests & coverage
npm run test:coverage

# Playwright e2e smoke tests (requires browsers installed once)
npm run test:e2e
```

The CI pipeline mirrors these commands and enforces linting via ESLint
and Prettier for the frontend plus Ruff/pytest on the backend.【F:package.json†L13-L36】【F:ci.sh†L1-L80】

## Feature tour

### Clinical documentation workspace

- **Tabbed note editor** – Draft and beautified tabs share a rich-text
  editor with toolbar controls, patient/encounter tracking, chart upload
  support and audio transcription. Auto-save persists per patient and
  encounter, with server-side versions tracked through the notes API.【F:revenuepilot-frontend/src/ProtectedApp.tsx†L1604-L1648】【F:revenuepilot-frontend/src/components/NoteEditor.tsx†L800-L870】【F:backend/main.py†L7970-L8046】
- **Templates and snippets** – Base templates load from the backend with
  offline fallbacks and CRUD actions for user-defined templates. Templates
  can be filtered by specialty and payer context before being inserted
  into the editor.【F:revenuepilot-frontend/src/components/RichTextEditor.tsx†L400-L441】【F:backend/templates.py†L1-L160】
- **Suggestion panel** – Categorised AI suggestions (codes, compliance,
  public health, differentials, follow-up) respond to note edits,
  specialty and payer selections, and can export calendar events.【F:revenuepilot-frontend/src/components/SuggestionPanel.tsx†L162-L352】【F:backend/main.py†L11348-L12124】
- **Transcription tools** – Optional visit recording captures diarised
  transcripts and merges segments into the note. The backend supports
  Whisper, local models and offline fallbacks.【F:revenuepilot-frontend/src/components/NoteEditor.tsx†L1000-L1099】【F:backend/audio_processing.py†L1-L200】

### Finalisation workflow

- **Session orchestration** – Launch the workflow from the toolbar or
  sidebar, persist the current draft context and return clinicians to
  their previous view after finishing finalisation.【F:revenuepilot-frontend/src/ProtectedApp.tsx†L785-L820】【F:revenuepilot-frontend/src/ProtectedApp.tsx†L1661-L1670】
- **Validation & attestation panels** – Trigger note validation, review
  reimbursement details, record attestation metadata and monitor dispatch
  results without leaving the workspace.【F:revenuepilot-frontend/src/components/FinalizationWizardAdapter.tsx†L1433-L1479】

### Administrative & operational views

- **Dashboard** – Admin-only charts summarise baseline vs current usage,
<<<<<<< HEAD
  revenue metrics and denial rates, with export to PDF support. Filter
  controls persist per user, letting analysts scope analytics by date
  presets or custom ranges alongside clinician, clinic and payer
  selections that flow through to the backend query parameters.【F:revenuepilot-frontend/src/components/Analytics.tsx†L185-L314】【F:backend/main.py†L9206-L9706】
=======
  revenue metrics and denial rates, with export to PDF support.【F:revenuepilot-frontend/src/components/Dashboard.tsx†L1-L192】
>>>>>>> 179ca904
- **Audit & activity logs** – Recent events stream from `/events` while
  structured audit entries are available under `/api/activity/log`.【F:revenuepilot-frontend/src/components/ActivityLog.tsx†L1-L156】【F:revenuepilot-frontend/src/hooks/useActivityLog.ts†L241-L276】
- **Configuration & preferences** – Clinician settings, API keys, EHR integration,
  organisation metadata and security controls are administered through the
  workspace settings view with optimistic backend persistence.【F:revenuepilot-frontend/src/components/Settings.tsx†L1254-L1412】
- **Notifications** – Persistent notifications, unread counts and quick actions
  are surfaced in the shell and backed by `/api/notifications` endpoints and
  websocket updates.【F:revenuepilot-frontend/src/components/NavigationSidebar.tsx†L388-L520】【F:revenuepilot-frontend/src/components/NavigationSidebar.tsx†L763-L819】
- **Scheduling** – The schedule view combines follow-up recommendations with
  appointment creation, exports and bulk status updates backed by the scheduling module.【F:revenuepilot-frontend/src/ProtectedApp.tsx†L600-L653】【F:backend/scheduling.py†L500-L980】

### Backend services

- **AI orchestration** – `backend/main.py` exposes REST and WebSocket
  endpoints for beautify, suggestions, compliance checks, real-time
  analysis and note summarisation. Each call de-identifies input, caches
  guidelines and records analytics events.【F:backend/main.py†L9755-L12124】
- **OpenAI/local model selection** – The client wrapper supports
  deterministic offline placeholders, llama.cpp local models and remote
  OpenAI Chat Completions with per-request key lookup.【F:backend/openai_client.py†L1-L117】
- **FHIR export** – Finalized notes and selected codes convert to FHIR
  transaction bundles and optionally post to configured EHR endpoints.
  OAuth2 credentials are cached and fall back to basic/token auth.【F:backend/main.py†L8141-L8198】【F:backend/ehr_integration.py†L1-L240】
- **Persistence** – SQLite tables maintain users, settings, templates,
  analytics events, notifications, compliance rules and visit sessions via
  idempotent migrations triggered on startup.【F:backend/migrations.py†L1-L360】【F:backend/main.py†L2700-L2820】

### Frontend infrastructure

- **Authentication context** – JWT access and refresh tokens persist in
  storage with automatic refresh and logout handled by the auth provider
  and API helpers.【F:revenuepilot-frontend/src/contexts/AuthContext.tsx†L1-L120】【F:revenuepilot-frontend/src/lib/api.ts†L1-L120】
- **Session synchronisation** – Layout preferences, selected codes and
  finalisation data hydrate from the backend and are persisted with
  throttled updates as clinicians work.【F:revenuepilot-frontend/src/contexts/SessionContext.tsx†L294-L438】
- **API utilities** – Shared fetch helpers resolve the API base URL,
  attach credentials, manage refresh tokens and construct websocket URLs
  for real-time features.【F:revenuepilot-frontend/src/lib/api.ts†L180-L268】

## Environment configuration

Key environment variables can be supplied via `.env` or exported before
runtime:

- `VITE_API_URL` – Frontend API base URL (set automatically by `start.sh`).
- `OPENAI_API_KEY` and `OPENAI_API_KEY_ROTATED_AT` – Backend OpenAI key
  plus ISO-8601 rotation timestamp supplied by the external secrets
  manager. `/apikey` persists development overrides through the secrets
  repository.
- `USE_OFFLINE_MODEL`, `USE_LOCAL_MODELS`, `LOCAL_*_MODEL` – Offline/local
  AI behaviour toggles.【F:backend/openai_client.py†L1-L117】
- `FHIR_SERVER_URL` and related auth variables – Configure FHIR export
  destinations.【F:backend/ehr_integration.py†L30-L180】
- `REVENUEPILOT_DB_PATH`, `JWT_SECRET`, `JWT_SECRET_ROTATED_AT`,
  `METRICS_LOOKBACK_DAYS` – Database location, token signing secret with
  rotation metadata, and analytics retention window.【F:backend/main.py†L600-L760】
- `SECRETS_BACKEND`, `SECRETS_FALLBACK`, `SECRET_MAX_AGE_DAYS` – Control
  whether secrets are loaded from environment managers only or allow the
  encrypted local fallback, and configure stale-secret enforcement.
- `SECRETS_PREFIX`, `AWS_REGION`, `VAULT_ADDR`, `VAULT_TOKEN`,
  `VAULT_NAMESPACE`, `VAULT_MOUNT`, `VAULT_BASE_PATH` – Configure the
  external secrets backend described below.【F:backend/key_manager.py†L85-L380】

### Secrets management

Production deployments must declare `SECRETS_BACKEND` to point at the
authoritative store. Supported options are:

- `aws` – Use AWS Secrets Manager. Set `AWS_REGION`/`AWS_DEFAULT_REGION`
  and optionally `SECRETS_PREFIX` (e.g. `RevenuePilot/{name}`) to control
  the secret naming scheme. Secrets are stored as JSON payloads of the
  form:

  ```json
  {
    "value": "<secret string>",
    "metadata": {
      "rotatedAt": "2024-01-15T00:00:00Z",
      "version": "v3",
      "expiresAt": "2024-04-15T00:00:00Z",
      "source": "aws-secrets-manager"
    }
  }
  ```

  The helper automatically records the AWS version identifier and writes
  fresh rotation timestamps when secrets are rotated via the API.

- `vault` – Use HashiCorp Vault KV v2. Provide `VAULT_ADDR`,
  `VAULT_TOKEN` and optionally `VAULT_NAMESPACE`. Secrets are stored at
  `VAULT_MOUNT`/`VAULT_BASE_PATH/<name>` (override with
  `VAULT_SECRET_TEMPLATE`) using the same JSON structure as above. The
  KV metadata is mirrored into the local rotation ledger.

- `env` – Treat process environment variables as read-only. Use this for
  platforms that inject secrets at runtime; writing back is not
  supported.

Rotation metadata is mandatory outside development. Each secret should
include:

- `rotatedAt` – ISO-8601 timestamp in UTC.
- `version` – Unique identifier for auditability (the backend will
  generate a UUID if omitted).
- `expiresAt` – Optional ISO-8601 timestamp matching your rotation
  policy.
- `source` – Human-readable description of the store (e.g.
  `aws-secrets-manager`, `vault`).

`backend/key_manager.py` persists the metadata locally for auditing and
enforces freshness using `SECRET_MAX_AGE_DAYS`. The `start` scripts abort
in non-development environments when secrets are missing or stale so the
deployment pipeline can surface actionable errors.【F:backend/key_manager.py†L85-L520】【F:start.sh†L1-L64】【F:start.ps1†L1-L64】

See `docs/LOCAL_MODELS.md` for detailed offline model guidance and
`docs/DESKTOP_BUILD.md` for packaging environment variables.

## Deployment notes

Electron packaging bundles the React build, backend virtualenv and assets
into signed installers. After setting up `.env`, run:

```bash
npm run electron:build
npm run update-server   # optional local auto-update feed
```

The generated artifacts live in `dist/` and can be distributed per
platform. Refer to [Desktop Build and Auto-Update Guide](DESKTOP_BUILD.md)
for certificate management and smoke tests.【F:docs/DESKTOP_BUILD.md†L1-L80】

## Monitoring and observability

The backend now emits JSON structured logs via `structlog`, automatically
including a per-request trace identifier propagated through the
`X-Trace-Id` header for correlation with frontend events. Prometheus
metrics are exposed from FastAPI at `/metrics`; request the endpoint with
`format=prometheus` or an `Accept: text/plain` header to retrieve scrape-
ready output containing request/latency histograms and business counters
for workflow completions, AI failures and EHR export issues. An
aggregated operational summary is available at `/status/alerts` and is
surfaced on the admin dashboard for quick triage. Deployment pipelines
should configure log shipping to handle JSON payloads and register the
Prometheus endpoint with the monitoring stack.【F:backend/main.py†L231-L362】【F:revenuepilot-frontend/src/components/Dashboard.tsx†L1-L192】

Production deployments should source `OPENAI_API_KEY`, `JWT_SECRET` and
other credentials from an external secrets manager (AWS Secrets Manager,
Vault, etc.) and provide the corresponding rotation metadata so the
backend can enforce policies. Hosted environments should set
`SECRETS_BACKEND` to the chosen integration (`aws`, `vault` or `env` for
platform-provided variables) and leave `SECRETS_FALLBACK=never`; the
development scripts only provision local fallbacks when `ENVIRONMENT` is
a development value.【F:backend/key_manager.py†L85-L520】【F:start.sh†L1-L64】


## Additional references

- [ARCHITECTURE.md](ARCHITECTURE.md) – Deep dive into module
  responsibilities and data flow.
- [LOCAL_MODELS.md](LOCAL_MODELS.md) – Offline/edge model setup.
- [PROMPT_TEMPLATES.md](PROMPT_TEMPLATES.md) – Customising prompt
  instructions.
- [finalization_workflow_regression.md](finalization_workflow_regression.md) –
  Step-by-step API regression guide.
- [SOP.md](SOP.md) – Day-to-day development process and CI expectations.
- [`docs/archive/`](archive/README.md) – Historical planning documents kept
  for context.

This handbook should be treated as the single source of truth; update it
whenever behaviour or tooling changes.<|MERGE_RESOLUTION|>--- conflicted
+++ resolved
@@ -138,14 +138,10 @@
 ### Administrative & operational views
 
 - **Dashboard** – Admin-only charts summarise baseline vs current usage,
-<<<<<<< HEAD
   revenue metrics and denial rates, with export to PDF support. Filter
   controls persist per user, letting analysts scope analytics by date
   presets or custom ranges alongside clinician, clinic and payer
   selections that flow through to the backend query parameters.【F:revenuepilot-frontend/src/components/Analytics.tsx†L185-L314】【F:backend/main.py†L9206-L9706】
-=======
-  revenue metrics and denial rates, with export to PDF support.【F:revenuepilot-frontend/src/components/Dashboard.tsx†L1-L192】
->>>>>>> 179ca904
 - **Audit & activity logs** – Recent events stream from `/events` while
   structured audit entries are available under `/api/activity/log`.【F:revenuepilot-frontend/src/components/ActivityLog.tsx†L1-L156】【F:revenuepilot-frontend/src/hooks/useActivityLog.ts†L241-L276】
 - **Configuration & preferences** – Clinician settings, API keys, EHR integration,
