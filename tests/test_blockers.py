"""Failing tests for open blockers.

These tests highlight missing or incomplete functionality described in
`docs/ROADMAP.md`.  They are intentionally written to fail or be marked as
`xfail` so that subsequent development can drive them to green.  When
implementing these features, update or remove the `xfail` markers.
"""

import os
import json
import pytest
import subprocess
import time
from urllib.request import urlopen

from fastapi.testclient import TestClient

# Import the backend modules under test.  Note: these imports rely on
# Python being executed from the project root (where `backend` is a
# package).  If tests cannot import, ensure that `PYTHONPATH` includes
# the repository root or install the package in editable mode.
from backend import audio_processing
from backend.main import app, deidentify, create_token


client = TestClient(app)


def test_audio_transcription_returns_text(monkeypatch):
    """Audio transcription should return non‑empty text for non‑empty input.

    Even if the Whisper API fails, the helpers should fall back to decoding
    raw bytes or a deterministic placeholder so callers always receive
    some text.  Both simple and diarising paths are exercised here.
    """

    class DummyCreate:
        def create(self, model, file):  # noqa: ARG002
            raise RuntimeError("boom")

    class DummyClient:
        audio = type("obj", (), {"transcriptions": DummyCreate()})()

    monkeypatch.setattr(audio_processing, "OpenAI", lambda api_key=None: DummyClient())
    monkeypatch.setattr(audio_processing, "get_api_key", lambda: "key")

    # create dummy audio bytes (contents don't matter for this stub)
    dummy_audio = b"\x00\x01\x02"
    result = audio_processing.simple_transcribe(dummy_audio)
    assert result.strip(), "Transcription should not be empty"

    diarised = audio_processing.diarize_and_transcribe(dummy_audio)
    assert diarised["provider"].strip(), "Diarised transcription should not be empty"

    # The FastAPI endpoint should also return text and store it
    token = create_token("tester", "user")
    resp = client.post(
        "/transcribe",
        files={"file": ("audio.webm", dummy_audio, "audio/webm")},
<<<<<<< HEAD
        headers={"Authorization": f"Bearer {create_token('tester', 'user')}"},
=======
        headers={"Authorization": f"Bearer {token}"},
>>>>>>> 1a53cfec
    )
    data = resp.json()
    assert data["provider"].strip()
    from backend import main as backend_main

    assert backend_main.last_transcript["provider"].strip()


def test_deidentify_handles_complex_phi():
    """PHI scrubber should handle multi-word names, varied dates and IDs.

    This ensures the `deidentify` helper redacts more than trivial patterns,
    including different date formats and additional identifiers like email
    addresses or Social Security numbers.
    """

    text = (
        "Jane Mary Doe visited on July 15, 2023, 07/15/23 and 2023-07-15. "
        "She emailed jane.doe@example.com, called (123) 456-7890, "
        "gave SSN 123-45-6789 and lives at 789 Oak Avenue."
    )
    cleaned = deidentify(text)
    assert "[NAME]" in cleaned, "Multi-word names should be redacted"
    # Three different date styles should be redacted
    assert cleaned.count("[DATE]") >= 3, "Dates should be redacted"
    assert "[PHONE]" in cleaned, "Phone numbers should be redacted"
    assert "[EMAIL]" in cleaned, "Emails should be redacted"
    assert "[SSN]" in cleaned, "SSNs should be redacted"
    assert "[ADDRESS]" in cleaned, "Addresses should be redacted"


def test_metrics_requires_authentication():
    """Access to metrics should be restricted to authenticated users.

    Unauthenticated requests to `/metrics` should return HTTP 401 or 403.
    """
    response = client.get("/metrics")
    assert response.status_code in {401, 403}


def test_events_requires_authentication():
    response = client.get("/events")
    assert response.status_code in {401, 403}


def test_templates_requires_authentication():
    response = client.get("/templates")
    assert response.status_code in {401, 403}


def test_metrics_contains_timeseries_data():
    """The metrics endpoint should return time‑series data for charts.

    After implementing analytics visualisation, `/metrics` should include
    a `timeseries` key containing daily/weekly counts.
    """
    token = create_token("tester", "admin")
    response = client.get("/metrics", headers={"Authorization": f"Bearer {token}"})
    data = response.json()
    assert "timeseries" in data and data["timeseries"], "timeseries data missing"


def test_electron_packaging_configuration_present():
    """Electron builder configuration should be present in package.json.

    The application now ships with Electron build tooling.  We verify that
    the package manifest defines an ``electron:build`` script and includes
    a basic electron-builder configuration block.
    """
    with open(os.path.join(os.path.dirname(__file__), "..", "package.json"), encoding="utf-8") as f:
        pkg = json.load(f)

    scripts = pkg.get("scripts", {})
    assert "electron:build" in scripts, "electron build script missing"

    build = pkg.get("build") or {}
    assert build.get("appId"), "electron-builder config missing"


def test_electron_auto_update_and_backend_spawn_present():
    """Electron main process should wire auto updates and spawn the FastAPI backend."""
    main_path = os.path.join(os.path.dirname(__file__), "..", "electron", "main.js")
    with open(main_path, encoding="utf-8") as f:
        content = f.read()

    assert "autoUpdater" in content, "auto-updater not referenced"
    assert "checkForUpdatesAndNotify" in content, "auto-update not triggered"
    assert "spawn(" in content and "uvicorn" in content, "backend spawn missing"


def test_update_server_serves_files(tmp_path):
    """The local update server script should serve packaged files over HTTP."""
    server_script = os.path.join(os.path.dirname(__file__), "..", "scripts", "update-server.js")
    assert os.path.exists(server_script), "update-server.js missing"

    dist_dir = tmp_path / "dist"
    dist_dir.mkdir()
    file_path = dist_dir / "hello.txt"
    file_path.write_text("hi")

    port = "18080"
    env = {**os.environ, "UPDATE_SERVER_PORT": port, "UPDATE_DIR": str(dist_dir)}
    proc = subprocess.Popen(["node", server_script], env=env, stdout=subprocess.PIPE, stderr=subprocess.PIPE)
    try:
        for _ in range(50):
            try:
                with urlopen(f"http://127.0.0.1:{port}/hello.txt") as resp:
                    body = resp.read().decode()
                    break
            except Exception:
                time.sleep(0.1)
        else:
            pytest.fail("update server did not start")

        assert body == "hi"
    finally:
        proc.terminate()
        try:
            proc.wait(timeout=5)
        except subprocess.TimeoutExpired:
            proc.kill()<|MERGE_RESOLUTION|>--- conflicted
+++ resolved
@@ -57,11 +57,8 @@
     resp = client.post(
         "/transcribe",
         files={"file": ("audio.webm", dummy_audio, "audio/webm")},
-<<<<<<< HEAD
         headers={"Authorization": f"Bearer {create_token('tester', 'user')}"},
-=======
-        headers={"Authorization": f"Bearer {token}"},
->>>>>>> 1a53cfec
+
     )
     data = resp.json()
     assert data["provider"].strip()
