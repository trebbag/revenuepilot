--- conflicted
+++ resolved
@@ -144,11 +144,9 @@
         "plan_bonus": 0.15,
         "medical_density_bonus": 0.1,
         "medical_density_threshold": 0.3,
-<<<<<<< HEAD
         "differential_features": differential_features,
-=======
         "dcb": 0.9,
->>>>>>> 87d9ee55
+
     }
 
     allowed, detail = service.should_allow_audio_auto(note_id, clinician_id, segment, diar, focus_set)
@@ -210,11 +208,8 @@
         "repetition_cap": 3,
         "medical_density_bonus": 0.08,
         "medical_density_threshold": 0.3,
-<<<<<<< HEAD
         "differential_features": differential_features,
-=======
         "dcb": 1.15,
->>>>>>> 87d9ee55
     }
 
     allowed_first, detail_first = service.should_allow_audio_auto(
@@ -223,12 +218,8 @@
     assert allowed_first is False
     assert detail_first["reason"] == "LOW_SALIENCE"
     assert detail_first["hint"] is True
-<<<<<<< HEAD
     expected_dcb_first = compute_dcb(segment["text"], diar_first["speaker"], differential_features)
     assert pytest.approx(detail_first["dcb"], rel=1e-6) == expected_dcb_first
-=======
-    assert pytest.approx(detail_first["dcb"], rel=1e-6) == 1.15
->>>>>>> 87d9ee55
     assert math.isclose(
         AUDIO_SALIENCE_SCORE_MIN - detail_first["score"],
         0.01,
@@ -256,13 +247,11 @@
     note_id = "audio-smalltalk"
     _ensure_state(conn, note_id, clinician_id)
 
-<<<<<<< HEAD
+
     def metric(name: str, labels: Dict[str, str]) -> float:
         value = REGISTRY.get_sample_value(name, labels)
         return 0.0 if value is None else float(value)
 
-=======
->>>>>>> 87d9ee55
     route = AUDIO_AUTO_ROUTE
     blocked_reason = {"route": route, "decision": "blocked", "reason": "NOT_MEANINGFUL"}
     allowed_reason = {"route": route, "decision": "allowed", "reason": "allowed"}
@@ -270,19 +259,12 @@
     dcb_count = {"route": route}
     confidence_count = {"route": route}
 
-<<<<<<< HEAD
     blocked_before = metric("revenuepilot_ai_audio_decisions_total", blocked_reason)
     allowed_before = metric("revenuepilot_ai_audio_decisions_total", allowed_reason)
     ascore_before = metric("revenuepilot_ai_audio_ascore_count", ascore_count)
     dcb_before = metric("revenuepilot_ai_audio_dcb_count", dcb_count)
     confidence_before = metric("revenuepilot_ai_audio_asr_confidence_count", confidence_count)
-=======
-    blocked_before = _metric_value("revenuepilot_ai_audio_decisions_total", blocked_reason)
-    allowed_before = _metric_value("revenuepilot_ai_audio_decisions_total", allowed_reason)
-    ascore_before = _metric_value("revenuepilot_ai_audio_ascore_count", ascore_count)
-    dcb_before = _metric_value("revenuepilot_ai_audio_dcb_count", dcb_count)
-    confidence_before = _metric_value("revenuepilot_ai_audio_asr_confidence_count", confidence_count)
->>>>>>> 87d9ee55
+
 
     with session_scope(conn) as session:
         state = session.get(AINoteState, note_id)
@@ -302,13 +284,6 @@
     assert detail["reason"] == "NOT_MEANINGFUL"
     assert detail["hint"] is False
 
-<<<<<<< HEAD
-    assert metric("revenuepilot_ai_audio_decisions_total", blocked_reason) == pytest.approx(blocked_before + 1.0)
-    assert metric("revenuepilot_ai_audio_decisions_total", allowed_reason) == pytest.approx(allowed_before)
-    assert metric("revenuepilot_ai_audio_ascore_count", ascore_count) == pytest.approx(ascore_before)
-    assert metric("revenuepilot_ai_audio_dcb_count", dcb_count) == pytest.approx(dcb_before)
-    assert metric("revenuepilot_ai_audio_asr_confidence_count", confidence_count) == pytest.approx(confidence_before + 1.0)
-=======
     assert _metric_value("revenuepilot_ai_audio_decisions_total", blocked_reason) == pytest.approx(blocked_before + 1.0)
     assert _metric_value("revenuepilot_ai_audio_decisions_total", allowed_reason) == pytest.approx(allowed_before)
     assert _metric_value("revenuepilot_ai_audio_ascore_count", ascore_count) == pytest.approx(ascore_before)
@@ -371,4 +346,3 @@
         state = session.get(AINoteState, note_id)
         assert state is not None
         assert state.last_transcript_cursor == "cursor-hbp"
->>>>>>> 87d9ee55
