import json
import sqlite3
<<<<<<< HEAD
import hashlib
import logging
=======
>>>>>>> b7b43eec

import pytest
from fastapi.testclient import TestClient

from backend import main, prompts, migrations, ehr_integration


@pytest.fixture
def client(monkeypatch, tmp_path):
    # Isolate database and events
    db = sqlite3.connect(":memory:", check_same_thread=False)
    db.row_factory = sqlite3.Row
    db.execute(
        "CREATE TABLE events (id INTEGER PRIMARY KEY AUTOINCREMENT, eventType TEXT NOT NULL, timestamp REAL NOT NULL, details TEXT, revenue REAL, codes TEXT, compliance_flags TEXT, public_health INTEGER, satisfaction INTEGER)"
    )
    db.execute(
        "CREATE TABLE users (id INTEGER PRIMARY KEY AUTOINCREMENT, username TEXT UNIQUE NOT NULL, password_hash TEXT NOT NULL, role TEXT NOT NULL)"
    )
    db.execute(
        "CREATE TABLE audit_log (id INTEGER PRIMARY KEY AUTOINCREMENT, timestamp REAL, username TEXT, action TEXT, details TEXT)"
    )
    migrations.ensure_settings_table(db)
    pwd = main.hash_password("pw")
    db.execute(
        "INSERT INTO users (username, password_hash, role) VALUES (?, ?, ?)",
        ("admin", pwd, "admin"),
    )
    db.execute(
        "INSERT INTO users (username, password_hash, role) VALUES (?, ?, ?)",
        ("user", pwd, "user"),
    )
    db.commit()
    monkeypatch.setattr(main, "db_conn", db)
    monkeypatch.setattr(main, "events", [])
    return TestClient(main.app)


def auth_header(token):
    return {"Authorization": f"Bearer {token}"}


def test_endpoints_require_auth(client):
    assert client.get('/metrics').status_code in {401, 403}
    assert client.get('/events').status_code in {401, 403}
    assert client.post('/beautify', json={'text': 'hi'}).status_code in {401, 403}
    assert client.post('/suggest', json={'text': 'hi'}).status_code in {401, 403}
    assert client.post('/summarize', json={'text': 'hi'}).status_code in {401, 403}
    assert (
        client.post('/transcribe', files={'file': ('a.wav', b'bytes')}).status_code
        in {401, 403}
    )
    assert client.post('/event', json={'eventType': 'x'}).status_code in {401, 403}
    assert client.post('/survey', json={'rating': 5}).status_code in {401, 403}
    assert client.post('/export_to_ehr', json={'note': 'hi'}).status_code in {401, 403}


def test_get_transcribe_requires_auth(client):
    resp = client.get('/transcribe')
    assert resp.status_code in {401, 403}


def test_login_and_settings(client):
    pwd = main.hash_password("pw")
    main.db_conn.execute(
        "INSERT INTO users (username, password_hash, role) VALUES (?, ?, ?)",
        ("alice", pwd, "admin"),
    )
    main.db_conn.commit()
    resp = client.post(
        "/login", json={"username": "alice", "password": "pw"}
    )
    assert resp.status_code == 200
    token = resp.json()["access_token"]
    assert token


    resp = client.get("/settings", headers=auth_header(token))
    assert resp.status_code == 200
    data = resp.json()
    assert data["theme"] == "modern"
    assert data["lang"] == "en"
    assert data["specialty"] is None
    assert data["payer"] is None
    assert data["region"] == ""

    new_settings = {
        "theme": "dark",
        "categories": {
            "codes": False,
            "compliance": True,
            "publicHealth": True,
            "differentials": True,
        },
        "rules": ["x"],
        "lang": "es",
        "specialty": "cardiology",
        "payer": "medicare",
        "region": "us",
    }
    resp = client.post(
        "/settings", json=new_settings, headers=auth_header(token)
    )
    assert resp.status_code == 200

    resp = client.get("/settings", headers=auth_header(token))
    data = resp.json()
    assert data["theme"] == "dark"
    assert data["categories"]["codes"] is False
    assert data["rules"] == ["x"]
    assert data["lang"] == "es"
    assert data["specialty"] == "cardiology"
    assert data["payer"] == "medicare"
    assert data["region"] == "us"

    # second user should still see default settings
    token_user = client.post(
        "/login", json={"username": "user", "password": "pw"}
    ).json()["access_token"]
    resp = client.get("/settings", headers=auth_header(token_user))
    other = resp.json()
    assert other["theme"] == "modern"
    assert other["lang"] == "en"
    assert other["region"] == ""

    # unauthenticated request should fail
    resp = client.get("/settings")
    assert resp.status_code in {401, 403}


def test_events_metrics_with_auth(client):
    # no auth
    resp = client.get("/events")
    assert resp.status_code in {401, 403}

    # user without admin role
    pwd = main.hash_password("pw")
    main.db_conn.execute(
        "INSERT INTO users (username, password_hash, role) VALUES (?, ?, ?)",
        ("u", pwd, "user"),
    )
    main.db_conn.commit()
    token_user = client.post(
        "/login", json={"username": "u", "password": "pw"}

    ).json()["access_token"]
    resp = client.get("/events", headers=auth_header(token_user))
    assert resp.status_code == 403

    # log event and fetch with admin

    main.db_conn.execute(
        "INSERT INTO users (username, password_hash, role) VALUES (?, ?, ?)",
        ("a", pwd, "admin"),
    )
    main.db_conn.commit()
    token_admin = client.post(
        "/login", json={"username": "a", "password": "pw"}
    ).json()["access_token"]
    client.post(
        "/event",
        json={"eventType": "note_started"},
        headers=auth_header(token_admin),
    )
    resp = client.get("/events", headers=auth_header(token_admin))
    assert resp.status_code == 200
    assert len(resp.json()) == 1

    resp = client.get("/metrics", headers=auth_header(token_admin))
    assert resp.status_code == 200
    assert resp.json()["current"]["total_notes"] >= 1


def test_export_to_ehr_requires_admin(client, monkeypatch):
    # user token should be forbidden
    token_user = client.post(
        "/login", json={"username": "user", "password": "pw"}
    ).json()["access_token"]
    resp = client.post(
        "/export_to_ehr",
        json={"note": "hi"},
        headers=auth_header(token_user),
    )
    assert resp.status_code == 403

    # invalid token should return 401
    resp = client.post(
        "/export_to_ehr",
        json={"note": "hi"},
        headers=auth_header("badtoken"),
    )
    assert resp.status_code == 401

    # admin token succeeds
    token_admin = client.post(
        "/login", json={"username": "admin", "password": "pw"}
    ).json()["access_token"]

    # Avoid real HTTP calls by stubbing the FHIR helper
    def fake_post(note, codes):
        assert note == "hi"
        assert codes == []
        return {"result": "ok"}

    monkeypatch.setattr(ehr_integration, "post_note_and_codes", fake_post)

    resp = client.post(
        "/export_to_ehr",
        json={"note": "hi"},
        headers=auth_header(token_admin),
    )
    assert resp.status_code == 200
    assert resp.json()["status"] == "exported"


<<<<<<< HEAD
def test_summarize_and_fallback(client, monkeypatch, caplog):
=======
def test_export_to_ehr_handles_failure(client, monkeypatch):
    token_admin = client.post(
        "/login", json={"username": "admin", "password": "pw"}
    ).json()["access_token"]

    def boom(note, codes):  # noqa: ARG002
        raise RuntimeError("fail")

    monkeypatch.setattr(ehr_integration, "post_note_and_codes", boom)

    resp = client.post(
        "/export_to_ehr",
        json={"note": "hi"},
        headers=auth_header(token_admin),
    )
    assert resp.status_code == 502
    assert resp.json()["detail"] == "fail"


def test_summarize_and_fallback(client, monkeypatch):
>>>>>>> b7b43eec
    monkeypatch.setattr(main, "call_openai", lambda msgs: "great summary")
    token = main.create_token("u", "user")
    resp = client.post(
        "/summarize", json={"text": "hello"}, headers=auth_header(token)
    )
    assert resp.json()["summary"] == "great summary"

    def boom(_):
        raise RuntimeError("no key")

    monkeypatch.setattr(main, "call_openai", boom)
    long_text = "a" * 300
    with caplog.at_level(logging.ERROR):
        resp = client.post(
            "/summarize", json={"text": long_text}, headers=auth_header(token)
        )
    assert resp.status_code == 200
    assert len(resp.json()["summary"]) <= 203  # truncated fallback
    assert "Error during summary LLM call" in caplog.text


def test_summarize_spanish_language(client, monkeypatch):
    def fake_call_openai(msgs):
        # Ensure the system prompt is in Spanish
        assert "comunicador clínico" in msgs[0]["content"]
        return "resumen"

    monkeypatch.setattr(main, "call_openai", fake_call_openai)
    token = main.create_token("u", "user")
    resp = client.post(
        "/summarize", json={"text": "hola", "lang": "es"}, headers=auth_header(token)
    )
    assert resp.status_code == 200
    assert resp.json()["summary"] == "resumen"


def test_transcribe_endpoint(client, monkeypatch):
    monkeypatch.setattr(main, "simple_transcribe", lambda b: "hello")
    monkeypatch.setattr(
        main,
        "diarize_and_transcribe",
        lambda b: {
            "provider": "p",
            "patient": "q",
            "segments": [
                {"speaker": "provider", "start": 0.0, "end": 0.0, "text": "p"},
                {"speaker": "patient", "start": 0.0, "end": 0.0, "text": "q"},
            ],
        },
    )
    token = main.create_token("u", "user")
    resp = client.post(
        "/transcribe", files={"file": ("a.wav", b"bytes")}, headers=auth_header(token)
    )
    assert resp.json()["provider"] == "hello"

    resp = client.post(
        "/transcribe?diarise=true",
        files={"file": ("a.wav", b"bytes")},
        headers=auth_header(token),
    )
    assert resp.json() == {
        "provider": "p",
        "patient": "q",
        "segments": [
            {"speaker": "provider", "start": 0.0, "end": 0.0, "text": "p"},
            {"speaker": "patient", "start": 0.0, "end": 0.0, "text": "q"},
        ],
    }

    resp = client.post("/transcribe", headers=auth_header(token))
    assert resp.status_code == 422


def test_transcribe_endpoint_diarise_failure(client, monkeypatch):
    import backend.audio_processing as ap

    class FailPipeline:
        @classmethod
        def from_pretrained(cls, name):  # noqa: ARG002
            raise RuntimeError("boom")

    monkeypatch.setattr(ap, "Pipeline", FailPipeline)
    monkeypatch.setattr(ap, "_DIARISATION_AVAILABLE", True)
    monkeypatch.setattr(ap, "simple_transcribe", lambda b: "fallback")
    token = main.create_token("u", "user")
    resp = client.post(
        "/transcribe?diarise=true",
        files={"file": ("a.wav", b"bytes")},
        headers=auth_header(token),
    )
    data = resp.json()
    assert data["provider"] == "fallback"
    assert data["segments"] == [
        {"speaker": "provider", "start": 0.0, "end": 0.0, "text": "fallback"}
    ]
    assert "error" in data


def test_transcribe_endpoint_offline(client, monkeypatch):
    import backend.audio_processing as ap

    class DummyModel:
        def transcribe(self, path):  # noqa: ARG002
            return {"text": "offline text"}

    monkeypatch.setattr(ap, "_load_local_model", lambda: DummyModel())
    monkeypatch.setenv("OFFLINE_TRANSCRIBE", "true")
    monkeypatch.setattr(ap, "get_api_key", lambda: None)
    token = main.create_token("u", "user")
    resp = client.post(
        "/transcribe",
        files={"file": ("a.wav", b"bytes")},
        headers=auth_header(token),
    )
    data = resp.json()
    assert data["provider"] == "offline text"
    assert data["segments"] == [
        {"speaker": "provider", "start": 0.0, "end": 0.0, "text": "offline text"}
    ]


def test_get_last_transcript(client, monkeypatch):
    monkeypatch.setattr(main, "simple_transcribe", lambda b: "hello")
    monkeypatch.setattr(
        main,
        "diarize_and_transcribe",
        lambda b: {
            "provider": "p",
            "patient": "q",
            "segments": [
                {"speaker": "provider", "start": 0.0, "end": 0.0, "text": "p"},
                {"speaker": "patient", "start": 0.0, "end": 0.0, "text": "q"},
            ],
        },
    )
    token = main.create_token("u", "user")
    # First call without diarisation
    client.post(
        "/transcribe",
        files={"file": ("a.wav", b"bytes")},
        headers=auth_header(token),
    )
    resp = client.get("/transcribe", headers=auth_header(token))
    assert resp.json() == {
        "provider": "hello",
        "patient": "",
        "segments": [
            {"speaker": "provider", "start": 0.0, "end": 0.0, "text": "hello"}
        ],
    }

    # Now call with diarisation and ensure both parts returned
    client.post(
        "/transcribe?diarise=true",
        files={"file": ("a.wav", b"bytes")},
        headers=auth_header(token),
    )
    resp = client.get("/transcribe", headers=auth_header(token))
    assert resp.json() == {
        "provider": "p",
        "patient": "q",
        "segments": [
            {"speaker": "provider", "start": 0.0, "end": 0.0, "text": "p"},
            {"speaker": "patient", "start": 0.0, "end": 0.0, "text": "q"},
        ],
    }


def test_apikey_validation(client, monkeypatch):
    monkeypatch.setattr(main, "save_api_key", lambda key: None)
    token = main.create_token("admin", "admin")
    valid = "sk-" + "a" * 22
    resp = client.post(
        "/apikey", json={"key": valid}, headers=auth_header(token)
    )
    assert resp.json()["status"] == "saved"

    resp = client.post("/apikey", json={"key": ""}, headers=auth_header(token))
    assert resp.status_code == 400

    resp = client.post("/apikey", json={"key": "abc"}, headers=auth_header(token))
    assert resp.status_code == 400


def test_beautify_and_fallback(client, monkeypatch, caplog):
    monkeypatch.setattr(main, "call_openai", lambda msgs: "nice note")
    token = main.create_token("u", "user")
    resp = client.post(
        "/beautify", json={"text": "hello"}, headers=auth_header(token)
    )
    assert resp.json()["beautified"] == "nice note"

    def fail(_):
        raise ValueError("bad")

    monkeypatch.setattr(main, "call_openai", fail)
    with caplog.at_level(logging.ERROR):
        resp = client.post(
            "/beautify", json={"text": "hi"}, headers=auth_header(token)
        )
    data = resp.json()
    assert data["beautified"] == "Hi"
    assert data["error"]
    assert "Error during beautify LLM call" in caplog.text


def test_suggest_and_fallback(client, monkeypatch):
    monkeypatch.setattr(
        main,
        "call_openai",
        lambda msgs: json.dumps(
            {
                "codes": [{"code": "A1"}],
                "compliance": ["c"],
                "publicHealth": [{"recommendation": "p", "reason": "r"}],
                "differentials": [{"diagnosis": "d", "score": 0.1}],
            }
        ),
    )
    token = main.create_token("u", "user")
    resp = client.post("/suggest", json={"text": "note"}, headers=auth_header(token))
    data = resp.json()
    assert data["codes"][0]["code"] == "A1"
    assert data["publicHealth"][0]["recommendation"] == "p"
    assert data["differentials"][0]["diagnosis"] == "d"


def test_suggest_returns_follow_up(client, monkeypatch):
    monkeypatch.setattr(
        main,
        "call_openai",
        lambda msgs: json.dumps(
            {
                "codes": [{"code": "E11.9"}],
                "compliance": [],
                "publicHealth": [],
                "differentials": [],
            }
        ),
    )
    token = main.create_token("u", "user")
    resp = client.post("/suggest", json={"text": "diabetes"}, headers=auth_header(token))
    data = resp.json()
    assert data["followUp"] == "3 months"
    

def test_suggest_with_demographics(client, monkeypatch):
    def fake_call_openai(msgs):
        user = msgs[1]["content"]
        assert "HPV vaccine" in user
        assert "Pap smear" in user
        return json.dumps(
            {
                "codes": [],
                "compliance": [],
                "publicHealth": [],
                "differentials": [],
            }
        )

    monkeypatch.setattr(main, "call_openai", fake_call_openai)

    def fake_get(age, sex, region):
        assert age == 30
        assert sex == "female"
        assert region == "US"
        return {"vaccinations": ["HPV vaccine"], "screenings": ["Pap smear"]}

    monkeypatch.setattr(prompts, "get_guidelines", fake_get)

    token_c = main.create_token("u", "user")
    resp = client.post(
        "/suggest",
        json={"text": "note", "age": 30, "sex": "female", "region": "US"},
        headers=auth_header(token_c),
    )
    assert resp.status_code == 200


def test_suggest_includes_public_health_from_api(client, monkeypatch):
    def fake_call_openai(msgs):
        return json.dumps({"codes": [], "compliance": [], "publicHealth": [], "differentials": []})

    monkeypatch.setattr(main, "call_openai", fake_call_openai)
    monkeypatch.setattr(prompts, "get_guidelines", lambda *args, **kwargs: {})

    def fake_guidelines(age, sex, region):
        assert age == 50
        assert sex == "male"
        assert region == "US"
        return {
            "vaccinations": ["Shingles vaccine"],
            "screenings": ["Colon cancer screening"],
        }

    monkeypatch.setattr(main.public_health_api, "get_guidelines", fake_guidelines)
    main.public_health_api.clear_cache()

    token_d = main.create_token("u", "user")
    resp = client.post(
        "/suggest",
        json={"text": "note", "age": 50, "sex": "male", "region": "US"},
        headers=auth_header(token_d),
    )
    assert resp.status_code == 200
    data = resp.json()
    recs = [item["recommendation"] for item in data["publicHealth"]]
    assert "Shingles vaccine" in recs
    assert "Colon cancer screening" in recs


def test_suggest_parses_public_health_reason(client, monkeypatch):
    def fake_call_openai(msgs):
        return json.dumps({
            "codes": [],
            "compliance": [],
            "publicHealth": [
                {"recommendation": "Flu shot", "reason": "Prevents influenza"}
            ],
            "differentials": [],
        })

    monkeypatch.setattr(main, "call_openai", fake_call_openai)
    monkeypatch.setattr(prompts, "get_guidelines", lambda *args, **kwargs: {})

    token = main.create_token("u", "user")
    resp = client.post(
        "/suggest",
        json={"text": "note"},
        headers=auth_header(token),
    )
    assert resp.status_code == 200
    data = resp.json()
    assert data["publicHealth"][0]["reason"] == "Prevents influenza"<|MERGE_RESOLUTION|>--- conflicted
+++ resolved
@@ -1,10 +1,8 @@
 import json
 import sqlite3
-<<<<<<< HEAD
 import hashlib
 import logging
-=======
->>>>>>> b7b43eec
+
 
 import pytest
 from fastapi.testclient import TestClient
@@ -219,30 +217,9 @@
     assert resp.json()["status"] == "exported"
 
 
-<<<<<<< HEAD
+
 def test_summarize_and_fallback(client, monkeypatch, caplog):
-=======
-def test_export_to_ehr_handles_failure(client, monkeypatch):
-    token_admin = client.post(
-        "/login", json={"username": "admin", "password": "pw"}
-    ).json()["access_token"]
-
-    def boom(note, codes):  # noqa: ARG002
-        raise RuntimeError("fail")
-
-    monkeypatch.setattr(ehr_integration, "post_note_and_codes", boom)
-
-    resp = client.post(
-        "/export_to_ehr",
-        json={"note": "hi"},
-        headers=auth_header(token_admin),
-    )
-    assert resp.status_code == 502
-    assert resp.json()["detail"] == "fail"
-
-
-def test_summarize_and_fallback(client, monkeypatch):
->>>>>>> b7b43eec
+
     monkeypatch.setattr(main, "call_openai", lambda msgs: "great summary")
     token = main.create_token("u", "user")
     resp = client.post(
