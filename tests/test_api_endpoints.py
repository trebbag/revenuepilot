import json
import sqlite3
import hashlib

import pytest
from fastapi.testclient import TestClient

from backend import main, prompts


@pytest.fixture
def client(monkeypatch, tmp_path):
    # Isolate database and events
    db = sqlite3.connect(":memory:", check_same_thread=False)
    db.row_factory = sqlite3.Row
    db.execute(
        "CREATE TABLE events (id INTEGER PRIMARY KEY AUTOINCREMENT, eventType TEXT NOT NULL, timestamp REAL NOT NULL, details TEXT)"
    )
    db.execute(
        "CREATE TABLE users (id INTEGER PRIMARY KEY AUTOINCREMENT, username TEXT UNIQUE, password_hash TEXT, role TEXT)"
    )
    db.execute(
        "CREATE TABLE settings (user_id INTEGER PRIMARY KEY, theme TEXT NOT NULL, categories TEXT NOT NULL, rules TEXT NOT NULL)"
    )
    pwd = hashlib.sha256(b"pw").hexdigest()
    db.execute(
        "INSERT INTO users (username, password_hash, role) VALUES (?, ?, ?)",
        ("admin", pwd, "admin"),
    )
    db.execute(
        "INSERT INTO users (username, password_hash, role) VALUES (?, ?, ?)",
        ("user", pwd, "user"),
    )
    db.execute(
        "CREATE TABLE users (id INTEGER PRIMARY KEY AUTOINCREMENT, username TEXT UNIQUE NOT NULL, password_hash TEXT NOT NULL, role TEXT NOT NULL)"
    )
    db.commit()
    monkeypatch.setattr(main, "db_conn", db)
    monkeypatch.setattr(main, "events", [])
    return TestClient(main.app)


def auth_header(token):
    return {"Authorization": f"Bearer {token}"}


<<<<<<< HEAD
def test_login_and_settings(client):
    pwd = main.hash_password("pw")
    main.db_conn.execute(
        "INSERT INTO users (username, password_hash, role) VALUES (?, ?, ?)",
        ("alice", pwd, "admin"),
    )
    main.db_conn.commit()
    resp = client.post(
        "/login", json={"username": "alice", "password": "pw"}
    )
    assert resp.status_code == 200
    token = resp.json()["access_token"]
    assert token
=======
def test_user_settings_roundtrip(client):
    token = client.post(
        "/login", json={"username": "user", "password": "pw"}
    ).json()["access_token"]
>>>>>>> ca7c8366

    resp = client.get("/settings", headers=auth_header(token))
    assert resp.status_code == 200
    assert resp.json()["theme"] == "modern"

    new_settings = {
        "theme": "dark",
        "categories": {
            "codes": False,
            "compliance": True,
            "publicHealth": True,
            "differentials": True,
        },
        "rules": ["x"],
    }
    resp = client.post(
        "/settings", json=new_settings, headers=auth_header(token)
    )
    assert resp.status_code == 200

    resp = client.get("/settings", headers=auth_header(token))
    data = resp.json()
    assert data["theme"] == "dark"
    assert data["categories"]["codes"] is False
    assert data["rules"] == ["x"]

    resp = client.get("/settings")
    assert resp.status_code in {401, 403}


def test_events_metrics_with_auth(client):
    # no auth
    resp = client.get("/events")
    assert resp.status_code in {401, 403}

    # user without admin role
<<<<<<< HEAD
    pwd = main.hash_password("pw")
    main.db_conn.execute(
        "INSERT INTO users (username, password_hash, role) VALUES (?, ?, ?)",
        ("u", pwd, "user"),
    )
    main.db_conn.commit()
    token_user = client.post(
        "/login", json={"username": "u", "password": "pw"}
=======
    token_user = client.post(
        "/login", json={"username": "user", "password": "pw"}
>>>>>>> ca7c8366
    ).json()["access_token"]
    resp = client.get("/events", headers=auth_header(token_user))
    assert resp.status_code == 403

    # log event and fetch with admin
<<<<<<< HEAD
    main.db_conn.execute(
        "INSERT INTO users (username, password_hash, role) VALUES (?, ?, ?)",
        ("a", pwd, "admin"),
    )
    main.db_conn.commit()
    token_admin = client.post(
        "/login", json={"username": "a", "password": "pw"}
=======
    token_admin = client.post(
        "/login", json={"username": "admin", "password": "pw"}
>>>>>>> ca7c8366
    ).json()["access_token"]
    client.post("/event", json={"eventType": "note_started"})
    resp = client.get("/events", headers=auth_header(token_admin))
    assert resp.status_code == 200
    assert len(resp.json()) == 1

    resp = client.get("/metrics", headers=auth_header(token_admin))
    assert resp.status_code == 200
    assert resp.json()["total_notes"] >= 1


def test_summarize_and_fallback(client, monkeypatch):
    monkeypatch.setattr(main, "call_openai", lambda msgs: "great summary")
    resp = client.post("/summarize", json={"text": "hello"})
    assert resp.json()["summary"] == "great summary"

    def boom(_):
        raise RuntimeError("no key")

    monkeypatch.setattr(main, "call_openai", boom)
    long_text = "a" * 300
    resp = client.post("/summarize", json={"text": long_text})
    assert resp.status_code == 200
    assert len(resp.json()["summary"]) <= 203  # truncated fallback


def test_transcribe_endpoint(client, monkeypatch):
    monkeypatch.setattr(main, "simple_transcribe", lambda b: "hello")
    resp = client.post("/transcribe", files={"file": ("a.wav", b"bytes")})
    assert resp.json()["provider"] == "hello"

    resp = client.post("/transcribe")
    assert resp.status_code == 422


def test_apikey_validation(client, monkeypatch):
    monkeypatch.setattr(main, "save_api_key", lambda key: None)
    valid = "sk-" + "a" * 22
    resp = client.post("/apikey", json={"key": valid})
    assert resp.json()["status"] == "saved"

    resp = client.post("/apikey", json={"key": ""})
    assert resp.status_code == 400

    resp = client.post("/apikey", json={"key": "abc"})
    assert resp.status_code == 400


def test_beautify_and_fallback(client, monkeypatch):
    monkeypatch.setattr(main, "call_openai", lambda msgs: "nice note")
    resp = client.post("/beautify", json={"text": "hello"})
    assert resp.json()["beautified"] == "nice note"

    def fail(_):
        raise ValueError("bad")

    monkeypatch.setattr(main, "call_openai", fail)
    resp = client.post("/beautify", json={"text": "hi"})
    assert resp.json()["beautified"] == "HI"


def test_suggest_and_fallback(client, monkeypatch):
    monkeypatch.setattr(
        main,
        "call_openai",
        lambda msgs: json.dumps(
            {
                "codes": [{"code": "A1"}],
                "compliance": ["c"],
                "publicHealth": ["p"],
                "differentials": ["d"],
            }
        ),
    )
    resp = client.post("/suggest", json={"text": "note"})
    data = resp.json()
    assert data["codes"][0]["code"] == "A1"

    def boom(_):
        raise RuntimeError("fail")

    monkeypatch.setattr(main, "call_openai", boom)
    resp = client.post("/suggest", json={"text": "cough"})
    data = resp.json()
    assert any(c["code"] == "99213" for c in data["codes"])


def test_suggest_with_demographics(client, monkeypatch):
    def fake_call_openai(msgs):
        user = msgs[1]["content"]
        assert "HPV vaccine" in user
        assert "Pap smear" in user
        return json.dumps(
            {"codes": [], "compliance": [], "publicHealth": [], "differentials": []}
        )

    monkeypatch.setattr(main, "call_openai", fake_call_openai)

    def fake_get(age, sex, region):
        assert age == 30
        assert sex == "female"
        assert region == "US"
        return {"vaccinations": ["HPV vaccine"], "screenings": ["Pap smear"]}

    monkeypatch.setattr(prompts, "get_guidelines", fake_get)

    resp = client.post(
        "/suggest",
        json={"text": "note", "age": 30, "sex": "female", "region": "US"},
    )
    assert resp.status_code == 200<|MERGE_RESOLUTION|>--- conflicted
+++ resolved
@@ -44,7 +44,6 @@
     return {"Authorization": f"Bearer {token}"}
 
 
-<<<<<<< HEAD
 def test_login_and_settings(client):
     pwd = main.hash_password("pw")
     main.db_conn.execute(
@@ -58,12 +57,7 @@
     assert resp.status_code == 200
     token = resp.json()["access_token"]
     assert token
-=======
-def test_user_settings_roundtrip(client):
-    token = client.post(
-        "/login", json={"username": "user", "password": "pw"}
-    ).json()["access_token"]
->>>>>>> ca7c8366
+
 
     resp = client.get("/settings", headers=auth_header(token))
     assert resp.status_code == 200
@@ -100,7 +94,6 @@
     assert resp.status_code in {401, 403}
 
     # user without admin role
-<<<<<<< HEAD
     pwd = main.hash_password("pw")
     main.db_conn.execute(
         "INSERT INTO users (username, password_hash, role) VALUES (?, ?, ?)",
@@ -109,16 +102,13 @@
     main.db_conn.commit()
     token_user = client.post(
         "/login", json={"username": "u", "password": "pw"}
-=======
-    token_user = client.post(
-        "/login", json={"username": "user", "password": "pw"}
->>>>>>> ca7c8366
+
     ).json()["access_token"]
     resp = client.get("/events", headers=auth_header(token_user))
     assert resp.status_code == 403
 
     # log event and fetch with admin
-<<<<<<< HEAD
+
     main.db_conn.execute(
         "INSERT INTO users (username, password_hash, role) VALUES (?, ?, ?)",
         ("a", pwd, "admin"),
@@ -126,10 +116,6 @@
     main.db_conn.commit()
     token_admin = client.post(
         "/login", json={"username": "a", "password": "pw"}
-=======
-    token_admin = client.post(
-        "/login", json={"username": "admin", "password": "pw"}
->>>>>>> ca7c8366
     ).json()["access_token"]
     client.post("/event", json={"eventType": "note_started"})
     resp = client.get("/events", headers=auth_header(token_admin))
