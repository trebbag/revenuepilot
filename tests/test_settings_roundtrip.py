--- conflicted
+++ resolved
@@ -38,11 +38,9 @@
     assert data['lang'] == 'en'
     assert data['specialty'] is None
     assert data['payer'] is None
-<<<<<<< HEAD
     assert data['agencies'] == ['CDC', 'WHO']
-=======
     assert data.get('template') is None
->>>>>>> 5b84b197
+
 
     new_settings = {
         'theme': 'dark',
@@ -57,11 +55,8 @@
         'specialty': 'cardiology',
         'payer': 'medicare',
         'region': '',
-<<<<<<< HEAD
         'agencies': ['CDC'],
-=======
         'template': -1,
->>>>>>> 5b84b197
     }
     resp = client.post('/settings', json=new_settings, headers=auth_header(token))
     assert resp.status_code == 200
@@ -75,11 +70,9 @@
     assert data['lang'] == 'es'
     assert data['specialty'] == 'cardiology'
     assert data['payer'] == 'medicare'
-<<<<<<< HEAD
     assert data['agencies'] == ['CDC']
-=======
     assert data['template'] == -1
->>>>>>> 5b84b197
+
 
 
 def test_invalid_settings_rejected(client):
