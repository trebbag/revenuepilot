--- conflicted
+++ resolved
@@ -87,18 +87,10 @@
     assert data['improvement']['revenue_per_visit'] == pytest.approx(200.0)
     assert data['coding_distribution']['99213'] == 1
     assert data['coding_distribution']['99214'] == 1
-<<<<<<< HEAD
     assert data['current']['denial_rate'] == pytest.approx(0.5)
     assert data['current']['deficiency_rate'] == pytest.approx(0.5)
     assert data['current']['avg_close_time'] == pytest.approx(90.0)
-=======
-    assert data['denial_rate'] == pytest.approx(0.5)
-    assert data['deficiency_rate'] == pytest.approx(0.5)
-    assert data['avg_close_time'] == pytest.approx(90.0)
-    assert data['compliance_counts']['Missing ROS'] == 2
-    assert data['compliance_counts']['Incomplete history'] == 1
-    assert data['top_compliance'][0] == {'gap': 'Missing ROS', 'count': 2}
->>>>>>> 361fed36
+
     # Filter by clinician
     resp = client.get(
         '/metrics', params={'clinician': 'alice'}, headers={'Authorization': f'Bearer {admin_token}'}
