import time
from typing import Any, Dict

import pytest

import backend.main as main
<<<<<<< HEAD
import backend.db.models as db_models


@pytest.fixture
def client(api_client, db_session):
    password = main.hash_password("pw")
    db_session.execute(
        db_models.users.insert().values(username="alice", password_hash=password, role="user")
    )
    db_session.commit()
    return api_client
=======
from backend.db import models as db_models


@pytest.fixture
def create_user(db_session):
    def _create(username: str, role: str = "user") -> db_models.User:
        user = db_models.User(
            username=username,
            password_hash=main.hash_password("pw"),
            role=role,
        )
        db_session.add(user)
        db_session.commit()
        return user

    return _create
>>>>>>> 33ae369a


def auth_header(token: str) -> Dict[str, str]:
    return {"Authorization": f"Bearer {token}"}


def unwrap(response_json: Dict[str, Any]) -> Dict[str, Any]:
    data = response_json
    nested = data.get("data") if isinstance(data, dict) else None
    if isinstance(nested, dict):
        return nested
    return data


def test_workflow_session_lifecycle(api_client, create_user):
    create_user("alice")
    client = api_client
    token = main.create_token("alice", "user")
    headers = auth_header(token)

    resp = client.get("/api/v1/codes/selected/encounter-1", headers=headers)
    assert resp.status_code == 200
    payload = unwrap(resp.json())
    assert payload == {
        "encounterId": "encounter-1",
        "sessionId": None,
        "codes": [],
        "reimbursementSummary": {"total": 0.0, "codes": []},
        "complianceIssues": [],
    }

    resp = client.get("/api/v1/questions/encounter-1", headers=headers)
    assert resp.status_code == 200
    questions_initial = unwrap(resp.json())
    assert questions_initial["questions"] == []
    assert questions_initial["sessionId"] is None

    initial_payload = {
        "encounterId": "encounter-1",
        "patientId": "patient-7",
        "noteId": "note-1",
        "noteContent": "Patient seen for cough and diabetes management plan with follow-up.",
        "patientMetadata": {
            "name": "Rivka Doe",
            "age": 68,
            "sex": "F",
            "encounterDate": "2024-03-01",
        },
        "selectedCodes": [
            {
                "id": "proc-1",
                "code": "99213",
                "category": "procedure",
                "description": "Established patient office visit",
                "gaps": ["Document follow up plan"],
            },
            {
                "id": "diag-1",
                "code": "E11.9",
                "category": "diagnosis",
                "description": "Type 2 diabetes mellitus without complications",
            },
        ],
        "complianceIssues": [
            {
                "id": "comp-1",
                "title": "ROS missing",
                "severity": "high",
                "description": "Document a full review of systems",
            }
        ],
    }

    resp = client.post("/api/v1/workflow/sessions", json=initial_payload, headers=headers)
    assert resp.status_code == 200
    session_data = unwrap(resp.json())
    session_id = session_data["sessionId"]
    assert session_id
    assert session_data["encounterId"] == "encounter-1"
    assert session_data["patientMetadata"]["name"] == "Rivka Doe"
    assert session_data["createdBy"] == "alice"
    assert session_data["lastUpdatedBy"] == "alice"
    assert any(collab["userId"] == "alice" for collab in session_data["collaborators"])
    assert session_data["auditTrail"] and session_data["auditTrail"][0]["actor"] == "alice"
    assert session_data["reimbursementSummary"]["total"] == pytest.approx(75.0)
    assert session_data["patientQuestions"], "Expected auto-generated patient questions"
    question_id = session_data["patientQuestions"][0]["id"]

    resp = client.get(f"/api/v1/workflow/sessions/{session_id}", headers=headers)
    assert resp.status_code == 200
    fetched = unwrap(resp.json())
    assert fetched["sessionId"] == session_id
    assert fetched["stepStates"][0]["status"] == "in_progress"

    resp = client.put(
        f"/api/v1/workflow/sessions/{session_id}/step",
        json={
            "step": 2,
            "status": "completed",
            "progress": 100,
            "notes": "History reviewed",
            "blockingIssues": ["Awaiting lab results"],
        },
        headers=headers,
    )
    assert resp.status_code == 200
    updated_session = unwrap(resp.json())
    assert updated_session["stepStates"][1]["status"] == "completed"
    assert "Awaiting lab results" in updated_session["blockingIssues"]

    resp = client.post(
        "/api/v1/codes/selected",
        json={
            "sessionId": session_id,
            "encounterId": "encounter-1",
            "code": "99215",
            "description": "Extended visit",
            "category": "procedure",
        },
        headers=headers,
    )
    assert resp.status_code == 200
    after_add = unwrap(resp.json())
    assert any(code["code"] == "99215" for code in after_add["selectedCodes"])

    new_code_id = next(code["id"] for code in after_add["selectedCodes"] if code["code"] == "99215")
    resp = client.put(
        f"/api/v1/codes/selected/{new_code_id}",
        json={
            "sessionId": session_id,
            "code": "99215",
            "status": "confirmed",
            "confidence": 0.9,
        },
        headers=headers,
    )
    assert resp.status_code == 200
    after_update = unwrap(resp.json())
    updated_entry = next(code for code in after_update["selectedCodes"] if code["code"] == "99215")
    assert updated_entry["status"] == "confirmed"
    assert updated_entry["confidence"] == 0.9

    resp = client.delete(
        f"/api/v1/codes/selected/{new_code_id}",
        params={"sessionId": session_id},
        headers=headers,
    )
    assert resp.status_code == 200
    after_delete = unwrap(resp.json())
    assert all(code["code"] != "99215" for code in after_delete["selectedCodes"])

    resp = client.put(
        f"/api/v1/notes/encounter-1/content",
        json={
            "sessionId": session_id,
            "encounterId": "encounter-1",
            "noteId": "note-1",
            "content": "Short note",
            "codes": ["99213", "123"],
            "prevention": [],
            "diagnoses": [],
            "differentials": [],
            "compliance": [],
        },
        headers=headers,
    )
    assert resp.status_code == 200
    note_response = unwrap(resp.json())
    assert note_response["sessionId"] == session_id
    validation = note_response["validation"]
    assert "Content too short" in validation["issues"]["content"]
    assert "Invalid code 123" in validation["issues"]["codes"]
    assert note_response["session"]["blockingIssues"]
    assert note_response["session"]["lastUpdatedBy"] == "alice"

    resp = client.post(
        f"/api/v1/questions/{question_id}/answer",
        json={"sessionId": session_id, "answer": "Provided follow-up details."},
        headers=headers,
    )
    assert resp.status_code == 200
    answered = unwrap(resp.json())["question"]
    assert answered["status"] == "resolved"
    assert answered["answer"] == "Provided follow-up details."

    resp = client.put(
        f"/api/v1/questions/{question_id}/status",
        json={"sessionId": session_id, "status": "dismissed"},
        headers=headers,
    )
    assert resp.status_code == 200
    dismissed = unwrap(resp.json())["question"]
    assert dismissed["status"] == "dismissed"

    resp = client.post(
        f"/api/v1/workflow/{session_id}/step5/attest",
        json={"attestedBy": "alice", "statement": "I attest."},
        headers=headers,
    )
    assert resp.status_code == 200
    attest_payload = unwrap(resp.json())["session"]
    assert attest_payload["stepStates"][4]["status"] == "completed"

    resp = client.post(
        f"/api/v1/workflow/{session_id}/step6/dispatch",
        json={"destination": "ehr", "deliveryMethod": "api"},
        headers=headers,
    )
    assert resp.status_code == 200
    dispatch_payload = unwrap(resp.json())
    assert dispatch_payload["result"]["exportReady"] is False
    assert "prevention" in dispatch_payload["result"]["issues"]


def test_workflow_session_context_roundtrip(api_client, create_user):
    create_user("alice")
    client = api_client
    token = main.create_token("alice", "user")
    headers = auth_header(token)

    collaborator_payload = [
        {"userId": "alice", "displayName": "Dr. Alice", "status": "active"},
        {"username": "mentor", "role": "analyst", "lastActiveAt": time.time() - 30},
    ]
    editor_payload = [
        {"userId": "mentor", "cursor": {"line": 1, "column": 5}},
        {"userId": "observer", "cursor": {"line": 0, "column": 0}},
    ]
    context_payload = {
        "transcript": {"summary": "Patient reported improved symptoms."},
        "draftPreview": "Lorem ipsum",
    }

    resp = client.post(
        "/api/v1/workflow/sessions",
        json={
            "encounterId": "enc-ctx",
            "patientId": "patient-ctx",
            "noteId": "note-ctx",
            "noteContent": "Initial note",
            "context": context_payload,
            "collaborators": collaborator_payload,
            "activeEditors": editor_payload,
        },
        headers=headers,
    )
    assert resp.status_code == 200, resp.json()
    created = unwrap(resp.json())
    session_id = created["sessionId"]
    assert created["context"]["transcript"]["summary"].startswith("Patient")
    assert any(entry["userId"] == "mentor" for entry in created["collaborators"])
    assert any(entry["userId"] == "observer" for entry in created["activeEditors"])

    resp = client.post(
        "/api/v1/workflow/sessions",
        json={
            "sessionId": session_id,
            "encounterId": "enc-ctx",
            "context": {"recentDecisions": ["Follow-up in 2 weeks"]},
        },
        headers=headers,
    )
    assert resp.status_code == 200, resp.json()
    updated = unwrap(resp.json())
    assert updated["context"]["transcript"]["summary"].startswith("Patient")
    assert updated["context"]["recentDecisions"] == ["Follow-up in 2 weeks"]

    resp = client.get(f"/api/v1/workflow/sessions/{session_id}", headers=headers)
    assert resp.status_code == 200, resp.json()
    fetched = unwrap(resp.json())
    assert fetched["context"]["transcript"]["summary"].startswith("Patient")
    assert fetched["context"]["recentDecisions"] == ["Follow-up in 2 weeks"]


def test_workflow_session_tracks_collaboration_and_audit(api_client, create_user):
    create_user("alice")
    client = api_client
    token = main.create_token("alice", "user")
    headers = auth_header(token)
    create_payload = {
        "encounterId": "collab-encounter",
        "patientId": "patient-123",
        "noteId": "note-collab",
        "noteContent": "Comprehensive documentation for collaboration testing.",
        "context": {"source": "wizard", "transcriptId": "tx-1"},
        "selectedCodes": [
            {"code": "99213", "category": "procedure", "description": "Established patient visit"}
        ],
        "complianceIssues": [
            {
                "id": "ci-collab",
                "title": "Document shared decision making",
                "severity": "warning",
                "details": "Include shared decision making note",
            }
        ],
    }

    resp = client.post("/api/v1/workflow/sessions", json=create_payload, headers=headers)
    assert resp.status_code == 200
    session_payload = unwrap(resp.json())
    session_id = session_payload["sessionId"]
    assert session_payload["createdBy"] == "alice"
    assert session_payload["lastUpdatedBy"] == "alice"
    assert session_payload["context"]["source"] == "wizard"
    assert any(entry["userId"] == "alice" for entry in session_payload["collaborators"])
    assert session_payload["auditTrail"] and session_payload["auditTrail"][0]["actor"] == "alice"
    assert session_payload["patientQuestions"], "Expected compliance-driven question generation"
    question_id = session_payload["patientQuestions"][0]["id"]

    resp = client.put(
        f"/api/v1/questions/{question_id}/status",
        json={"sessionId": session_id, "status": "dismissed"},
        headers=headers,
    )
    assert resp.status_code == 200
    assert unwrap(resp.json())["question"]["status"] == "dismissed"

    create_user("bob")
    token_bob = main.create_token("bob", "user")
    headers_bob = auth_header(token_bob)

    resp = client.put(
        f"/api/v1/workflow/sessions/{session_id}/step",
        json={"step": 2, "status": "in_progress", "progress": 25},
        headers=headers_bob,
    )
    assert resp.status_code == 200
    updated_session = unwrap(resp.json())
    assert updated_session["lastUpdatedBy"] == "bob"
    assert any(entry["userId"] == "bob" for entry in updated_session["collaborators"])
    assert any(editor["userId"] == "bob" for editor in updated_session["activeEditors"])
    assert updated_session["auditTrail"] and updated_session["auditTrail"][-1]["actor"] == "bob"

    resp = client.get("/api/v1/questions/collab-encounter", headers=headers)
    assert resp.status_code == 200
    questions_payload = unwrap(resp.json())
    assert questions_payload["sessionId"] == session_id
    assert any(q["status"] == "dismissed" for q in questions_payload["questions"])

    resp = client.get("/api/v1/questions/collab-encounter", headers=headers_bob)
    assert resp.status_code == 200
    collaborator_questions = unwrap(resp.json())
    assert collaborator_questions["sessionId"] == session_id
    assert any(q["status"] == "dismissed" for q in collaborator_questions["questions"])

    resp = client.delete(f"/api/v1/workflow/sessions/{session_id}", headers=headers)
    assert resp.status_code == 200
    assert unwrap(resp.json()) == {"status": "ended", "sessionId": session_id}

    resp = client.get("/api/v1/codes/selected/encounter-1", headers=headers)
    assert resp.status_code == 200
    fallback_payload = unwrap(resp.json())
    assert fallback_payload["sessionId"] is None
    assert isinstance(fallback_payload["reimbursementSummary"], dict)
    assert fallback_payload["reimbursementSummary"]["total"] >= 0.0

    resp = client.get(f"/api/v1/workflow/sessions/{session_id}", headers=headers)
    assert resp.status_code == 404<|MERGE_RESOLUTION|>--- conflicted
+++ resolved
@@ -4,7 +4,6 @@
 import pytest
 
 import backend.main as main
-<<<<<<< HEAD
 import backend.db.models as db_models
 
 
@@ -16,8 +15,6 @@
     )
     db_session.commit()
     return api_client
-=======
-from backend.db import models as db_models
 
 
 @pytest.fixture
@@ -33,7 +30,7 @@
         return user
 
     return _create
->>>>>>> 33ae369a
+
 
 
 def auth_header(token: str) -> Dict[str, str]:
