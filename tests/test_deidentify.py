--- conflicted
+++ resolved
@@ -5,7 +5,6 @@
 @pytest.mark.parametrize(
     "text,token,raw",
     [
-<<<<<<< HEAD
         ("Patient John Doe presented.", "[NAME:", "John Doe"),
         ("Patient Maria de la Cruz presented.", "[NAME:", "Maria de la Cruz"),
         ("Dr. John Doe arrived.", "[NAME:", "Dr. John Doe"),
@@ -22,26 +21,7 @@
         ("SSN 123-45-6789", "[SSN:", "123-45-6789"),
         ("SSN 123456789", "[SSN:", "123456789"),
         ("Contact maria.cruz@example.com", "[EMAIL:", "maria.cruz@example.com"),
-=======
-        ("Patient John Doe presented.", "[NAME]", "John Doe"),
-        ("Patient Maria de la Cruz presented.", "[NAME]", "Maria de la Cruz"),
-        ("Dr. John Doe arrived.", "[NAME]", "Dr. John Doe"),
-        ("Call 555-123-4567 for help", "[PHONE]", "555-123-4567"),
-        ("Call (555) 987 6543 for help", "[PHONE]", "(555) 987 6543"),
-        ("Call +44 20 7946 0958 for help", "[PHONE]", "+44 20 7946 0958"),
-        ("DOB 01/23/2020", "[DOB]", "DOB 01/23/2020"),
-        ("Date 2020-01-23", "[DATE]", "2020-01-23"),
-        ("Date March 3, 2020", "[DATE]", "March 3, 2020"),
-        ("Date March 3rd, 2020", "[DATE]", "March 3rd, 2020"),
-        ("Date 3 March 2020", "[DATE]", "3 March 2020"),
-        ("Lives at 123 Main St.", "[ADDRESS]", "123 Main St"),
-        ("Lives at 789 Broadway", "[ADDRESS]", "789 Broadway"),
-        ("SSN 123-45-6789", "[SSN]", "123-45-6789"),
-        ("SSN 123456789", "[SSN]", "123456789"),
-        ("Contact maria.cruz@example.com", "[EMAIL]", "maria.cruz@example.com"),
-        ("Insurance ID HID-12345678", "[HEALTH_ID]", "HID-12345678"),
-        ("Vehicle plate ABC-1234", "[VEHICLE]", "ABC-1234"),
->>>>>>> 182fd27c
+
     ],
 )
 
