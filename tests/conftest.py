--- conflicted
+++ resolved
@@ -161,11 +161,7 @@
     raw_connection = connection.connection
     if hasattr(raw_connection, "driver_connection"):
         raw_connection = raw_connection.driver_connection
-<<<<<<< HEAD
     elif hasattr(raw_connection, "connection"):
-=======
-    if hasattr(raw_connection, "connection"):
->>>>>>> 33ae369a
         raw_connection = raw_connection.connection
     assert isinstance(raw_connection, sqlite3.Connection)
     raw_connection.row_factory = sqlite3.Row
