import asyncio
import inspect
import os
import sqlite3
import sys
from collections import defaultdict, deque
from dataclasses import dataclass
from datetime import datetime, timezone
from typing import Generator, Iterator, List

import pytest
import sqlalchemy as sa
from fastapi.testclient import TestClient
from sqlalchemy.orm import Session, sessionmaker
from sqlalchemy.pool import StaticPool

# Ensure the repository root is on sys.path so tests can import the backend package
ROOT = os.path.abspath(os.path.join(os.path.dirname(__file__), '..'))
if ROOT not in sys.path:
    sys.path.insert(0, ROOT)

import types
import importlib.util
from pathlib import Path

if 'backend.scheduling' not in sys.modules:
    scheduling_stub = types.SimpleNamespace(
        DEFAULT_EVENT_SUMMARY="",
        export_ics=lambda *args, **kwargs: None,
        recommend_follow_up=lambda *args, **kwargs: [],
        create_appointment=lambda *args, **kwargs: None,
        list_appointments=lambda *args, **kwargs: [],
        export_appointment_ics=lambda *args, **kwargs: None,
        get_appointment=lambda *args, **kwargs: None,
        apply_bulk_operations=lambda *args, **kwargs: (0, 0),
        reset_state=lambda: None,
    )
    sys.modules['backend.scheduling'] = scheduling_stub

if 'backend.db' not in sys.modules:
    import sqlite3
    db_module = types.ModuleType('backend.db')
    db_module.DATABASE_PATH = Path(':memory:')

    def _get_connection() -> sqlite3.Connection:
        conn = sqlite3.connect(':memory:', check_same_thread=False)
        conn.row_factory = sqlite3.Row
        return conn

    def _get_session():  # pragma: no cover - should be overridden in tests
        raise RuntimeError('get_session dependency must be overridden in tests')

    def _initialise_schema(conn: sqlite3.Connection) -> None:  # pragma: no cover - no-op for tests
        return None

    def _resolve_session_connection(session):  # pragma: no cover - minimal fallback
        if hasattr(session, 'connection'):
            try:
                return session.connection().connection
            except Exception:
                return session
        return session

    db_module.get_connection = _get_connection
    db_module.get_session = _get_session
    db_module.initialise_schema = _initialise_schema
    db_module.resolve_session_connection = _resolve_session_connection
    models_path = Path(ROOT) / 'backend' / 'db' / 'models.py'
    spec = importlib.util.spec_from_file_location('backend.db.models', models_path)
    assert spec and spec.loader
    models_module = importlib.util.module_from_spec(spec)
    spec.loader.exec_module(models_module)  # type: ignore[union-attr]
    sys.modules['backend.db.models'] = models_module
    db_module.models = models_module
    sys.modules['backend.db'] = db_module


def _env_flag(name: str) -> bool:
    return os.getenv(name, '0').lower() in {'1', 'true', 'yes'}


def pytest_addoption(parser: pytest.Parser) -> None:
    parser.addoption(
        '--run-postgres',
        action='store_true',
        default=_env_flag('RUN_PG_TESTS'),
        dest='run_postgres',
        help='Execute tests marked with @pytest.mark.postgres that require PostgreSQL.',
    )


def pytest_configure(config: pytest.Config) -> None:
    config.addinivalue_line(
        'markers',
        'postgres: Tests that require a PostgreSQL database and are skipped unless '
        'RUN_PG_TESTS=1 or --run-postgres is provided.',
    )


def pytest_collection_modifyitems(config: pytest.Config, items: List[pytest.Item]) -> None:
    if config.getoption('run_postgres'):
        return
    skip_marker = pytest.mark.skip(reason='Requires PostgreSQL. Set RUN_PG_TESTS=1 or pass --run-postgres to enable.')
    for item in items:
        if 'postgres' in item.keywords:
            item.add_marker(skip_marker)

try:
    import pytest_asyncio  # type: ignore  # noqa: F401
except ImportError:

    @pytest.hookimpl(tryfirst=True)
    def pytest_pyfunc_call(pyfuncitem):
        """Run ``async def`` tests via ``asyncio.run`` when pytest-asyncio is missing."""

        if inspect.iscoroutinefunction(pyfuncitem.obj):
            testargs = {
                name: pyfuncitem.funcargs[name]
                for name in pyfuncitem._fixtureinfo.argnames
            }
            asyncio.run(pyfuncitem.obj(**testargs))
            return True
        return None

_now_iso = datetime.now(timezone.utc).isoformat()
os.environ.setdefault('ENVIRONMENT', 'development')
os.environ.setdefault('JWT_SECRET', 'test-jwt-secret')
os.environ.setdefault('JWT_SECRET_ROTATED_AT', _now_iso)
os.environ.setdefault('OPENAI_API_KEY', 'sk-test-aaaaaaaaaaaaaaaaaaaaaaaaaaaaaaaaaaaa')
os.environ.setdefault('OPENAI_API_KEY_ROTATED_AT', _now_iso)


@dataclass
class DatabaseContext:
    """Holds state for the ephemeral in-memory SQLite database."""

    engine: sa.engine.Engine
    connection: sa.engine.Connection
    raw_connection: sqlite3.Connection
    session_factory: sessionmaker

    def make_session(self) -> Session:
        """Return a new SQLAlchemy session bound to the in-memory engine."""

        return self.session_factory()


@pytest.fixture(scope='function')
def in_memory_db() -> Iterator[DatabaseContext]:
    """Provide an isolated in-memory SQLite database for each test."""

    from backend import main

    engine = sa.create_engine(
        'sqlite+pysqlite:///:memory:',
        future=True,
        connect_args={'check_same_thread': False},
        poolclass=StaticPool,
    )
    connection = engine.connect()
    raw_connection = connection.connection
    if hasattr(raw_connection, "driver_connection"):
        raw_connection = raw_connection.driver_connection
    if hasattr(raw_connection, "connection"):
        raw_connection = raw_connection.connection
    assert isinstance(raw_connection, sqlite3.Connection)
    raw_connection.row_factory = sqlite3.Row

    previous = getattr(main, 'db_conn', None)
    if isinstance(previous, sqlite3.Connection):
        try:
            previous.close()
        except Exception:
            pass

    main.db_conn = raw_connection
    main.configure_auth_session_factory(raw_connection)
    main._init_core_tables(raw_connection)
    main.notification_counts = main.NotificationStore()
    main.events = []
    main.transcript_history = defaultdict(lambda: deque(maxlen=main.TRANSCRIPT_HISTORY_LIMIT))

    from backend import db as db_module

    def _session_dependency() -> Generator[Session, None, None]:
        session = session_factory()
        try:
            yield session
            session.commit()
        except Exception:
            session.rollback()
            raise
        finally:
            session.close()

    main.app.dependency_overrides[db_module.get_session] = _session_dependency

    session_factory = sessionmaker(
        bind=engine,
        autoflush=False,
        expire_on_commit=False,
        future=True,
    )

    context = DatabaseContext(
        engine=engine,
        connection=connection,
        raw_connection=raw_connection,
        session_factory=session_factory,
    )

    try:
        yield context
    finally:
        session_factory.close_all()
<<<<<<< HEAD
=======
        from backend import db as db_module

        main.app.dependency_overrides.pop(main.get_db, None)
        main.app.dependency_overrides.pop(db_module.get_session, None)
>>>>>>> a5181d67
        try:
            raw_connection.close()
        except Exception:
            pass
        connection.close()
        engine.dispose()


@pytest.fixture(scope='function')
def db_session(in_memory_db: DatabaseContext) -> Iterator[Session]:
    """Yield a SQLAlchemy session tied to the in-memory database."""

    session = in_memory_db.make_session()
    try:
        yield session
    finally:
        session.close()


@pytest.fixture(scope='function')
def api_client(in_memory_db: DatabaseContext) -> Iterator[TestClient]:
    """Yield a FastAPI test client bound to the in-memory database."""

    from backend import main

    with TestClient(main.app) as client:
        yield client


@pytest.fixture(scope='function')
def admin_user(db_session) -> str:
    """Create a default administrator account for tests."""

    from backend import auth, main

    with main.auth_session_scope() as session:
        auth.register_user(session, 'admin', 'secret', 'admin')
    return 'admin'


@pytest.fixture(scope='session')
def sqlalchemy_database_url(pytestconfig: pytest.Config, request: pytest.FixtureRequest) -> str:
    explicit = os.getenv('TEST_DATABASE_URL')
    if explicit:
        return explicit
    if pytestconfig.getoption('run_postgres'):
        try:
            postgresql_proc = request.getfixturevalue('postgresql_proc')
        except pytest.FixtureLookupError:
            pytest.skip('PostgreSQL tests requested but pytest-postgresql is not installed.')
        else:
            return (
                f"postgresql+psycopg://{postgresql_proc.user}:{postgresql_proc.password}"
                f"@{postgresql_proc.host}:{postgresql_proc.port}/{postgresql_proc.dbname}"
            )
    return 'sqlite+pysqlite:///:memory:'


@pytest.fixture(scope='session')
def sqlalchemy_engine(sqlalchemy_database_url: str) -> Iterator[sa.Engine]:
    engine_kwargs: dict[str, object] = {'future': True, 'pool_pre_ping': True}
    if sqlalchemy_database_url.startswith('sqlite'):
        engine_kwargs['connect_args'] = {'check_same_thread': False}
        engine_kwargs['poolclass'] = StaticPool
    engine = sa.create_engine(sqlalchemy_database_url, **engine_kwargs)
    try:
        yield engine
    finally:
        engine.dispose()


@pytest.fixture(scope='session')
def prepare_database(sqlalchemy_engine: sa.Engine, sqlalchemy_database_url: str) -> Iterator[None]:
    from backend.db.models import Base

    if sqlalchemy_database_url.startswith('postgres'):
        from alembic import command as alembic_command
        from alembic.config import Config as AlembicConfig

        config_path = os.path.join(ROOT, 'backend', 'alembic', 'alembic.ini')
        cfg = AlembicConfig(config_path)
        cfg.set_main_option('script_location', os.path.join(ROOT, 'backend', 'alembic'))
        cfg.set_main_option('sqlalchemy.url', sqlalchemy_database_url)
        alembic_command.upgrade(cfg, 'head')
        try:
            yield
        finally:
            Base.metadata.drop_all(sqlalchemy_engine)
        return

    Base.metadata.create_all(sqlalchemy_engine)
    try:
        yield
    finally:
        Base.metadata.drop_all(sqlalchemy_engine)


@pytest.fixture(scope='function')
def orm_session(prepare_database: None, sqlalchemy_engine: sa.Engine) -> Iterator[Session]:
    connection = sqlalchemy_engine.connect()
    transaction = connection.begin()
    SessionFactory = sessionmaker(bind=connection, autoflush=False, expire_on_commit=False, future=True)
    session = SessionFactory()
    try:
        yield session
        session.flush()
    finally:
        session.close()
        try:
            transaction.rollback()
        except sa.exc.ResourceClosedError:
            pass
        except sa.exc.InvalidRequestError:
            pass
        connection.close()
<|MERGE_RESOLUTION|>--- conflicted
+++ resolved
@@ -213,13 +213,12 @@
         yield context
     finally:
         session_factory.close_all()
-<<<<<<< HEAD
-=======
+
         from backend import db as db_module
 
         main.app.dependency_overrides.pop(main.get_db, None)
         main.app.dependency_overrides.pop(db_module.get_session, None)
->>>>>>> a5181d67
+
         try:
             raw_connection.close()
         except Exception:
